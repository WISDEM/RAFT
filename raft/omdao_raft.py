import openmdao.api as om
import raft
import numpy as np
import pickle, os
import copy
from itertools import compress
from wisdem.inputs import write_yaml, simple_types

DEBUG_OMDAO = False  # use within WEIS, test file generated using examples/15_RAFT_Studies/weis_driver_raft_opt.py

ndim = 3
ndof = 6

class RAFT_OMDAO(om.ExplicitComponent):
    """
    RAFT OpenMDAO Wrapper API

    """
    def initialize(self):
        self.options.declare('modeling_options')
        self.options.declare('turbine_options')
        self.options.declare('mooring_options')
        self.options.declare('member_options')
        self.options.declare('analysis_options')

    def setup(self):

        # unpack options
        modeling_opt = self.options['modeling_options']
        analysis_options = self.options['analysis_options']
        
        nfreq = modeling_opt['nfreq']
        n_cases = modeling_opt['n_cases']

        turbine_opt = self.options['turbine_options']
        turbine_npts = turbine_opt['npts']
        n_gain = turbine_opt['PC_GS_n']
        n_span = turbine_opt['n_span']
        n_aoa = turbine_opt['n_aoa']
        n_Re = turbine_opt['n_Re']
        n_tab = turbine_opt['n_tab']
        n_pc = turbine_opt['n_pc']
        n_af = turbine_opt['n_af']
        af_used_names = turbine_opt['af_used_names']
        n_af_span = len(af_used_names)
        
        members_opt = self.options['member_options']
        nmembers = members_opt['nmembers']
        member_npts = members_opt['npts']
        member_npts_lfill = members_opt['npts_lfill']
        member_npts_rho_fill = members_opt['npts_rho_fill']
        member_ncaps = members_opt['ncaps']
        member_nreps = members_opt['nreps']
        member_shape = members_opt['shape']
        member_scalar_t = members_opt['scalar_thicknesses']
        member_scalar_d = members_opt['scalar_diameters']
        member_scalar_coeff = members_opt['scalar_coefficients']
        n_ballast_type = members_opt['n_ballast_type']

        mooring_opt = self.options['mooring_options']
        nlines = mooring_opt['nlines']
        nline_types = mooring_opt['nline_types']
        nconnections = mooring_opt['nconnections']

        # turbine inputs
        self.add_input('turbine_mRNA', val=0.0, units='kg', desc='RNA mass')
        self.add_input('turbine_IxRNA', val=0.0, units='kg*m**2', desc='RNA moment of inertia about local x axis')
        self.add_input('turbine_IrRNA', val=0.0, units='kg*m**2', desc='RNA moment of inertia about local y or z axes')
        self.add_input('turbine_xCG_RNA', val=0.0, units='m', desc='x location of RNA center of mass')
        
        self.add_input('turbine_hHub', val=0.0, units='m', desc='Hub height above water line')
        self.add_input('turbine_overhang', val=0.0, units='m', desc='Overhang of rotor apex from tower centerline (parallel to ground)')
        self.add_input('turbine_Fthrust', val=0.0, units='N', desc='Temporary thrust force to use')
        self.add_input('turbine_yaw_stiffness', val=0.0, units='N*m', desc='Additional yaw stiffness to apply if not modeling crowfoot in the mooring system')
        # tower inputs
        self.add_input('turbine_tower_rA', val=np.zeros(ndim), units='m', desc='End A coordinates')
        self.add_input('turbine_tower_rB', val=np.zeros(ndim), units='m', desc='End B coordinates')
        self.add_input('turbine_tower_gamma', val=0.0, units='deg', desc='Twist angle about z-axis')
        self.add_input('turbine_tower_stations', val=np.zeros(turbine_npts), desc='Location of stations along axis, will be normalized along rA to rB')
        if turbine_opt['scalar_diameters']:
            self.add_input('turbine_tower_d', val=0.0, units='m', desc='Diameters if circular or side lengths if rectangular')
        else:
            if turbine_opt['shape'] == 'circ' or 'square':
                self.add_input('turbine_tower_d', val=np.zeros(turbine_npts), units='m', desc='Diameters if circular or side lengths if rectangular')
            elif turbine_opt['shape'] == 'rect':
                self.add_input('turbine_tower_d', val=np.zeros(2 * turbine_npts), units='m', desc='Diameters if circular or side lengths if rectangular')

        if turbine_opt['scalar_thicknesses']:
            self.add_input('turbine_tower_t', val=0.0, units='m', desc='Wall thicknesses at station locations')
        else:
            self.add_input('turbine_tower_t', val=np.zeros(turbine_npts), units='m', desc='Wall thicknesses at station locations')

        if turbine_opt['scalar_coefficients']:
            self.add_input('turbine_tower_Cd', val=0.0, desc='Transverse drag coefficient')
            self.add_input('turbine_tower_Ca', val=0.0, desc='Transverse added mass coefficient')
            self.add_input('turbine_tower_CdEnd', val=0.0, desc='End axial drag coefficient')
            self.add_input('turbine_tower_CaEnd', val=0.0, desc='End axial added mass coefficient')
        else:
            self.add_input('turbine_tower_Cd', val=np.zeros(turbine_npts), desc='Transverse drag coefficient')
            self.add_input('turbine_tower_Ca', val=np.zeros(turbine_npts), desc='Transverse added mass coefficient')
            self.add_input('turbine_tower_CdEnd', val=np.zeros(turbine_npts), desc='End axial drag coefficient')
            self.add_input('turbine_tower_CaEnd', val=np.zeros(turbine_npts), desc='End axial added mass coefficient')
        self.add_input('turbine_tower_rho_shell', val=0.0, units='kg/m**3', desc='Material density')

        # control inputs
        self.add_input('rotor_PC_GS_angles',     val=np.zeros(n_gain),   units='rad',        desc='Gain-schedule table: pitch angles')
        self.add_input('rotor_PC_GS_Kp',         val=np.zeros(n_gain),   units='s',          desc='Gain-schedule table: pitch controller kp gains')
        self.add_input('rotor_PC_GS_Ki',         val=np.zeros(n_gain),                       desc='Gain-schedule table: pitch controller ki gains')
        self.add_input('Fl_Kp',                  val=0.0,                        desc='Floating feedback gain')
        self.add_input('rotor_inertia',          val=0.0,    units='kg*m**2',    desc='Rotor inertia')
        self.add_input('rotor_TC_VS_Kp',         val=0.0,   units='s',          desc='Gain-schedule table: torque controller kp gains')
        self.add_input('rotor_TC_VS_Ki',         val=0.0,                       desc='Gain-schedule table: torque controller ki gains')
        # Blade and rotor inputs
        self.add_discrete_input('nBlades', val=3, desc='number of blades')
        self.add_input('tilt', val=0.0, units='deg', desc='shaft upward tilt angle relative to horizontal')
        self.add_input('precone', val=0.0, units='deg', desc='hub precone angle')
        self.add_input('wind_reference_height', val=0.0, units='m', desc='hub height used for power-law wind profile. U = Uref*(z/hubHt)**shearExp')
        self.add_input('hub_radius', val=0.0, units='m', desc='radius of hub')
        self.add_input("gear_ratio", val=1.0, desc="Total gear ratio of drivetrain (use 1.0 for direct)")
        self.add_input('blade_r', val=np.zeros(n_span), units='m', desc='locations defining the blade along z-axis of blade coordinate system')
        self.add_input('blade_chord', val=np.zeros(n_span), units='m', desc='corresponding chord length at each section')
        self.add_input('blade_theta', val=np.zeros(n_span), units='deg', desc='corresponding :ref:`twist angle <blade_airfoil_coord>` at each section---positive twist decreases angle of attack')
        self.add_input('blade_Rtip', val=0.0, units='m', desc='radius of blade tip')
        self.add_input('blade_precurve', val=np.zeros(n_span), units='m', desc='location of blade pitch axis in x-direction of :ref:`blade coordinate system <azimuth_blade_coord>`')
        self.add_input('blade_precurveTip', val=0.0, units='m', desc='location of blade pitch axis in x-direction at the tip (analogous to Rtip)')
        self.add_input('blade_presweep', val=np.zeros(n_span), units='m', desc='location of blade pitch axis in y-direction of :ref:`blade coordinate system <azimuth_blade_coord>`')
        self.add_input('blade_presweepTip', val=0.0, units='m', desc='location of blade pitch axis in y-direction at the tip (analogous to Rtip)')
        # Airfoils
        self.add_discrete_input("airfoils_name", val=n_af * [""], desc="1D array of names of airfoils.")
        self.add_input("airfoils_position", val=np.zeros(n_af_span), desc="1D array of the non dimensional positions of the airfoils af_used defined along blade span.")
        self.add_input("airfoils_r_thick", val=np.zeros(n_af), desc="1D array of the relative thicknesses of each airfoil.")
        self.add_input("airfoils_aoa", val=np.zeros(n_aoa), units="rad", desc="1D array of the angles of attack used to define the polars of the airfoils. All airfoils defined in openmdao share this grid.")
        self.add_input("airfoils_cl", val=np.zeros((n_af, n_aoa, n_Re, n_tab)), desc="4D array with the lift coefficients of the airfoils. Dimension 0 is along the different airfoils defined in the yaml, dimension 1 is along the angles of attack, dimension 2 is along the Reynolds number, dimension 3 is along the number of tabs, which may describe multiple sets at the same station, for example in presence of a flap.")
        self.add_input("airfoils_cd", val=np.zeros((n_af, n_aoa, n_Re, n_tab)), desc="4D array with the drag coefficients of the airfoils. Dimension 0 is along the different airfoils defined in the yaml, dimension 1 is along the angles of attack, dimension 2 is along the Reynolds number, dimension 3 is along the number of tabs, which may describe multiple sets at the same station, for example in presence of a flap.")
        self.add_input("airfoils_cm", val=np.zeros((n_af, n_aoa, n_Re, n_tab)), desc="4D array with the moment coefficients of the airfoils. Dimension 0 is along the different airfoils defined in the yaml, dimension 1 is along the angles of attack, dimension 2 is along the Reynolds number, dimension 3 is along the number of tabs, which may describe multiple sets at the same station, for example in presence of a flap.")
        self.add_input("rotor_powercurve_v", val=np.zeros(n_pc), units="m/s", desc="wind vector")
        self.add_input("rotor_powercurve_omega_rpm", val=np.zeros(n_pc), units="rpm", desc="rotor rotational speed")
        self.add_input("rotor_powercurve_pitch", val=np.zeros(n_pc), units="deg", desc="rotor pitch schedule")
        self.add_input("rho_air", val=1.225, units="kg/m**3", desc="Density of air")
        self.add_input("rho_water", val=1025.0, units="kg/m**3", desc="Density of sea water")
        self.add_input("mu_air", val=1.81e-5, units="kg/(m*s)", desc="Dynamic viscosity of air")
        self.add_input("shear_exp", val=0.2, desc="Shear exponent of the wind.")
        self.add_input('rated_rotor_speed', val=0.0, units='rpm',  desc='rotor rotation speed at rated')
        
        # member inputs
        for i in range(1, nmembers + 1):

            mnpts = member_npts[i - 1]
            mnpts_lfill = member_npts_lfill[i - 1]
            mncaps = member_ncaps[i - 1]
            mnreps = member_nreps[i - 1]
            mshape = member_shape[i - 1]
            scalar_t = member_scalar_t[i - 1]
            scalar_d = member_scalar_d[i - 1]
            scalar_coeff = member_scalar_coeff[i - 1]
            m_name = f'platform_member{i}_'

            self.add_input(m_name+'heading', val=np.zeros(mnreps), units='deg', desc='Heading rotation of column about z axis (for repeated members)')
            self.add_input(m_name+'rA', val=np.zeros(ndim), units='m', desc='End A coordinates')
            self.add_input(m_name+'rB', val=np.zeros(ndim), units='m', desc='End B coordinates')
            self.add_input(m_name+'s_ghostA', val=0.0, desc='Non-dimensional location where overlap point begins at end A')
            self.add_input(m_name+'s_ghostB', val=1.0, desc='Non-dimensional location where overlap point begins at end B')
            self.add_input(m_name+'gamma', val=0.0, units='deg', desc='Twist angle about the member z axis')
            # ADD THIS AS AN OPTION IN WEIS
            self.add_input(m_name+'stations', val=np.zeros(mnpts), desc='Location of stations along axis, will be normalized from end A to B')
            # updated version to better handle 'diameters' between circular and rectangular members
            if mshape == 'circ' or mshape == 'square':
                if scalar_d:
                    self.add_input(m_name+'d', val=0.0, units='m', desc='Constant diameter of the whole member')
                else:
                    self.add_input(m_name+'d', val=np.zeros(mnpts), units='m', desc='Diameters at each station along the member')
            elif mshape == 'rect':
                if scalar_d:
                    self.add_input(m_name+'d', val=[0.0, 0.0], units='m', desc='Constant side lengths of the whole member')
                else:
                    self.add_input(m_name+'d', val=np.zeros([mnpts,2]), units='m', desc='Side lengths at each station along the member')
            ''' original version of handling diameters
            if scalar_d:
                self.add_input(m_name+'d', val=0.0, units='m', desc='Diameters if circular, side lengths if rectangular')
            else:
                if mshape == 'circ' or 'square':
                    self.add_input(m_name+'d', val=np.zeros(mnpts), units='m', desc='Diameters if circular, side lengths if rectangular')
                elif mshape == 'rect':
                    self.add_input(m_name+'d', val=np.zeros(2 * mnpts), units='m', desc='Diameters if circular, side lengths if rectangular')
            '''
            if scalar_t:
                self.add_input(m_name+'t', val=0.0, units='m', desc='Wall thicknesses')
            else:
                self.add_input(m_name+'t', val=np.zeros(mnpts), units='m', desc='Wall thicknesses')
            if mshape == "circ":
                if scalar_coeff:
                    self.add_input(m_name+'Cd', val=0.0, desc='Transverse drag coefficient')
                    self.add_input(m_name+'Ca', val=0.0, desc='Transverse added mass coefficient')
                else:
                    self.add_input(m_name+'Cd', val=np.zeros(mnpts), desc='Transverse drag coefficient')
                    self.add_input(m_name+'Ca', val=np.zeros(mnpts), desc='Transverse added mass coefficient')
            elif mshape == "rect" or mshape == 'square':
                if scalar_coeff:
                    self.add_input(m_name+'Cd', val=[0.0, 0.0], desc='Transverse drag coefficient')
                    self.add_input(m_name+'Ca', val=[0.0, 0.0], desc='Transverse added mass coefficient')
                else:
                    self.add_input(m_name+'Cd', val=np.zeros([mnpts,2]), desc='Transverse drag coefficient')
                    self.add_input(m_name+'Ca', val=np.zeros([mnpts,2]), desc='Transverse added mass coefficient')

            if scalar_coeff:
                self.add_input(m_name+'CdEnd', val=0.0, desc='End axial drag coefficient')
                self.add_input(m_name+'CaEnd', val=0.0, desc='End axial added mass coefficient')
            else:
                self.add_input(m_name+'CdEnd', val=np.zeros(mnpts), desc='End axial drag coefficient')
                self.add_input(m_name+'CaEnd', val=np.zeros(mnpts), desc='End axial added mass coefficient')

            self.add_input(m_name+'rho_shell', val=0.0, units='kg/m**3', desc='Material density')
            # optional
            self.add_input(m_name+'l_fill', val=np.zeros(mnpts_lfill), units='m', desc='Fill heights of ballast in each section')
            self.add_input(m_name+'rho_fill', val=np.zeros(mnpts_lfill), units='kg/m**3', desc='Material density of ballast in each section')
            self.add_input(m_name+'cap_stations', val=np.zeros(mncaps), desc='Location along member of any inner structures (same scaling as stations')
            self.add_input(m_name+'cap_t', val=np.zeros(mncaps), units='m', desc='Thickness of any internal structures')
            self.add_input(m_name+'cap_d_in', val=np.zeros(mncaps), units='m', desc='Inner diameter of internal structures')
            self.add_input(m_name+'ring_spacing', val=0.0, desc='Spacing of internal structures placed based on spacing.  Dimension is same as used in stations')
            self.add_input(m_name+'ring_t', val=0.0, units='m', desc='Effective thickness of any internal structures placed based on spacing')
            self.add_input(m_name+'ring_h', val=0.0, units='m', desc='Effective web height of internal structures placed based on spacing')
            
        # mooring inputs
        self.add_input('mooring_water_depth', val=0.0, units='m', desc='Uniform water depth')
        # connection points
        for i in range(1, nconnections + 1):
            pt_name = f'mooring_point{i}_'
            self.add_input(pt_name+'location', val=np.zeros(ndim), units='m', desc='Coordinates of mooring connection')
        # lines
        for i in range(1, nlines + 1):
            pt_name = f'mooring_line{i}_'
            self.add_input(pt_name+'length', val=0.0, units='m', desc='Length of line')
        # line types
        for i in range(1, nline_types + 1):
            lt_name = f'mooring_line_type{i}_'
            self.add_input(lt_name+'diameter', val=0.0, units='m', desc='Diameter of mooring line type')
            self.add_input(lt_name+'mass_density', val=0.0, units='kg/m**3', desc='Mass density of line type')
            self.add_input(lt_name+'stiffness', val=0.0, desc='Stiffness of line type')
            self.add_input(lt_name+'breaking_load', val=0.0, desc='Breaking load of line type')
            self.add_input(lt_name+'cost', val=0.0, units='USD', desc='Cost of mooring line type')
            self.add_input(lt_name+'transverse_added_mass', val=0.0, desc='Transverse added mass')
            self.add_input(lt_name+'tangential_added_mass', val=0.0, desc='Tangential added mass')
            self.add_input(lt_name+'transverse_drag', val=0.0, desc='Transverse drag')
            self.add_input(lt_name+'tangential_drag', val=0.0, desc='Tangential drag')

        # outputs
        # properties
        self.add_output('properties_tower mass', units='kg', desc='Tower mass')
        self.add_output('properties_tower CG', val=np.zeros(ndim), units='m', desc='Tower center of gravity')
        self.add_output('properties_substructure mass', val=0.0, units='kg', desc='Substructure mass')
        self.add_output('properties_substructure CG', val=np.zeros(ndim), units='m', desc='Substructure center of gravity')
        self.add_output('properties_shell mass', val=0.0, units='kg', desc='Shell mass')
        self.add_output('properties_ballast mass', val=np.zeros(n_ballast_type), units='m', desc='Ballast mass')
        self.add_output('properties_ballast densities', val=np.zeros(n_ballast_type), units='kg', desc='Ballast densities')
        self.add_output('properties_total mass', val=0.0, units='kg', desc='Total mass of system')
        self.add_output('properties_total CG', val=np.zeros(ndim), units='m', desc='Total system center of gravity')
        self.add_output('properties_roll inertia at subCG', val=np.zeros(ndim), units='kg*m**2', desc='Roll inertia sub CG')
        self.add_output('properties_pitch inertia at subCG', val=np.zeros(ndim), units='kg*m**2', desc='Pitch inertia sub CG')
        self.add_output('properties_yaw inertia at subCG', val=np.zeros(ndim), units='kg*m**2', desc='Yaw inertia sub CG')
        self.add_output('properties_buoyancy (pgV)', val=0.0, units='N', desc='Buoyancy (pgV)')
        self.add_output('properties_center of buoyancy', val=np.zeros(ndim), units='m', desc='Center of buoyancy')
        self.add_output('properties_C hydrostatic', val=np.zeros((ndof,ndof)), units='Pa', desc='C stiffness matrix')
        self.add_output('properties_C system', val=np.zeros((ndof,ndof)), units='Pa', desc='C stiffness matrix of full system')
        self.add_output('properties_F_lines0', val=np.zeros(ndof), units='N', desc='Mean mooring force from all lines')
        self.add_output('properties_C_lines0', val=np.zeros((ndof,ndof)), units='Pa', desc='Mooring stiffness')
        self.add_output('properties_M support structure', val=np.zeros((ndof,ndof)), units='kg', desc='Mass matrix for platform')
        self.add_output('properties_A support structure', val=np.zeros((ndof,ndof)), desc='Added mass matrix for platform')
        self.add_output('properties_C support structure', val=np.zeros((ndof,ndof)), units='Pa', desc='Stiffness matrix for platform')
        # response
        self.add_output('response_frequencies', val=np.zeros(nfreq), units='Hz', desc='Response frequencies')
        self.add_output('response_wave elevation', val=np.zeros(nfreq), units='m', desc='Wave elevation')
        self.add_output('response_surge RAO', val=np.zeros(nfreq), units='m', desc='Surge RAO')
        self.add_output('response_sway RAO', val=np.zeros(nfreq), units='m', desc='Sway RAO')
        self.add_output('response_heave RAO', val=np.zeros(nfreq), units='m', desc='Heave RAO')
        self.add_output('response_pitch RAO', val=np.zeros(nfreq), units='rad', desc='Pitch RAO')
        self.add_output('response_roll RAO', val=np.zeros(nfreq), units='rad', desc='Roll RAO')
        self.add_output('response_yaw RAO', val=np.zeros(nfreq), units='rad', desc='Yaw RAO')
        self.add_output('response_nacelle acceleration', val=np.zeros(nfreq), units='m/s**2', desc='Nacelle acceleration')
        # case specific, note: only DLCs supported in RAFT will have non-zero outputs
        names = ['surge','sway','heave','roll','pitch','yaw','AxRNA','Mbase','omega','torque','power','bPitch','Tmoor']
        stats = ['avg','std','max','PSD','DEL']
        for n in names:
            for s in stats:
                if s == 'DEL' and not n in ['Tmoor','Mbase']: continue
                iout = f'{n}_{s}'
                
                if n == 'Tmoor':
                    myval = np.zeros((n_cases, 2*nlines)) if s not in ['PSD'] else np.zeros((n_cases, nfreq, 2*nlines))
                elif n == 'Mbase':
                    myval = np.zeros(n_cases) if s not in ['PSD'] else np.zeros((n_cases, nfreq))
                else:
                    myval = np.zeros(n_cases) if s not in ['PSD'] else np.zeros((n_cases, nfreq))
                
                if n in ['surge','sway','heave']:
                    myunit = 'm'
                elif n in ['roll','pitch','yaw']:
                    myunit = 'rad'
                elif n in ['AxRNA']:
                    myunit = 'm/s/s'
                elif n in ['Mbase']:
                    myunit = 'N*m'
                    
                self.add_output('stats_'+iout, val=myval, units=myunit)
        # Other case outputs
        self.add_output('stats_wind_PSD', val=np.zeros((n_cases,nfreq)), desc='Power spectral density of wind input')
        self.add_output('stats_wave_PSD', val=np.zeros((n_cases,nfreq)), desc='Power spectral density of wave input')

        # Natural periods
        self.add_output('rigid_body_periods', val = np.zeros(6), desc = 'Rigid body natural period', units = 's') 
        self.add_output('surge_period', val = 0, desc = 'Surge natural period', units = 's') 
        self.add_output('sway_period', val = 0, desc = 'Sway natural period', units = 's') 
        self.add_output('heave_period', val = 0, desc = 'Heave natural period', units = 's') 
        self.add_output('roll_period', val = 0, desc = 'Roll natural period', units = 's') 
        self.add_output('pitch_period', val = 0, desc = 'Pitch natural period', units = 's') 
        self.add_output('yaw_period', val = 0, desc = 'Yaw natural period', units = 's') 

        # Aggregate outputs
        self.add_output('Max_Offset', val = 0, desc = 'Maximum distance in surge/sway direction', units = 'm') 
        self.add_output('heave_avg', val = 0, desc = 'Average heave over all cases', units = 'm') 
        self.add_output('Max_PtfmPitch', val = 0, desc = 'Maximum platform pitch over all cases', units = 'deg') 
        self.add_output('Std_PtfmPitch', val = 0, desc = 'Average platform pitch std. over all cases', units = 'deg') 
        self.add_output('max_nac_accel', val = 0, desc = 'Maximum nacelle accelleration over all cases', units = 'm/s**2') 
        self.add_output('rotor_overspeed', val = 0, desc = 'Fraction above rated rotor speed') 
        self.add_output('max_tower_base', val = 0, desc = 'Maximum tower base moment over all cases', units = 'N*m') 

        # Combined outputs for OpenFAST
        self.add_output("platform_total_center_of_mass", np.zeros(3), units="m")
        self.add_output("platform_displacement", 0.0, desc='Volumetric platform displacement', units='m**3')
        self.add_output("platform_mass", 0.0, units="kg")
        self.add_output("platform_I_total", np.zeros(6), units="kg*m**2")
        
        self.i_design = 0
        if modeling_opt['save_designs']:
            if not os.path.exists(os.path.join(analysis_options['general']['folder_output'],'raft_designs')):
                os.makedirs(os.path.join(analysis_options['general']['folder_output'],'raft_designs'))
                
    def compute(self, inputs, outputs, discrete_inputs, discrete_outputs):

        turbine_opt = self.options['turbine_options']
        mooring_opt = self.options['mooring_options']
        members_opt = self.options['member_options']
        modeling_opt = self.options['modeling_options']
        analysis_options = self.options['analysis_options']

        #turbine_npts = turbine_opt['npts']

        nmembers = members_opt['nmembers']
        member_npts = members_opt['npts']
        member_npts_lfill = members_opt['npts_lfill']
        #member_npts_rho_fill = members_opt['npts_rho_fill']
        member_ncaps = members_opt['ncaps']
        member_nreps = members_opt['nreps']
        member_shapes = members_opt['shape']
        member_scalar_t = members_opt['scalar_thicknesses']
        member_scalar_d = members_opt['scalar_diameters']
        member_scalar_coeff = members_opt['scalar_coefficients']
        
        nlines = mooring_opt['nlines']
        nline_types = mooring_opt['nline_types']
        nconnections = mooring_opt['nconnections']

        # save inputs for RAFT testing/debugging
        if DEBUG_OMDAO:
            from weis.aeroelasticse.FileTools import save_yaml
            # Options
            all_options = {}
            all_options['modeling_options']     = copy.deepcopy(self.options['modeling_options'])
            all_options['turbine_options']      = copy.deepcopy(self.options['turbine_options'])
            all_options['mooring_options']      = copy.deepcopy(self.options['mooring_options'])
            all_options['member_options']       = copy.deepcopy(self.options['member_options'])
            all_options['analysis_options']     = copy.deepcopy(self.options['analysis_options'])

            # handle some paths for testing
            gen_opt = all_options['analysis_options']['general']
            gen_opt['folder_output'] = os.path.split(gen_opt['folder_output'])[-1]

            save_yaml(os.path.join(os.path.dirname(__file__), '../tests/test_data/'), 'weis_options.yaml', all_options)


            # Inputs
            input_list = self.list_inputs(out_stream=None)
            input_dict = {}
            for i in input_list:
                input_dict[i[0]] = i[1]['val']

            save_yaml(os.path.join(os.path.dirname(__file__), '../tests/test_data/'), 'weis_inputs.yaml', input_dict)


        # set up design
        design = {}
        design['type'] = ['input dictionary for RAFT']
        design['name'] = [analysis_options['general']['fname_output']]
        design['comments'] = ['none']
        
        design['settings'] = {}
        design['settings']['XiStart'] = float(modeling_opt['xi_start'])
        design['settings']['min_freq'] = float(modeling_opt['min_freq'])
        design['settings']['max_freq'] = float(modeling_opt['max_freq'])
        design['settings']['nIter'] = int(modeling_opt['nIter'])

        # Environment layer data
        design['site'] = {}
        design['site']['water_depth'] = float(inputs['mooring_water_depth'])
        design['site']['rho_air'] = float(inputs['rho_air'])
        design['site']['rho_water'] = float(inputs['rho_water'])
        design['site']['mu_air' ] = float(inputs['mu_air'])
        design['site']['shearExp'] = float(inputs['shear_exp'])
        
        # RNA properties
        design['turbine'] = {}
        design['turbine']['mRNA']          = float(inputs['turbine_mRNA'])
        design['turbine']['IxRNA']         = float(inputs['turbine_IxRNA'])
        design['turbine']['IrRNA']         = float(inputs['turbine_IrRNA'])
        design['turbine']['xCG_RNA']       = float(inputs['turbine_xCG_RNA'])
        design['turbine']['hHub']          = float(inputs['turbine_hHub'])
        design['turbine']['overhang']      = float(inputs['turbine_overhang'])
        design['turbine']['Fthrust']       = float(inputs['turbine_Fthrust'])
        design['turbine']['yaw_stiffness'] = float(inputs['turbine_yaw_stiffness'])
        design['turbine']['gear_ratio']    = float(inputs['gear_ratio'])

        # Tower
        design['turbine']['tower'] = {}
        design['turbine']['tower']['name'] = 'tower'
        design['turbine']['tower']['type'] = 1
        design['turbine']['tower']['rA'] = inputs['turbine_tower_rA']
        design['turbine']['tower']['rB'] = inputs['turbine_tower_rB']
        # RAFT always wants rA below rB, this needs to be flipped for MHKs
        if design['turbine']['tower']['rA'][2] > design['turbine']['tower']['rB'][2]:
            design['turbine']['tower']['rA'] = inputs['turbine_tower_rB']
            design['turbine']['tower']['rB'] = inputs['turbine_tower_rA']
        design['turbine']['tower']['shape'] = turbine_opt['shape']
        design['turbine']['tower']['gamma'] = inputs['turbine_tower_gamma'][0]
        design['turbine']['tower']['stations'] = inputs['turbine_tower_stations']
        if turbine_opt['scalar_diameters']:
            design['turbine']['tower']['d'] = float(inputs['turbine_tower_d'])
        else:
            design['turbine']['tower']['d'] = inputs['turbine_tower_d']
        if turbine_opt['scalar_thicknesses']:
            design['turbine']['tower']['t'] = float(inputs['turbine_tower_t'])
        else:
            design['turbine']['tower']['t'] = inputs['turbine_tower_t']
        if turbine_opt['scalar_coefficients']:
            design['turbine']['tower']['Cd'] = float(inputs['turbine_tower_Cd'])
            design['turbine']['tower']['Ca'] = float(inputs['turbine_tower_Ca'])
            design['turbine']['tower']['CdEnd'] = float(inputs['turbine_tower_CdEnd'])
            design['turbine']['tower']['CaEnd'] = float(inputs['turbine_tower_CaEnd'])
        else:
            design['turbine']['tower']['Cd'] = inputs['turbine_tower_Cd']
            design['turbine']['tower']['Ca'] = inputs['turbine_tower_Ca']
            design['turbine']['tower']['CdEnd'] = inputs['turbine_tower_CdEnd']
            design['turbine']['tower']['CaEnd'] = inputs['turbine_tower_CaEnd']
        design['turbine']['tower']['rho_shell'] = float(inputs['turbine_tower_rho_shell'])

        # Blades and rotors
        design['turbine']['nBlades']    = int(discrete_inputs['nBlades'])
        design['turbine']['shaft_tilt'] = float(inputs['tilt'])
        design['turbine']['precone']    = float(inputs['precone'])
        design['turbine']['Zhub']       = float(inputs['wind_reference_height'])
        design['turbine']['Rhub']       = float(inputs['hub_radius'])
        design['turbine']['I_drivetrain']    = float(inputs['rotor_inertia'])

        design['turbine']['blade'] = {}
        design['turbine']['blade']['geometry']    = np.c_[inputs['blade_r'],
                                                          inputs['blade_chord'],
                                                          inputs['blade_theta'],
                                                          inputs['blade_precurve'],
                                                          inputs['blade_presweep']]
        design['turbine']['blade']['Rtip']        = float(inputs['blade_Rtip'])
        design['turbine']['blade']['precurveTip'] = float(inputs['blade_precurveTip'])
        design['turbine']['blade']['presweepTip'] = float(inputs['blade_presweepTip'])
        airfoil_pos = [float(ap) for ap in inputs['airfoils_position']]     # Cast to float for yaml saving purposes
        design['turbine']['blade']['airfoils']    = list(zip(airfoil_pos, turbine_opt['af_used_names']))
        # airfoils data
        n_af = turbine_opt['n_af']
        design['turbine']['airfoils'] = [dict() for m in range(n_af)] #Note: doesn't work [{}]*n_af
        for i in range(n_af):
            design['turbine']['airfoils'][i]['name'] = discrete_inputs['airfoils_name'][i]
            design['turbine']['airfoils'][i]['relative_thickness'] = float(inputs['airfoils_r_thick'][i])
            design['turbine']['airfoils'][i]['data'] = np.c_[inputs['airfoils_aoa'] * raft.helpers.rad2deg(1),
                                                             inputs['airfoils_cl'][i,:,0,0],
                                                             inputs['airfoils_cd'][i,:,0,0],
                                                             inputs['airfoils_cm'][i,:,0,0]]

        # Control
        design['turbine']['pitch_control'] = {}
        design['turbine']['pitch_control']['GS_Angles']    = inputs['rotor_PC_GS_angles']
        design['turbine']['pitch_control']['GS_Kp']        = inputs['rotor_PC_GS_Kp']
        design['turbine']['pitch_control']['GS_Ki']        = inputs['rotor_PC_GS_Ki']
        design['turbine']['pitch_control']['Fl_Kp']        = float(inputs['Fl_Kp'])
        design['turbine']['torque_control'] = {}
        design['turbine']['torque_control']['VS_KP'] = float(inputs['rotor_TC_VS_Kp'])
        design['turbine']['torque_control']['VS_KI'] = float(inputs['rotor_TC_VS_Ki'])

        # Operations
        design['turbine']['wt_ops'] = {}
        design['turbine']['wt_ops']['v'] = inputs['rotor_powercurve_v']
        design['turbine']['wt_ops']['omega_op'] = inputs['rotor_powercurve_omega_rpm']
        design['turbine']['wt_ops']['pitch_op'] = inputs['rotor_powercurve_pitch']
        
        # Platform members
        design['platform'] = {}
        design['platform']['potModMaster'] = int(modeling_opt['potential_model_override'])
        design['platform']['dlsMax'] = float(modeling_opt['dls_max'])
        # lowest BEM freq needs to be just below RAFT min_freq because of interpolation in RAFT
        if float(modeling_opt['min_freq_BEM']) >= modeling_opt['min_freq']:
            modeling_opt['min_freq_BEM'] = modeling_opt['min_freq'] - 1e-7
        design['platform']['min_freq_BEM'] = float(modeling_opt['min_freq_BEM'])
        design['platform']['members'] = [dict() for m in range(nmembers)] #Note: doesn't work [{}]*nmembers
        for i in range(nmembers):
            m_name = f'platform_member{i+1}_'
            m_shape = member_shapes[i]
            mnpts_lfill = member_npts_lfill[i]
            mncaps = member_ncaps[i]
            mnreps = member_nreps[i]
            #mnpts = member_npts[i]

            # Set stations and end points that account for intersections/ghost segments
            rA_0 = inputs[m_name+'rA']
            rB_0 = inputs[m_name+'rB']
            s_ghostA = inputs[m_name+'s_ghostA']
            s_ghostB = inputs[m_name+'s_ghostB']
            s_0 = inputs[m_name+'stations']
            idx = np.logical_and(s_0>=s_ghostA, s_0<=s_ghostB)
            s_grid = np.unique(np.r_[s_ghostA, s_0[idx], s_ghostB])
            mnpts = len(idx)
            rA = rA_0 + s_ghostA*(rB_0-rA_0)
            rB = rA_0 + s_ghostB*(rB_0-rA_0)
            design['platform']['members'][i]['name'] = m_name
            design['platform']['members'][i]['type'] = i + 2
            design['platform']['members'][i]['rA'] = rA
            design['platform']['members'][i]['rB'] = rB
            design['platform']['members'][i]['shape'] = m_shape
<<<<<<< HEAD
            design['platform']['members'][i]['gamma'] = float(inputs[m_name+'gamma'][0])
            design['platform']['members'][i]['potMod'] = discrete_inputs[m_name+'potMod']
=======
            design['platform']['members'][i]['gamma'] = float(inputs[m_name+'gamma'])
            design['platform']['members'][i]['potMod'] = members_opt[m_name+'potMod']
>>>>>>> 94d19530
            design['platform']['members'][i]['stations'] = s_grid
            
            # updated version to better handle 'diameters' between circular and rectangular members
            if m_shape == 'circ' or m_shape == 'square':
                if member_scalar_d[i]:
                    design['platform']['members'][i]['d'] = [float(inputs[m_name+'d'])]*mnpts
                else:
                    design['platform']['members'][i]['d'] = np.interp(s_grid, s_0, inputs[m_name+'d'])
            elif m_shape == 'rect':
                if member_scalar_d[i]:
                    design['platform']['members'][i]['d'] = np.zeros([mnpts,2])
                    design['platform']['members'][i]['d'][:,0] = [inputs[m_name+'d'][0]]*mnpts
                    design['platform']['members'][i]['d'][:,1] = [inputs[m_name+'d'][1]]*mnpts
                else:
                    design['platform']['members'][i]['d'] = np.zeros([len(s_grid),2])
                    design['platform']['members'][i]['d'][:,0] = np.interp(s_grid, s_0, inputs[m_name+'d'][:,0])
                    design['platform']['members'][i]['d'][:,1] = np.interp(s_grid, s_0, inputs[m_name+'d'][:,1])
            ''' original version of handling diameters
            if member_scalar_d[i]:
                design['platform']['members'][i]['d'] = float(inputs[m_name+'d'])
            else:
                design['platform']['members'][i]['d'] = np.interp(s_grid, s_0, inputs[m_name+'d'])
            '''
            if member_scalar_t[i]:
                design['platform']['members'][i]['t'] = float(inputs[m_name+'t'])
            else:
                design['platform']['members'][i]['t'] = np.interp(s_grid, s_0, inputs[m_name+'t'])
            
            if m_shape == "circ":
                if member_scalar_coeff[i]:
                    design['platform']['members'][i]['Cd'] = float(inputs[m_name+'Cd'])
                    design['platform']['members'][i]['Ca'] = float(inputs[m_name+'Ca'])
                else:
                    design['platform']['members'][i]['Cd'] = np.interp(s_grid, s_0, inputs[m_name+'Cd'])
                    design['platform']['members'][i]['Ca'] = np.interp(s_grid, s_0, inputs[m_name+'Ca'])
            elif m_shape == "rect":
                if member_scalar_coeff[i]:
                    design['platform']['members'][i]['Cd'][0] = float(inputs[m_name+'Cd'][0])
                    design['platform']['members'][i]['Cd'][1] = float(inputs[m_name+'Cd'][1])
                    design['platform']['members'][i]['Ca'][0] = float(inputs[m_name+'Ca'][0])
                    design['platform']['members'][i]['Ca'][1] = float(inputs[m_name+'Ca'][1])
                else:
                    design['platform']['members'][i]['Cd'] = np.zeros([len(s_grid),2])
                    design['platform']['members'][i]['Ca'] = np.zeros([len(s_grid),2])
                    design['platform']['members'][i]['Cd'][:,0] = np.interp(s_grid, s_0, inputs[m_name+'Cd'][:,0])
                    design['platform']['members'][i]['Cd'][:,1] = np.interp(s_grid, s_0, inputs[m_name+'Cd'][:,1])
                    design['platform']['members'][i]['Ca'][:,0] = np.interp(s_grid, s_0, inputs[m_name+'Ca'][:,0])
                    design['platform']['members'][i]['Ca'][:,1] = np.interp(s_grid, s_0, inputs[m_name+'Ca'][:,1])

            if member_scalar_coeff[i]:
                design['platform']['members'][i]['CdEnd'] = float(inputs[m_name+'CdEnd'])
                design['platform']['members'][i]['CaEnd'] = float(inputs[m_name+'CaEnd'])
            else:
                design['platform']['members'][i]['CdEnd'] = np.interp(s_grid, s_0, inputs[m_name+'CdEnd'])
                design['platform']['members'][i]['CaEnd'] = np.interp(s_grid, s_0, inputs[m_name+'CaEnd'])
            design['platform']['members'][i]['rho_shell'] = float(inputs[m_name+'rho_shell'])
            if mnreps > 0:
                design['platform']['members'][i]['heading'] = inputs[m_name+'heading']
            if mnpts_lfill > 0:
                design['platform']['members'][i]['l_fill'] = inputs[m_name+'l_fill']
                design['platform']['members'][i]['rho_fill'] = inputs[m_name+'rho_fill']
            if ( (mncaps > 0) or (inputs[m_name+'ring_spacing'] > 0) ):
                # Member discretization
                s_height = s_grid[-1] - s_grid[0]
                # Get locations of internal structures based on spacing
                ring_spacing = inputs[m_name+'ring_spacing']
                n_stiff = 0 if ring_spacing == 0.0 else int(np.floor(s_height / ring_spacing))
                s_ring = (np.arange(1, n_stiff + 0.1) - 0.5) * (ring_spacing / s_height)
                if s_ring:
                    if not m_shape == 'rect':
                        d_ring = np.interp(s_ring, s_grid, design['platform']['members'][i]['d'])
                    else:
                        d_ring = np.zeros([len(s_grid),2])
                        d_ring[:,0] = np.interp(s_ring, s_grid, design['platform']['members'][i]['d'][:,0])
                        d_ring[:,1] = np.interp(s_ring, s_grid, design['platform']['members'][i]['d'][:,1])
                # Combine internal structures based on spacing and defined positions
                s_cap_0 = inputs[m_name+'cap_stations']
                idx_cap = np.logical_and(s_cap_0>=s_ghostA, s_cap_0<=s_ghostB)
                s_cap, isort = np.unique(np.r_[s_ghostA, s_cap_0[idx_cap], s_ghostB], return_index=True)
                t_cap = np.r_[inputs[m_name+'cap_t'][0], inputs[m_name+'cap_t'][idx_cap], inputs[m_name+'cap_t'][-1]][isort]
                di_cap = np.zeros(s_cap.shape)
                # No end caps at joints
                if s_ghostA > 0.0:
                    s_cap = s_cap[1:]
                    t_cap = t_cap[1:]
                    di_cap = di_cap[1:]
                if s_ghostB < 1.0:
                    s_cap = s_cap[:-1]
                    t_cap = t_cap[:-1]
                    di_cap = di_cap[:-1]
                # Combine with ring stiffeners
                if s_ring:
                    s_cap = np.r_[s_ring, s_cap]
                    t_cap = np.r_[inputs[m_name+'ring_t']*np.ones(n_stiff), t_cap]
                    di_cap = np.r_[d_ring-2*inputs[m_name+'ring_h'], di_cap]
                # Store vectors in sorted order
                if len(s_cap) > 0:
                    isort = np.argsort(s_cap)
                    design['platform']['members'][i]['cap_stations'] = s_cap[isort]
                    design['platform']['members'][i]['cap_t'] = t_cap[isort]
                    design['platform']['members'][i]['cap_d_in'] = di_cap[isort]

        design['mooring'] = {}
        design['mooring']['water_depth'] = float(inputs['mooring_water_depth'])
        design['mooring']['points'] = [dict() for m in range(nconnections)] #Note: doesn't work [{}]*nconnections
        for i in range(0, nconnections):
            pt_name = f'mooring_point{i+1}_'
            design['mooring']['points'][i]['name'] = mooring_opt[pt_name+'name']
            design['mooring']['points'][i]['type'] = mooring_opt[pt_name+'type']
            design['mooring']['points'][i]['location'] = inputs[pt_name+'location']
            if design['mooring']['points'][i]['type'].lower() == 'fixed':
                design['mooring']['points'][i]['anchor_type'] = 'drag_embedment' #discrete_inputs[pt_name+'type']

        design['mooring']['lines'] = [dict() for m in range(nlines)] #Note: doesn't work [{}]*nlines
        for i in range(0, nlines):
            ml_name = f'mooring_line{i+1}_'
            design['mooring']['lines'][i]['name'] = f'line{i+1}'
            design['mooring']['lines'][i]['endA'] = mooring_opt[ml_name+'endA']
            design['mooring']['lines'][i]['endB'] = mooring_opt[ml_name+'endB']
            design['mooring']['lines'][i]['type'] = mooring_opt[ml_name+'type']
            design['mooring']['lines'][i]['length'] = float(inputs[ml_name+'length'])
        design['mooring']['line_types'] = [dict() for m in range(nline_types)] #Note: doesn't work [{}]*nline_types
        for i in range(0, nline_types):
            lt_name = f'mooring_line_type{i+1}_'
            design['mooring']['line_types'][i]['name'] = mooring_opt[lt_name+'name']
            design['mooring']['line_types'][i]['diameter'] = float(inputs[lt_name+'diameter'])
            design['mooring']['line_types'][i]['mass_density'] = float(inputs[lt_name+'mass_density'])
            design['mooring']['line_types'][i]['stiffness'] = float(inputs[lt_name+'stiffness'])
            design['mooring']['line_types'][i]['breaking_load'] = float(inputs[lt_name+'breaking_load'])
            design['mooring']['line_types'][i]['cost'] = float(inputs[lt_name+'cost'])
            design['mooring']['line_types'][i]['transverse_added_mass'] = float(inputs[lt_name+'transverse_added_mass'])
            design['mooring']['line_types'][i]['tangential_added_mass'] = float(inputs[lt_name+'tangential_added_mass'])
            design['mooring']['line_types'][i]['transverse_drag'] = float(inputs[lt_name+'transverse_drag'])
            design['mooring']['line_types'][i]['tangential_drag'] = float(inputs[lt_name+'tangential_drag'])
        design['mooring']['anchor_types'] = [dict() for m in range(1)] #Note: doesn't work [{}]*anchor_types
        design['mooring']['anchor_types'][0]['name'] = 'drag_embedment'
        design['mooring']['anchor_types'][0]['mass'] = 1e3
        design['mooring']['anchor_types'][0]['cost'] = 1e4
        design['mooring']['anchor_types'][0]['max_vertical_load'] = 0.0
        design['mooring']['anchor_types'][0]['max_lateral_load'] = 1e5

        # DLCs
        # Only give RAFT valid RAFT cases, spectral wind
        turb_ind = modeling_opt['raft_dlcs_keys'].index('turbulence')
        turb_type = [case_data[turb_ind] for case_data in modeling_opt['raft_dlcs']]
        case_mask = [
            ('NTM' in tt or 'ETM' in tt or 'EWM' in tt)
             for tt in turb_type]

        design['cases'] = {}
        design['cases']['keys'] = modeling_opt['raft_dlcs_keys']
        design['cases']['data'] = list(compress(modeling_opt['raft_dlcs'],case_mask))    # filter cases by case_mask

        # Debug
        if modeling_opt['save_designs']:
            file_base = os.path.join(analysis_options['general']['folder_output'],'raft_designs',f'raft_design_{self.i_design}')
            with open(f'{file_base}.pkl', 'wb') as handle:
                pickle.dump(design, handle, protocol=pickle.HIGHEST_PROTOCOL)

            design = simple_types(design)
            write_yaml(design,f'{file_base}.yaml')
            self.i_design += 1
                
        # set up the model
        model = raft.Model(design)
        model.analyzeUnloaded(
            ballast= modeling_opt['trim_ballast'], 
            heave_tol = modeling_opt['heave_tol']
            )

        if modeling_opt['plot_designs']:
            fig, axs = model.plot()

            if True:
                
                print('Set breakpoint here and find nice camera angle')

                azm=axs.azim
                ele=axs.elev

                xlm=axs.get_xlim3d() #These are two tupples
                ylm=axs.get_ylim3d() #we use them in the next
                zlm=axs.get_zlim3d() #graph to reproduce the magnification from mousing

                print(f'axs.azim = {axs.azim}')
                print(f'axs.elev = {axs.elev}')
                print(f'axs.set_xlim3d({xlm})')
                print(f'axs.set_ylim3d({ylm})')
                print(f'axs.set_zlim3d({zlm})')

            else:
                print('Setting ')
                axs.azim = -143.27922077922082
                axs.elev = 6.62337662337643
                axs.set_xlim3d((-33.479380470031096, 33.479380470031096))
                axs.set_ylim3d((-11.01295410198392, 11.01295410198392))
                axs.set_zlim3d((-30.005888228174538, -19.994111771825473))

                print('here')

            # Save figure
            fig.savefig(file_base+'.png')
    
        
        # option to generate seperate HAMS data for level 2 or 3, with higher res settings
        if False: #preprocessBEM:
            model.preprocess_HAMS(dw=dwFAST, wMax=wMaxFAST0, dz=dzFAST, da=daFAST)  
        
        # option to run level 1 load cases
        if True: #processCases:
            model.analyzeCases(meshDir=modeling_opt['BEM_dir'])
            
        # get and process results
        results = model.calcOutputs()
        # Pattern matching for "responses" annd "properties"
        outs = self.list_outputs(out_stream=None, all_procs=True)
        for i in range(len(outs)):
            if outs[i][0].startswith('properties_'):
                name = outs[i][0].split('properties_')[1]
                outputs['properties_'+name] = results['properties'][name]
            '''
            Note: dynamic results should be taken from results['case metrics']
            elif outs[i][0].startswith('response_'):
                name = outs[i][0].split('response_')[1]
                if np.iscomplex(results['response'][name]).any():
                    outputs['response_'+name] = np.abs(results['response'][name])
                else:
                    outputs['response_'+name] = results['response'][name]
            '''

        # Pattern matching for case-by-case outputs
        # names = ['surge','sway','heave','roll','pitch','yaw','AxRNA','Mbase','omega','torque','power','bPitch','Tmoor']   # these are not always outputted, need to catch better
        names = ['surge','sway','heave','roll','pitch','yaw','AxRNA','Mbase','Tmoor']
        stats = ['avg','std','max','PSD']
        case_mask = np.array(case_mask)
        for n in names:
            for s in stats:
                iout = f'{n}_{s}'

                # use only first rotor/turbine
                case_metrics = [cm[0] for cm in results['case_metrics'].values()]
                stat = np.squeeze(np.array([cm[iout] for cm in case_metrics]))
                outputs['stats_'+iout][case_mask] = stat

        # Other case outputs
        # for n in ['wind_PSD','wave_PSD']:
        #     outputs['stats_'+n][case_mask,:] = results['case_metrics'][n]

        # natural periods
        model.solveEigen()
        outputs["rigid_body_periods"] = 1/results['eigen']['frequencies']

        outputs["surge_period"] = outputs["rigid_body_periods"][0]
        outputs["sway_period"] = outputs["rigid_body_periods"][1]
        outputs["heave_period"] = outputs["rigid_body_periods"][2]
        outputs["roll_period"] = outputs["rigid_body_periods"][3]
        outputs["pitch_period"] = outputs["rigid_body_periods"][4]
        outputs["yaw_period"] = outputs["rigid_body_periods"][5]

        # Compute some aggregate outputs manually
        outputs['Max_Offset'] = np.sqrt(outputs['stats_surge_max'][case_mask]**2 + outputs['stats_sway_max'][case_mask]**2).max()
        outputs['heave_avg'] = outputs['stats_heave_avg'][case_mask].mean()
        outputs['Max_PtfmPitch'] = outputs['stats_pitch_max'][case_mask].max()
        outputs['Std_PtfmPitch'] = outputs['stats_pitch_std'][case_mask].mean()
        outputs['max_nac_accel'] = outputs['stats_AxRNA_std'][case_mask].max()
        outputs['rotor_overspeed'] = (outputs['stats_omega_max'][case_mask].max() - inputs['rated_rotor_speed']) / inputs['rated_rotor_speed']
        outputs['max_tower_base'] = outputs['stats_Mbase_max'][case_mask].max()
        
        # Combined outputs for OpenFAST
        outputs['platform_displacement'] = model.fowtList[0].V
        outputs["platform_total_center_of_mass"] = outputs['properties_substructure CG']
        outputs["platform_mass"] = outputs["properties_substructure mass"]
        # Note: Inertia calculated for each case
        outputs["platform_I_total"][:3] = np.r_[outputs['properties_roll inertia at subCG'][0],
                                           outputs['properties_pitch inertia at subCG'][0],
                                           outputs['properties_yaw inertia at subCG'][0]]

        
class RAFT_Group(om.Group):
    def initialize(self):
        self.options.declare('modeling_options')
        self.options.declare('turbine_options')
        self.options.declare('mooring_options')
        self.options.declare('member_options')
        self.options.declare('analysis_options')

    def setup(self):
        modeling_opt = self.options['modeling_options']
        analysis_opt = self.options['analysis_options']
        turbine_opt = self.options['turbine_options']
        members_opt = self.options['member_options']
        mooring_opt = self.options['mooring_options']
        self.add_subsystem("raft", RAFT_OMDAO(modeling_options=modeling_opt,
                                              analysis_options=analysis_opt,
                                              turbine_options=turbine_opt,
                                              mooring_options=mooring_opt,
                                              member_options=members_opt), promotes=["*"])<|MERGE_RESOLUTION|>--- conflicted
+++ resolved
@@ -1,4 +1,4 @@
-import openmdao.api as om
+mport openmdao.api as om
 import raft
 import numpy as np
 import pickle, os
@@ -530,13 +530,8 @@
             design['platform']['members'][i]['rA'] = rA
             design['platform']['members'][i]['rB'] = rB
             design['platform']['members'][i]['shape'] = m_shape
-<<<<<<< HEAD
             design['platform']['members'][i]['gamma'] = float(inputs[m_name+'gamma'][0])
-            design['platform']['members'][i]['potMod'] = discrete_inputs[m_name+'potMod']
-=======
-            design['platform']['members'][i]['gamma'] = float(inputs[m_name+'gamma'])
             design['platform']['members'][i]['potMod'] = members_opt[m_name+'potMod']
->>>>>>> 94d19530
             design['platform']['members'][i]['stations'] = s_grid
             
             # updated version to better handle 'diameters' between circular and rectangular members
