# RAFT's rotor class

import os
import os.path as osp
import sys, yaml
import numpy as np
import matplotlib.pyplot as plt

from scipy.interpolate import PchipInterpolator

from helpers import deg2rad, rotationMatrix

import wisdem.inputs as sch
from wisdem.ccblade.ccblade import CCBlade, CCAirfoil

'''
try:
    import ccblade        as CCBlade, CCAirfoil  # for cloned ccblade
except:
    import wisdem.ccblade as CCblade, CCAirfoil  # for conda install wisdem
'''

# global constants
raft_dir = os.path.dirname(os.path.dirname(os.path.realpath(__file__)))
rad2deg = 57.2958
rpm2radps = 0.1047

# a class for the rotor structure, aerodynamics, and control in RAFT
class Rotor:

    def __init__(self, turbine, w, old=False):
        '''
        >>>> add mean offset parameters add move this to runCCBlade<<<<
        '''

        # Should inherit these from raft_model or _env?
        self.w = np.array(w)
               
        self.Zhub       = turbine['Zhub']           # [m]
        self.shaft_tilt = turbine['shaft_tilt']     # [deg]        
        self.overhang   = turbine['overhang'] 
        #yaw  = 0        

        # Set some turbine params, this can come from WEIS/WISDEM or an external input
        if old:
            self.rot_from_weis = yaml.load(open(os.path.join(raft_dir,'designs/rotors/IEA-15MW_WEIS.yaml'),'r'))
            self.Uhub = np.array(self.rot_from_weis['wt_ops']['v'])
            self.Omega_rpm = np.array(self.rot_from_weis['wt_ops']['omega_op']) / rpm2radps
            self.pitch_deg = np.array(self.rot_from_weis['wt_ops']['pitch_op']) * rad2deg
            self.I_drivetrain = 3.2e8
        else:   # planning on this option going forward
            #self.Uhub = np.array([14.])
            #self.Omega_rpm = np.array([7.56])
            #self.pitch_deg = np.array([13.78])
            self.Uhub      = np.array(turbine['wt_ops']['v'])
            self.Omega_rpm = np.array(turbine['wt_ops']['omega_op']) / rpm2radps
            self.pitch_deg = np.array(turbine['wt_ops']['pitch_op']) * rad2deg
            self.I_drivetrain = float(turbine['I_drivetrain'])


        # Set default control gains
        self.kp_0 = np.zeros_like(self.Uhub)
        self.ki_0 = np.zeros_like(self.Uhub)       
        self.k_float = 0 # np.zeros_like(self.Uhub), right now this is a single value, but this may change    <<< what is this?


        # Set CCBlade flags
        tiploss = True # Tip loss model True/False
        hubloss = True # Hub loss model, True/False
        wakerotation = True # Wake rotation, True/False
        usecd = True # Use drag coefficient within BEMT, True/False

        # Set discretization parameters
        nSector = 4 # [-] - number of equally spaced azimuthal positions where CCBlade should be interrogated. The results are averaged across the n positions. 4 is a good first guess
        n_span = 30 # [-] - number of blade stations along span
        grid = np.linspace(0., 1., n_span) # equally spaced grid along blade span, root=0 tip=1


        # ----- AIRFOIL STUFF ------
        n_aoa = 200 # [-] - number of angles of attack to discretize airfoil polars - MUST BE MULTIPLE OF 4
        n_af = len(turbine["airfoils"])
        af_used     = [ b for [a,b] in turbine['blade']["airfoils"] ]
        af_position = [ a for [a,b] in turbine['blade']["airfoils"] ]
        #af_used     = turbine['blade']["airfoils"]["labels"]
        #af_position = turbine['blade']["airfoils"]["grid"]
        n_af_span = len(af_used)
        
        # One fourth of the angles of attack from -pi to -pi/6, half between -pi/6 to pi/6, and one fourth from pi/6 to pi
        aoa = np.unique(np.hstack([np.linspace(-180, -30, int(n_aoa/4.0 + 1)), 
                                   np.linspace( -30,  30, int(n_aoa/2.0),),
                                   np.linspace(  30, 180, int(n_aoa/4.0 + 1))]))

        af_name = n_af * [""]
        r_thick = np.zeros(n_af)
        for i in range(n_af):
            af_name[i] = turbine["airfoils"][i]["name"]
            r_thick[i] = turbine["airfoils"][i]["relative_thickness"]
            

        cl = np.zeros((n_af, n_aoa, 1))
        cd = np.zeros((n_af, n_aoa, 1))
        cm = np.zeros((n_af, n_aoa, 1))

        # Interp cl-cd-cm along predefined grid of angle of attack
        for i in range(n_af):
        
            #cl[i, :, 0] = np.interp(aoa, turbine["airfoils"][i]["alpha"], turbine["airfoils"][i]["c_l"])
            #cd[i, :, 0] = np.interp(aoa, turbine["airfoils"][i]["alpha"], turbine["airfoils"][i]["c_d"])
            #cm[i, :, 0] = np.interp(aoa, turbine["airfoils"][i]["alpha"], turbine["airfoils"][i]["c_m"])

            polar_table = np.array(turbine["airfoils"][i]['data'])
            
            cl[i, :, 0] = np.interp(aoa, polar_table[:,0], polar_table[:,1])
            cd[i, :, 0] = np.interp(aoa, polar_table[:,0], polar_table[:,2])
            cm[i, :, 0] = np.interp(aoa, polar_table[:,0], polar_table[:,3])

            #plt.figure()
            #plt.plot(polar_table[:,0], polar_table[:,1])
            #plt.plot(polar_table[:,0], polar_table[:,2])
            #plt.title(af_name[i])
            
            if abs(cl[i, 0, 0] - cl[i, -1, 0]) > 1.0e-5:
                print("WARNING: Ai " + af_name[i] + " has the lift coefficient different between + and - pi rad. This is fixed automatically, but please check the input data.")
                cl[i, 0, 0] = cl[i, -1, 0]
            if abs(cd[i, 0, 0] - cd[i, -1, 0]) > 1.0e-5:
                print("WARNING: Airfoil " + af_name[i] + " has the drag coefficient different between + and - pi rad. This is fixed automatically, but please check the input data.")
                cd[i, 0, 0] = cd[i, -1, 0]
            if abs(cm[i, 0, 0] - cm[i, -1, 0]) > 1.0e-5:
                print("WARNING: Airfoil " + af_name[i] + " has the moment coefficient different between + and - pi rad. This is fixed automatically, but please check the input data.")
                cm[i, 0, 0] = cm[i, -1, 0]


        # Interpolate along blade span using a pchip on relative thickness
        r_thick_used = np.zeros(n_af_span)
        cl_used = np.zeros((n_af_span, n_aoa, 1))
        cd_used = np.zeros((n_af_span, n_aoa, 1))
        cm_used = np.zeros((n_af_span, n_aoa, 1))

        for i in range(n_af_span):
            for j in range(n_af):
                if af_used[i] == af_name[j]:
                    r_thick_used[i] = r_thick[j]
                    cl_used[i, :, :] = cl[j, :, :]
                    cd_used[i, :, :] = cd[j, :, :]
                    cm_used[i, :, :] = cm[j, :, :]
                    break

        # Pchip does have an associated derivative method built-in:
        # https://docs.scipy.org/doc/scipy/reference/generated/scipy.interpolate.PchipInterpolator.derivative.html#scipy.interpolate.PchipInterpolator.derivative
        spline = PchipInterpolator
        rthick_spline = spline(af_position, r_thick_used)
        r_thick_interp = rthick_spline(grid[1:-1])

        # Spanwise interpolation of the airfoil polars with a pchip
        r_thick_unique, indices = np.unique(r_thick_used, return_index=True)
        cl_spline = spline(r_thick_unique, cl_used[indices, :, :])
        self.cl_interp = np.flip(cl_spline(np.flip(r_thick_interp)), axis=0)
        cd_spline = spline(r_thick_unique, cd_used[indices, :, :])
        self.cd_interp = np.flip(cd_spline(np.flip(r_thick_interp)), axis=0)
        cm_spline = spline(r_thick_unique, cm_used[indices, :, :])
        self.cm_interp = np.flip(cm_spline(np.flip(r_thick_interp)), axis=0)
                
        self.aoa = aoa
        
        # split out blade geometry info from table 
        geometry_table = np.array(turbine['blade']['geometry'])
        blade_r         = geometry_table[:,0]
        blade_chord     = geometry_table[:,1]
        blade_theta     = geometry_table[:,2]
        blade_precurve  = geometry_table[:,3]
        blade_presweep  = geometry_table[:,4]
        
        
        
        af = []
        for i in range(self.cl_interp.shape[0]):
            af.append(CCAirfoil(self.aoa, [], self.cl_interp[i,:,:],self.cd_interp[i,:,:],self.cm_interp[i,:,:]))
        
        
        self.ccblade = CCBlade(
            blade_r,                        # (m) locations defining the blade along z-axis of blade coordinate system
            blade_chord,                    # (m) corresponding chord length at each section
            blade_theta,                    # (deg) corresponding :ref:`twist angle <blade_airfoil_coord>` at each section---positive twist decreases angle of attack.
            af,                             # CCAirfoil object
            turbine['Rhub'],                # (m) radius of hub
            turbine['blade']['Rtip'],       # (m) radius of tip
            turbine['nBlades'],             # number of blades
            turbine['rho_air'],             # (kg/m^3) freestream fluid density
            turbine['mu_air'],              # (kg/m/s) dynamic viscosity of fluid
            turbine['precone'],             # (deg) hub precone angle
            self.shaft_tilt,                # (deg) hub tilt angle
            0.0,                            # (deg) nacelle yaw angle
            turbine['shearExp'],            # shear exponent for a power-law wind profile across hub
            turbine['Zhub'],                # (m) hub height used for power-law wind profile.  U = Uref*(z/hubHt)**shearExp
            nSector,                        # number of azimuthal sectors to descretize aerodynamic calculation.  automatically set to 1 if tilt, yaw, and shearExp are all 0.0.  Otherwise set to a minimum of 4.
            blade_precurve,                 # (m) location of blade pitch axis in x-direction of :ref:`blade coordinate system <azimuth_blade_coord>`
            turbine['blade']['precurveTip'],# (m) location of blade pitch axis in x-direction at the tip (analogous to Rtip)
            blade_presweep,                 # (m) location of blade pitch axis in y-direction of :ref:`blade coordinate system <azimuth_blade_coord>`
            turbine['blade']['presweepTip'],# (m) location of blade pitch axis in y-direction at the tip (analogous to Rtip)
            tiploss=tiploss,                # if True, include Prandtl tip loss model
            hubloss=hubloss,                # if True, include Prandtl hub loss model
            wakerotation=wakerotation,      # if True, include effect of wake rotation (i.e., tangential induction factor is nonzero)
            usecd=usecd,                    # If True, use drag coefficient in computing induction factors (always used in evaluating distributed loads from the induction factors).
            derivatives=True,               # if True, derivatives along with function values will be returned for the various methods
        )

        # pull control gains out of dictionary
        self.setControlGains(turbine)


    def runCCBlade(self, Uhub, ptfm_pitch=0, yaw_misalign=0):
        '''This performs a single CCBlade evaluation at specified conditions.
        
        ptfm_pitch
            mean platform pitch angle to be included in rotor tilt angle [rad]
        yaw_misalign
            turbine yaw misalignment angle [deg]
        '''
        
        # find turbine operating point at the provided wind speed
        Omega_rpm = np.interp(Uhub, self.Uhub, self.Omega_rpm)  # rotor speed [rpm]
        pitch_deg = np.interp(Uhub, self.Uhub, self.pitch_deg)  # blade pitch angle [deg]
        
        # adjust rotor angles based on provided info (I think this intervention in CCBlade should work...)
        self.ccblade.tilt = deg2rad(self.shaft_tilt) + ptfm_pitch
        self.ccblade.yaw  = deg2rad(yaw_misalign)
        
        # evaluate aero loads and derivatives with CCBlade
        loads, derivs = self.ccblade.evaluate(Uhub, Omega_rpm, pitch_deg, coefficients=True)

        # organize and save the relevant outputs...
        outputs = {}
        
        outputs["P"] = loads["P"]
        outputs["Mb"] = loads["Mb"]
        outputs["CP"] = loads["CP"]
        outputs["CMb"] = loads["CMb"]
        outputs["Fhub"] = np.array( [loads["T" ][0], loads["Y"  ][0], loads["Z"  ][0]])
        outputs["Mhub"] = np.array( [loads["Q" ][0], loads["My" ][0], loads["Mz" ][0]])
        outputs["CFhub"] = np.array([loads["CT"][0], loads["CY" ][0], loads["CZ" ][0]])
        outputs["CMhub"] = np.array([loads["CQ"][0], loads["CMy"][0], loads["CMz"][0]])


        print(f"Wind speed: {Uhub} m/s, Aerodynamic power coefficient: {loads['CP'][0]:4.3f}")

        J={} # Jacobian/derivatives

        dP = derivs["dP"]
        J["P", "r"] = dP["dr"]
        # J["P", "chord"] = dP["dchord"]
        # J["P", "theta"] = dP["dtheta"]
        # J["P", "Rhub"] = np.squeeze(dP["dRhub"])
        # J["P", "Rtip"] = np.squeeze(dP["dRtip"])
        # J["P", "hub_height"] = np.squeeze(dP["dhubHt"])
        # J["P", "precone"] = np.squeeze(dP["dprecone"])
        # J["P", "tilt"] = np.squeeze(dP["dtilt"])
        # J["P", "yaw"] = np.squeeze(dP["dyaw"])
        # J["P", "shearExp"] = np.squeeze(dP["dshear"])
        # J["P", "V_load"] = np.squeeze(dP["dUinf"])
        # J["P", "Omega_load"] = np.squeeze(dP["dOmega"])
        # J["P", "pitch_load"] = np.squeeze(dP["dpitch"])
        # J["P", "precurve"] = dP["dprecurve"]
        # J["P", "precurveTip"] = dP["dprecurveTip"]
        # J["P", "presweep"] = dP["dpresweep"]
        # J["P", "presweepTip"] = dP["dpresweepTip"]

        dQ = derivs["dQ"]
        J["Q","Uhub"]      = np.atleast_1d(np.diag(dQ["dUinf"]))
        J["Q","pitch_deg"] = np.atleast_1d(np.diag(dQ["dpitch"]))
        J["Q","Omega_rpm"] = np.atleast_1d(np.diag(dQ["dOmega"]))

        dT = derivs["dT"]
        J["T","Uhub"]      = np.atleast_1d(np.diag(dT["dUinf"]))
        J["T","pitch_deg"] = np.atleast_1d(np.diag(dT["dpitch"]))
        J["T","Omega_rpm"] = np.atleast_1d(np.diag(dT["dOmega"]))

        # dT = derivs["dT"]
        # .J["Fhub", "r"][0,:] = dT["dr"]     # 0 is for thrust force, 1 would be y, 2 z
        # .J["Fhub", "chord"][0,:] = dT["dchord"]
        # .J["Fhub", "theta"][0,:] = dT["dtheta"]
        # .J["Fhub", "Rhub"][0,:] = np.squeeze(dT["dRhub"])
        # .J["Fhub", "Rtip"][0,:] = np.squeeze(dT["dRtip"])
        # .J["Fhub", "hub_height"][0,:] = np.squeeze(dT["dhubHt"])
        # .J["Fhub", "precone"][0,:] = np.squeeze(dT["dprecone"])
        # .J["Fhub", "tilt"][0,:] = np.squeeze(dT["dtilt"])
        # .J["Fhub", "yaw"][0,:] = np.squeeze(dT["dyaw"])
        # .J["Fhub", "shearExp"][0,:] = np.squeeze(dT["dshear"])
        # .J["Fhub", "V_load"][0,:] = np.squeeze(dT["dUinf"])
        # .J["Fhub", "Omega_load"][0,:] = np.squeeze(dT["dOmega"])
        # .J["Fhub", "pitch_load"][0,:] = np.squeeze(dT["dpitch"])
        # .J["Fhub", "precurve"][0,:] = dT["dprecurve"]
        # .J["Fhub", "precurveTip"][0,:] = dT["dprecurveTip"]
        # .J["Fhub", "presweep"][0,:] = dT["dpresweep"]
        # .J["Fhub", "presweepTip"][0,:] = dT["dpresweepTip"]

        self.J = J

        return loads, derivs        

    def calcAeroContributions(self, case):
        '''Calculates stiffness, damping, added mass, and excitation coefficients
        from rotor aerodynamics. Results are w.r.t. nonrotating hub reference frame
        and assume constant rotor speed and no controls.
        '''
        
        Uinf = case['wind_speed']  # inflow wind speed (m/s) 

        # extract derivatives of interest, interpolated for the current wind speed
        dT_dU  = np.interp(Uinf, self.Uhub, self.J["T", "Uhub"     ])
        #dT_dOm = np.interp(Uinf, self.Uhub, self.J["T", "Omega_rpm"])
        #dT_dPi = np.interp(Uinf, self.Uhub, self.J["T", "pitch_deg"])
        #dQ_dU  = np.interp(Uinf, self.Uhub, self.J["Q", "Uhub"     ])
        #dQ_dOm = np.interp(Uinf, self.Uhub, self.J["Q", "Omega_rpm"])
        #dQ_dPi = np.interp(Uinf, self.Uhub, self.J["Q", "pitch_deg"])
        # wish list
        # dMy_dU  = np.interp(Uinf, self.Uhub, self.J["My", "Uhub"     ])  # overturning moment about hub
        # dMy_dShearExp =
        # ...

        # coefficients to be filled in
        nw = len(self.w)
        A_aero = np.zeros([6,6,nw])                     # added mass
        B_aero = np.zeros([6,6,nw])                     # damping
        C_aero = np.zeros([6,6])                        # stiffness
        F_aero0= np.zeros(6)                            # steady wind forces/moments
        F_aero = np.zeros([6,nw])                       # wind excitation spectra in each DOF

        # calculate hub aero coefficients (in nonrotating hub reference frame) - assuming rigid body and no control to start with
        B_aero[0,0,:] += dT_dU                          # surge damping

        # calculate wind excitation force/moment spectra (in nonrotating hub reference frame)
        #for i in range(len(self.w)):                    # loop through each frequency component
        #    F_aero[0,i] = U_amplitude[i]*dT_dU          # surge excitation
        #    F_aero[7,i] = U_amplitude*dQ_dU            # rotor torque excitation

        # calculate steady aero forces and moments
        F_aero0 = np.hstack((self.outputs["Fhub"],self.outputs["Mhub"]))

        return A_aero, B_aero, C_aero, F_aero0, F_aero


<<<<<<< HEAD
    def setControlGains(self,design):
=======
    def setControlGains(self,turbine):
>>>>>>> eb627eb2
        '''
        Use flipped sign version of ROSCO
        '''

        # Convert gain-scheduling wrt pitch to wind speed
<<<<<<< HEAD
        pc_angles = np.array(design['turbine']['pitch_control']['GS_Angles']) * rad2deg
        self.kp_0 = np.interp(self.pitch_deg,pc_angles,design['turbine']['pitch_control']['GS_Kp'],left=0,right=0)
        self.ki_0 = np.interp(self.pitch_deg,pc_angles,design['turbine']['pitch_control']['GS_Ki'],left=0,right=0)
        self.k_float = -design['turbine']['pitch_control']['Fl_Kp']

        # Torque control
        self.kp_tau = -design['turbine']['torque_control']['VS_KP']
        self.ki_tau = -design['turbine']['torque_control']['VS_KI']
        self.Ng     = design['turbine']['gear_ratio']
=======
        pc_angles = np.array(turbine['pitch_control']['GS_Angles']) * rad2deg
        self.kp_0 = np.interp(self.pitch_deg,pc_angles,turbine['pitch_control']['GS_Kp'],left=0,right=0)
        self.ki_0 = np.interp(self.pitch_deg,pc_angles,turbine['pitch_control']['GS_Ki'],left=0,right=0)
        self.k_float = -turbine['pitch_control']['Fl_Kp']

        # Torque control
        self.kp_tau = -turbine['torque_control']['VS_KP']
        self.ki_tau = -turbine['torque_control']['VS_KI']
        self.Ng     = turbine['gear_ratio']
>>>>>>> eb627eb2
            


    def calcAeroServoContributions(self, case, ptfm_pitch=0):
        '''Calculates stiffness, damping, added mass, and excitation coefficients
        from rotor aerodynamics coupled with turbine controls.
        Results are w.r.t. nonrotating hub reference frame.
        
         ptfm_pitch
            mean platform pitch angle to be included in rotor tilt angle [rad]
        '''
        
        loads, derivs = self.runCCBlade(case['wind_speed'], ptfm_pitch=ptfm_pitch, yaw_misalign=case['yaw_misalign'])
        
        Uinf = case['wind_speed']  # inflow wind speed (m/s) <<< eventually should be consistent with rest of RAFT
        
        # >>>> make wind spectrum from info in case <<<<<   
            
        # extract derivatives of interest
        dT_dU  = np.atleast_1d(np.diag(derivs["dT"]["dUinf"]))
        dT_dOm = np.atleast_1d(np.diag(derivs["dT"]["dOmega"])) / rpm2radps
        dT_dPi = np.atleast_1d(np.diag(derivs["dT"]["dpitch"])) * rad2deg
        dQ_dU  = np.atleast_1d(np.diag(derivs["dQ"]["dUinf"]))
        dQ_dOm = np.atleast_1d(np.diag(derivs["dQ"]["dOmega"])) / rpm2radps
        dQ_dPi = np.atleast_1d(np.diag(derivs["dQ"]["dpitch"])) * rad2deg

        # Pitch control gains at Uinf (Uinf), flip sign to translate ROSCO convention to this one
        kp_U    = -np.interp(Uinf, self.Uhub, self.kp_0) 
        ki_U    = -np.interp(Uinf, self.Uhub, self.ki_0) 

        # Torque control gains, need to get these from somewhere
        kp_tau = self.kp_tau * (kp_U == 0)  #     -38609162.66552     ! VS_KP				- Proportional gain for generator PI torque controller [1/(rad/s) Nm]. (Only used in the transitional 2.5 region if VS_ControlMode =/ 2)
        ki_tau = self.kp_tau  * (kp_U == 0)   #    -4588245.18720      ! VS_KI	
        
        a_aer = np.zeros_like(self.w)
        b_aer = np.zeros_like(self.w)
        C   = np.zeros_like(self.w,dtype=np.complex_)
        C2  = np.zeros_like(self.w,dtype=np.complex_)
        D   = np.zeros_like(self.w,dtype=np.complex_)

        # Roots of characteristic equation, helps w/ debugging
        p = np.array([-self.I_drivetrain, (dQ_dOm + kp_U * dQ_dPi - self.Ng * kp_tau), ki_U* dQ_dPi - self.Ng * ki_tau])
        r = np.roots(p)

        for iw, omega in enumerate(self.w):
            
            # Denominator of control transfer function
            D[iw] = self.I_drivetrain * omega**2 + (dQ_dOm + kp_U * dQ_dPi - self.Ng * kp_tau) * 1j * omega + ki_U* dQ_dPi - self.Ng * ki_tau

            # control transfer function
            C[iw] = 1j * omega * (dQ_dU - self.k_float * dQ_dPi / self.Zhub) / D[iw]

            # alternative for debugging
            C2[iw] = C[iw] / (1j * omega)

            # Complex aero damping
            T = 1j * omega * (dT_dU - self.k_float * dT_dPi / self.Zhub) - (((dT_dOm + kp_U * dT_dPi) * 1j * omega + ki_U * dT_dPi ) * C[iw])

            # Aerodynamic coefficients
            a_aer[iw] = -(1/omega**2) * np.real(T)
            b_aer[iw] = (1/omega) * np.imag(T)
        
        # coefficients to be filled in
        nw = len(self.w)
        A_aero = np.zeros([6,6,nw])                     # added mass
        B_aero = np.zeros([6,6,nw])                     # damping
        C_aero = np.zeros([6,6])                        # stiffness
        F_aero0= np.zeros(6)                            # steady wind forces/moments
        F_aero = np.zeros([6,nw])                       # wind excitation spectra in each DOF
        
        # calculate contribution to system matrices      
        A_aero[0,0,:] = a_aer
        B_aero[0,0,:] = b_aer
                
        # calculate steady aero forces and moments
        F_aero0 = np.array([loads["T" ][0], loads["Y"  ][0], loads["Z"  ][0],
                            loads["Q" ][0], loads["My" ][0], loads["Mz" ][0] ])
                            
        # calculate wind excitation force/moment spectra
        #for i in range(nw):                             # loop through each frequency component
        #    F_aero[0,i] = U_amplitude[i]*dT_dU             # surge excitation
        #    F_aero[4,i] = U_amplitude[i]*dT_dU*Zhub        # pitch excitation
        
        
        return A_aero, B_aero, C_aero, F_aero0, F_aero, a_aer, b_aer #  B_aero, C_aero, F_aero0, F_aero
        
        
    def plot(self, ax, r_ptfm=[0,0,0], R_ptfm=np.eye(3), azimuth=0):
        '''Draws the rotor on the passed axes, considering optional platform offset and rotation matrix, and rotor azimuth angle'''

        # ----- blade geometry ----------

        m = len(self.ccblade.chord)

        # lists to be filled with coordinates for plotting
        X = []
        Y = []
        Z = []        
        
        # generic airfoil for now
        afx = np.array([ 0.0 , -0.16, 0.0 ,  0.0 ])
        afy = np.array([-0.25,  0.  , 0.75, -0.25])
        npts = len(afx)
        
        # should add real airfoil shapes, and twist     
        for i in range(m):
            for j in range(npts):
                X.append(self.ccblade.chord[i]*afx[j])
                Y.append(self.ccblade.chord[i]*afy[j])
                Z.append(self.ccblade.r[i])            
                #X.append(self.ccblade.chord[i+1]*afx[j])
                #Y.append(self.ccblade.chord[i+1]*afy[j])
                #Z.append(self.ccblade.r[i+1]) 
                
        P = np.array([X, Y, Z])
        
        # ----- rotation matricse ----- 
        # (blade pitch would be a -rotation about local z)
        R_precone = rotationMatrix(0, -self.ccblade.precone, 0)  
        R_azimuth = [rotationMatrix(azimuth + azi, 0, 0) for azi in 2*np.pi/3.*np.arange(3)]
        R_tilt    = rotationMatrix(0, deg2rad(self.shaft_tilt), 0)   # # define x as along shaft downwind, y is same as ptfm y
        
        # ----- transform coordinates -----
        for ib in range(3):
        
            P2 = np.matmul(R_precone, P)
            P2 = np.matmul(R_azimuth[ib], P2)
            P2 = np.matmul(R_tilt, P2)
            P2 = P2 + np.array([-self.overhang, 0, self.Zhub])[:,None] # PRP to tower-shaft intersection point
            P2 = np.matmul(R_ptfm, P2) + np.array(r_ptfm)[:,None]
          
            # drawing airfoils                            
            for ii in range(m-1):
                ax.plot(P2[0, npts*ii:npts*(ii+1)], P2[1, npts*ii:npts*(ii+1)], P2[2, npts*ii:npts*(ii+1)])  
            # draw outline
            ax.plot(P2[0, 0:-1:npts], P2[1, 0:-1:npts], P2[2, 0:-1:npts], 'k') # leading edge  
            ax.plot(P2[0, 2:-1:npts], P2[1, 2:-1:npts], P2[2, 2:-1:npts], 'k')  # trailing edge
            
            
        #for j in range(m):
        #    linebit.append(ax.plot(Xs[j::m], Ys[j::m], Zs[j::m]            , color='k'))  # station rings
        #
        #return linebit
        

if __name__=='__main__':
    fname_design = os.path.join(raft_dir,'designs/VolturnUS-S.yaml')
    # from raft.runRAFT import loadTurbineYAML
    # turbine = loadTurbineYAML(fname_design)

    # open the design YAML file and parse it into a dictionary for passing to raft
    with open(fname_design) as file:
        design = yaml.load(file, Loader=yaml.FullLoader)

    # Turbine rotor
    design['turbine']['rho_air' ] = design['site']['rho_air']
    design['turbine']['mu_air'  ] = design['site']['mu_air']
    design['turbine']['shearExp'] = design['site']['shearExp']

    rr = Rotor(design['turbine'],np.linspace(0.05,3)) #, old=True)
    # rr.runCCBlade()
<<<<<<< HEAD
    rr.setControlGains(design)
=======
    # rr.setControlGains(design['turbine'])  << now called in Rotor init
>>>>>>> eb627eb2

    # loop through each case
    nCases = len(design['cases']['data'])
    for iCase in range(nCases):
    
        print("  Running case")
        print(design['cases']['data'][iCase])
    
        # form dictionary of case parameters
        case = dict(zip( design['cases']['keys'], design['cases']['data'][iCase]))   

        rr.calcAeroServoContributions(case)

    UU = np.linspace(14,24)
    a_aer_U = np.zeros_like(UU)
    b_aer_U = np.zeros_like(UU)

    for iU, Uinf in enumerate(UU):
        # rr.V = Uinf
        case['wind_speed'] = Uinf
        _,_,_,_,_, a_aer, b_aer = rr.calcAeroServoContributions(case)

        a_aer_U[iU] = np.interp(2 * np.pi / 30, rr.w, a_aer)
        b_aer_U[iU] = np.interp(2 * np.pi / 30, rr.w, b_aer)


    import matplotlib.pyplot as plt
    fig1, ax1 = plt.subplots(2,1)


    ax1[0].plot(UU,a_aer_U)
    ax1[0].set_ylabel('a_aer @ 30 sec.')
    ax1[0].grid(True)

    ax1[1].plot(UU,b_aer_U)
    ax1[1].set_ylabel('b_aer @ 30 sec.')
    ax1[1].grid(True)

    ax1[1].set_xlabel('U (m/s)')

    plt.show()


    # ax1[0].plot(ww,a_aer)
    # ax1[0].set_ylabel('a_aer')

    # ax1[1].plot(ww,b_aer)
    # ax1[1].set_ylabel('b_aer')

    # fig1.legend(('gains * 0','gains * 1','gains * 2'))

    # ax1[1].set_xlabel('frequency (rad/s)')

    # ax2[0].plot(ww,np.abs(C))
    # ax2[0].set_ylabel('mag(C)')

    # ax2[1].plot(ww,np.angle(C))
    # ax2[1].set_ylabel('phase(C)')
<|MERGE_RESOLUTION|>--- conflicted
+++ resolved
@@ -339,27 +339,12 @@
         return A_aero, B_aero, C_aero, F_aero0, F_aero
 
 
-<<<<<<< HEAD
-    def setControlGains(self,design):
-=======
     def setControlGains(self,turbine):
->>>>>>> eb627eb2
         '''
         Use flipped sign version of ROSCO
         '''
 
         # Convert gain-scheduling wrt pitch to wind speed
-<<<<<<< HEAD
-        pc_angles = np.array(design['turbine']['pitch_control']['GS_Angles']) * rad2deg
-        self.kp_0 = np.interp(self.pitch_deg,pc_angles,design['turbine']['pitch_control']['GS_Kp'],left=0,right=0)
-        self.ki_0 = np.interp(self.pitch_deg,pc_angles,design['turbine']['pitch_control']['GS_Ki'],left=0,right=0)
-        self.k_float = -design['turbine']['pitch_control']['Fl_Kp']
-
-        # Torque control
-        self.kp_tau = -design['turbine']['torque_control']['VS_KP']
-        self.ki_tau = -design['turbine']['torque_control']['VS_KI']
-        self.Ng     = design['turbine']['gear_ratio']
-=======
         pc_angles = np.array(turbine['pitch_control']['GS_Angles']) * rad2deg
         self.kp_0 = np.interp(self.pitch_deg,pc_angles,turbine['pitch_control']['GS_Kp'],left=0,right=0)
         self.ki_0 = np.interp(self.pitch_deg,pc_angles,turbine['pitch_control']['GS_Ki'],left=0,right=0)
@@ -369,7 +354,6 @@
         self.kp_tau = -turbine['torque_control']['VS_KP']
         self.ki_tau = -turbine['torque_control']['VS_KI']
         self.Ng     = turbine['gear_ratio']
->>>>>>> eb627eb2
             
 
 
@@ -531,11 +515,7 @@
 
     rr = Rotor(design['turbine'],np.linspace(0.05,3)) #, old=True)
     # rr.runCCBlade()
-<<<<<<< HEAD
-    rr.setControlGains(design)
-=======
     # rr.setControlGains(design['turbine'])  << now called in Rotor init
->>>>>>> eb627eb2
 
     # loop through each case
     nCases = len(design['cases']['data'])
