--- conflicted
+++ resolved
@@ -581,15 +581,9 @@
             
             if self.staticsMod == 0:
                 K_hydrostatic.append(fowt.C_struc + fowt.C_hydro)
-<<<<<<< HEAD
-                F_undisplaced[fowt.nDOF*i:fowt.nDOF*(i+1)] += fowt.W_struc + fowt.W_hydro
+                F_undisplaced[fowt.nDOF*i:fowt.nDOF*(i+1)] += fowt.W_struc + fowt.W_hydro + fowt.f0_additional
 
                 if display > 1:  print(" F_undisplaced "+"  ".join(["{:+8.2e}"]*6).format(*F_undisplaced[fowt.nDOF*i:fowt.nDOF*(i+1)]))
-=======
-                F_undisplaced[6*i:6*i+6           ] += fowt.W_struc + fowt.W_hydro + fowt.f0_additional
-                
-                if display > 1:  print(" F_undisplaced "+"  ".join(["{:+8.2e}"]*6).format(*F_undisplaced[6*i:6*i+6]))
->>>>>>> 64064ad2
 
             if self.forcingMod == 0 and case:
                 
@@ -690,14 +684,9 @@
                     Fnet[fowt.nDOF*i:fowt.nDOF*(i+1)] += -np.matmul(K_hydrostatic[i], Xi0) # use stiffness matrix to add hydrostatic reaction forces based on offsets
                 elif self.staticsMod == 1: # recompute hydrostatics
                     fowt.calcStatics()
-<<<<<<< HEAD
                     Fnet[fowt.nDOF*i:fowt.nDOF*(i+1)] += fowt.W_struc  # weight
                     Fnet[fowt.nDOF*i:fowt.nDOF*(i+1)] += fowt.W_hydro  # buoyancy
-=======
-                    Fnet[6*i:6*i+6] += fowt.W_struc  # weight
-                    Fnet[6*i:6*i+6] += fowt.W_hydro  # buoyancy
-                    Fnet[6*i:6*i+6] += fowt.f0_additional # user-specified additional forces from other external sources
->>>>>>> 64064ad2
+                    Fnet[fowt.nDOF*i:fowt.nDOF*(i+1)] += fowt.f0_additional # user-specified additional forces from other external sources
                     #breakpoint()
                 else: 
                     raise Exception('Invalid self.staticsMod value')
