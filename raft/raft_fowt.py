--- conflicted
+++ resolved
@@ -915,17 +915,9 @@
         
         self.beta = case['wave_heading']   # [rad] array of wave headings
         self.zeta = np.zeros([self.nWaves,self.nw], dtype=complex)
-<<<<<<< HEAD
 
         # make wave spectrum for each heading   
         self.S = np.zeros([self.nWaves,self.nw])     
-=======
-        
-        # make wave spectrum for each heading
-        # We are actually losing the phase by computing the 2nd order hydrodynamic forces this way, as the amplitudes will always be real
-        self.Fhydro_2nd = np.zeros([self.nWaves, self.nDOF, self.nw], dtype=complex) 
-        self.Fhydro_2nd_mean = np.zeros([self.nWaves, self.nDOF])
->>>>>>> f39f9f80
         for ih in range(self.nWaves):
             if case['wave_spectrum'][ih] == 'unit':
                 self.zeta[ih,:] = np.tile(1, self.nw)
@@ -937,15 +929,7 @@
                 self.zeta[ih,:] = np.zeros(self.nw)        
                 self.S[ih,:] = np.zeros(self.nw)        
             else:
-<<<<<<< HEAD
                 raise ValueError(f"Wave spectrum input '{case['wave_spectrum'][ih]}' not recognized.")                        
-=======
-                raise ValueError(f"Wave spectrum input '{case['wave_spectrum'][ih]}' not recognized.")
-            
-            if self.secondOrderWaveMod == 1:
-                self.Fhydro_2nd_mean[ih, :], self.Fhydro_2nd[ih, :, :] = self.calcHydroForce_2ndOrd(case['wave_heading'][ih], S)
-            
->>>>>>> f39f9f80
 
         #print(f"significant wave height:  {4*np.sqrt(np.sum(S)*self.dw):5.2f} = {4*getRMS(self.zeta, self.dw):5.2f}") # << temporary <<<
 
