# RAFT's main model class

import os
import numpy as np
import matplotlib.pyplot as plt
from matplotlib import cm
import yaml

import moorpy as mp
import raft.raft_fowt  as fowt
from raft.helpers import *

#import F6T1RNA as structural    # import turbine structural model functions

raft_dir = os.path.dirname(os.path.dirname(os.path.realpath(__file__)))

class Model():


    def __init__(self, design, nTurbines=1):
        '''
        Empty frequency domain model initialization function

        design : dict
            Dictionary of all the design info from turbine to platform to moorings
        nTurbines
            could in future be used to set up any number of identical turbines
        '''

        self.fowtList = []
        self.coords = []

        self.nDOF = 0  # number of DOFs in system

        self.design = design # save design dictionary for possible later use/reference


        # parse settings
        if not 'settings' in design:    # if settings field not in input data
            design['settings'] = {}     # make an empty one to avoid errors
        
        min_freq     = getFromDict(design['settings'], 'min_freq', default=0.01, dtype=float)  # [Hz] lowest frequency to consider, also the frequency bin width 
        max_freq     = getFromDict(design['settings'], 'max_freq', default=1.00, dtype=float)  # [Hz] highest frequency to consider
        self.XiStart = getFromDict(design['settings'], 'XiStart' , default=0.1 , dtype=float)  # sets initial amplitude of each DOF for all frequencies
        self.nIter   = getFromDict(design['settings'], 'nIter'   , default=15  , dtype=int  )  # sets how many iterations to perform in Model.solveDynamics()
        
        self.w = np.arange(min_freq, max_freq+0.5*min_freq, min_freq) *2*np.pi  # angular frequencies to analyze (rad/s)
        self.nw = len(self.w)  # number of frequencies
                
        
        # process mooring information 
        self.ms = mp.System()
        self.ms.parseYAML(design['mooring'])
        
        # depth and wave number        
        self.depth = getFromDict(design['site'], 'water_depth', dtype=float)
        self.k = np.zeros(self.nw)  # wave number
        for i in range(self.nw):
            self.k[i] = waveNumber(self.w[i], self.depth)
        
        # set up the FOWT here  <<< only set for 1 FOWT for now <<<
        self.fowtList.append(fowt.FOWT(design, self.w, self.ms.bodyList[0], depth=self.depth))
        self.coords.append([0.0,0.0])
        self.nDOF += 6

        self.ms.bodyList[0].type = -1  # need to make sure it's set to a coupled type

        try:
            self.ms.initialize()  # reinitialize the mooring system to ensure all things are tallied properly etc.
        except Exception as e:
            raise RuntimeError('An error occured when initializing the mooring system: '+e.message)
        
        self.results = {}     # dictionary to hold all results from the model
        


    def addFOWT(self, fowt, xy0=[0,0]):
        '''(not used currently) Adds an already set up FOWT to the frequency domain model solver.'''

        self.fowtList.append(fowt)
        self.coords.append(xy0)
        self.nDOF += 6

        # would potentially need to add a mooring system body for it too <<<


    """
    def setEnv(self, Hs=8, Tp=12, spectrum='unit', V=10, beta=0, Fthrust=0):

        self.env = Env()
        self.env.Hs       = Hs
        self.env.Tp       = Tp
        self.env.spectrum = spectrum
        self.env.V        = V
        self.env.beta     = beta
        self.Fthrust      = Fthrust

        for fowt in self.fowtList:
            fowt.setEnv(Hs=Hs, Tp=Tp, V=V, spectrum=spectrum, beta=beta, Fthrust=Fthrust)
    """


    def analyzeUnloaded(self):
        '''This calculates the system properties under undloaded coonditions: equilibrium positions, natural frequencies, etc.'''

        # calculate the system's constant properties
        #self.calcSystemConstantProps()
        for fowt in self.fowtList:
            fowt.calcStatics()
            #fowt.calcBEM()
            
        # get mooring system characteristics about undisplaced platform position (useful for baseline and verification)
        try: 
            self.C_moor0 = self.ms.getCoupledStiffness(lines_only=True)                             # this method accounts for eqiuilibrium of free objects in the system
            self.F_moor0 = self.ms.getForces(DOFtype="coupled", lines_only=True)
        except Exception as e:
            raise RuntimeError('An error occured when getting linearized mooring properties in undisplaced state: '+e.message)

        self.results['properties'] = {}   # signal this data is available by adding a section to the results dictionary
            
        # calculate platform offsets and mooring system equilibrium state
        self.calcMooringAndOffsets()


    
    def analyzeCases(self):
        '''This runs through all the specified load cases, building a dictionary of results.'''
        
        nCases = len(self.design['cases']['data'])
        
        # calculate the system's constant properties
        #self.calcSystemConstantProps()
        for fowt in self.fowtList:
            fowt.calcStatics()
            fowt.calcBEM()
            
        # loop through each case
        for iCase in range(nCases):
        
            print("  Running case")
            print(self.design['cases']['data'][iCase])
        
            # form dictionary of case parameters
            case = dict(zip( self.design['cases']['keys'], self.design['cases']['data'][iCase]))   

            # get initial FOWT values assuming no offset
            for fowt in self.fowtList:
                fowt.Xi0 = np.zeros(6)      # zero platform offsets
                fowt.calcTurbineConstants(case, ptfm_pitch=0.0)
                fowt.calcHydroConstants(case)
            
            # calculate platform offsets and mooring system equilibrium state
            self.calcMooringAndOffsets()
            
            # update values based on offsets if applicable
            for fowt in self.fowtList:
                fowt.calcTurbineConstants(case, ptfm_pitch=fowt.Xi0[4])
                # fowt.calcHydroConstants(case)  (hydrodynamics don't account for offset, so far)
            
            # (could solve mooring and offsets a second time, but likely overkill)
            
            # solve system dynamics
            self.solveDynamics(case)
            
            # process outputs for each case (TO DO)
            #self.calcOutputs()

    """
    def calcSystemConstantProps(self):
        '''This gets the various static/constant calculations of each FOWT done. (Those that don't depend on load case.)'''

        for fowt in self.fowtList:
            fowt.calcBEM()
            fowt.calcStatics()
            #fowt.calcDynamicConstants()

        # First get mooring system characteristics about undisplaced platform position (useful for baseline and verification)
        try: 
            self.C_moor0 = self.ms.getCoupledStiffness(lines_only=True)                             # this method accounts for eqiuilibrium of free objects in the system
            self.F_moor0 = self.ms.getForces(DOFtype="coupled", lines_only=True)
        except Exception as e:
            raise RuntimeError('An error occured when getting linearized mooring properties in undisplaced state: '+e.message)

        self.results['properties'] = {}   # signal this data is available by adding a section to the results dictionary
    """    
    
    def calcMooringAndOffsets(self):
        '''Calculates mean offsets and linearized mooring properties for the current load case.
        setEnv and calcSystemProps must be called first.  This will ultimately become a method for solving mean operating point.
        '''

        # apply any mean aerodynamic and hydrodynamic loads
        F_PRP = self.fowtList[0].F_aero0# + self.fowtList[0].F_hydro0 <<< hydro load would be nice here eventually
        self.ms.bodyList[0].f6Ext = np.array(F_PRP)


        # Now find static equilibrium offsets of platform and get mooring properties about that point
        # (This assumes some loads have been applied)
        #self.ms.display=2

        try:
            self.ms.solveEquilibrium3(DOFtype="both", tol=-0.01) #, rmsTol=1.0E-5)     # get the system to its equilibrium
        except Exception as e:     #mp.MoorPyError
            print('An error occured when solving system equilibrium: '+e.message)
            #raise RuntimeError('An error occured when solving unloaded equilibrium: '+error.message)
            
        # ::: a loop could be added here for an array :::
        fowt = self.fowtList[0]
        
        print("Equilibrium'3' platform positions/rotations:")
        printVec(self.ms.bodyList[0].r6)

        r6eq = self.ms.bodyList[0].r6
        fowt.Xi0 = np.array(r6eq)   # save current mean offsets for the FOWT

        #self.ms.plot()

        print("Surge: {:.2f}".format(r6eq[0]))
        print("Pitch: {:.2f}".format(r6eq[4]*180/np.pi))

        try:
            C_moor = self.ms.getCoupledStiffness(lines_only=True)
            F_moor = self.ms.getForces(DOFtype="coupled", lines_only=True)    # get net forces and moments from mooring lines on Body
        except Exception as e:
            raise RuntimeError('An error occured when getting linearized mooring properties in offset state: '+e.message)
            
        # add any additional yaw stiffness that isn't included in the MoorPy model (e.g. if a bridle isn't modeled)
        C_moor[5,5] += fowt.yawstiff

        self.C_moor = C_moor
        self.F_moor = F_moor

        # store results
        self.results['means'] = {}   # signal this data is available by adding a section to the results dictionary
        self.results['means']['aero force'  ] = self.fowtList[0].F_aero0
        self.results['means']['platform offset'  ] = r6eq
        self.results['means']['mooring force'    ] = F_moor
        self.results['means']['fairlead tensions'] = np.array([np.linalg.norm(self.ms.pointList[id-1].getForces()) for id in self.ms.bodyList[0].attachedP])
        
    
    

    def solveEigen(self):
        '''finds natural frequencies of system'''


        # total system coefficient arrays
        M_tot = np.zeros([self.nDOF,self.nDOF])       # total mass and added mass matrix [kg, kg-m, kg-m^2]
        C_tot = np.zeros([self.nDOF,self.nDOF])       # total stiffness matrix [N/m, N, N-m]

        # add in mooring stiffness from MoorPy system
        C_tot += np.array(self.C_moor0)

        # ::: a loop could be added here for an array :::
        fowt = self.fowtList[0]

        # add any additional yaw stiffness that isn't included in the MoorPy model (e.g. if a bridle isn't modeled)
        C_tot[5,5] += fowt.yawstiff

        # add fowt's terms to system matrices (BEM arrays are not yet included here)
        M_tot += fowt.M_struc + fowt.A_hydro_morison   # mass
        C_tot += fowt.C_struc + fowt.C_hydro           # stiffness

        # check viability of matrices
        message=''
        for i in range(self.nDOF):
            if M_tot[i,i] < 1.0:
                message += f'Diagonal entry {i} of system mass matrix is less than 1 ({M_tot[i,i]}). '
            if C_tot[i,i] < 1.0:
                message += f'Diagonal entry {i} of system stiffness matrix is less than 1 ({C_tot[i,i]}). '
                
        if len(message) > 0:
            raise RuntimeError('System matrices computed by RAFT have one or more small or negative diagonals: '+message)

        # calculate natural frequencies (using eigen analysis to get proper values for pitch and roll - otherwise would need to base about CG if using diagonal entries only)
        eigenvals, eigenvectors = np.linalg.eig(np.matmul(np.linalg.inv(M_tot), C_tot))   # <<< need to sort this out so it gives desired modes, some are currently a bit messy

        if any(eigenvals <= 0.0):
            raise RuntimeError("Error: zero or negative system eigenvalues detected.")

        # sort to normal DOF order based on which DOF is largest in each eigenvector
        ind_list = []
        for i in range(5,-1, -1):
            vec = np.abs(eigenvectors[i,:])  # look at each row (DOF) at a time (use reverse order to pick out rotational DOFs first)

            for j in range(6):               # now do another loop in case the index was claimed previously

                ind = np.argmax(vec)         # find the index of the vector with the largest value of the current DOF

                if ind in ind_list:          # if a previous vector claimed this DOF, set it to zero in this vector so that we look at the other vectors
                    vec[ind] = 0.0
                else:
                    ind_list.append(ind)     # if it hasn't been claimed before, assign this vector to the DOF
                    break

        ind_list.reverse()   # reverse the index list since we made it in reverse order

        fns = np.sqrt(eigenvals[ind_list])/2.0/np.pi   # apply sorting to eigenvalues and convert to natural frequency in Hz
        modes = eigenvectors[:,ind_list]               # apply sorting to eigenvectors

        print("natural frequencies from eigen values")
        printVec(fns)
        print("mode shapes from eigen values")
        printMat(modes)


        # alternative attempt to calculate natural frequencies based on diagonal entries (and taking pitch and roll about CG)
        if C_tot[0,0] == 0.0:
            zMoorx = 0.0
        else:
            zMoorx = C_tot[0,4]/C_tot[0,0]  # effective z elevation of mooring system reaction forces in x and y directions

        if C_tot[1,1] == 0.0:
            zMoory = 0.0
        else:
            zMoory = C_tot[1,3]/C_tot[1,1]

        zCG  = fowt.rCG_TOT[2]                    # center of mass in z
        zCMx = M_tot[0,4]/M_tot[0,0]              # effective z elevation of center of mass and added mass in x and y directions
        zCMy = M_tot[1,3]/M_tot[1,1]

        print("natural frequencies with added mass")
        fn = np.zeros(6)
        fn[0] = np.sqrt( C_tot[0,0] / M_tot[0,0] )/ 2.0/np.pi
        fn[1] = np.sqrt( C_tot[1,1] / M_tot[1,1] )/ 2.0/np.pi
        fn[2] = np.sqrt( C_tot[2,2] / M_tot[2,2] )/ 2.0/np.pi
        fn[5] = np.sqrt( C_tot[5,5] / M_tot[5,5] )/ 2.0/np.pi
        fn[3] = np.sqrt( (C_tot[3,3] + C_tot[1,1]*((zCMy-zMoory)**2 - zMoory**2) ) / (M_tot[3,3] - M_tot[1,1]*zCMy**2 ))/ 2.0/np.pi     # this contains adjustments to reflect rotation about the CG rather than PRP
        fn[4] = np.sqrt( (C_tot[4,4] + C_tot[0,0]*((zCMx-zMoorx)**2 - zMoorx**2) ) / (M_tot[4,4] - M_tot[0,0]*zCMx**2 ))/ 2.0/np.pi     # this contains adjustments to reflect rotation about the CG rather than PRP
        # note that the above lines use off-diagonal term rather than parallel axis theorem since rotation will not be exactly at CG due to effect of added mass
        printVec(fn)

                
        # store results
        self.results['eigen'] = {}   # signal this data is available by adding a section to the results dictionary
        self.results['eigen']['frequencies'] = fns
        self.results['eigen']['modes'      ] = modes
  

    def solveDynamics(self, case, tol=0.01, conv_plot=1, RAO_plot=1):
        '''After all constant parts have been computed, call this to iterate through remaining terms
        until convergence on dynamic response. Note that steady/mean quantities are excluded here.

        nIter = 2  # maximum number of iterations to allow
        '''
        
        nIter = int(self.nIter) + 1         # maybe think of a better name for the first nIter
        XiStart = self.XiStart
        
        # total system complex response amplitudes (this gets updated each iteration)
        XiLast = np.zeros([self.nDOF,self.nw], dtype=complex) + XiStart    # displacement and rotation complex amplitudes [m, rad]
        
        if conv_plot:
            fig, ax = plt.subplots(3,1,sharex=True)
            c = np.arange(nIter+1)      # adding 1 again here so that there are no RuntimeErrors
            c = cm.jet((c-np.min(c))/(np.max(c)-np.min(c)))      # set up colormap to use to plot successive iteration results

        # ::: a loop could be added here for an array :::
        fowt = self.fowtList[0]
        i1 = 0                                                # range of DOFs for the current turbine
        i2 = 6

        # sum up all linear (non-varying) matrices up front
        M_lin = fowt.A_aero + fowt.M_struc[:,:,None] + fowt.A_BEM + fowt.A_hydro_morison[:,:,None] # mass
        B_lin = fowt.B_aero + fowt.B_struc[:,:,None] + fowt.B_BEM                                  # damping
        C_lin = fowt.C_aero + fowt.C_struc   + self.C_moor        + fowt.C_hydro                   # stiffness
        F_lin = fowt.F_aero +                          fowt.F_BEM + fowt.F_hydro_iner              # excitation
        
        
        # start fixed point iteration loop for dynamics   <<< would a secant method solve be possible/better? <<<
        for iiter in range(nIter):
            
            # ::: re-zero some things that will be added to :::

            # total system coefficient arrays
            M_tot = np.zeros([self.nDOF,self.nDOF,self.nw])       # total mass and added mass matrix [kg, kg-m, kg-m^2]
            B_tot = np.zeros([self.nDOF,self.nDOF,self.nw])       # total damping matrix [N-s/m, N-s, N-s-m]
            C_tot = np.zeros([self.nDOF,self.nDOF,self.nw])       # total stiffness matrix [N/m, N, N-m]
            F_tot = np.zeros([self.nDOF,self.nw], dtype=complex)  # total excitation force/moment complex amplitudes vector [N, N-m]

            Z  = np.zeros([self.nDOF,self.nDOF,self.nw], dtype=complex)  # total system impedance matrix


            # ::: a loop could be added here for an array :::
            fowt = self.fowtList[0]
            i1 = 0                                                # range of DOFs for the current turbine
            i2 = 6

            # get linearized terms for the current turbine given latest amplitudes
            B_linearized, F_linearized = fowt.calcLinearizedTerms(XiLast)

            # calculate the response based on the latest linearized terms
            Xi = np.zeros([self.nDOF,self.nw], dtype=complex)     # displacement and rotation complex amplitudes [m, rad]

            # add fowt's terms to system matrices (BEM arrays are not yet included here)
            M_tot[:,:,:] = M_lin
            B_tot[:,:,:] = B_lin           + B_linearized[:,:,None]
            C_tot[:,:,:] = C_lin[:,:,None]
            F_tot[:  ,:] = F_lin           + F_linearized


            for ii in range(self.nw):
                # form impedance matrix
                Z[:,:,ii] = -self.w[ii]**2 * M_tot[:,:,ii] + 1j*self.w[ii]*B_tot[:,:,ii] + C_tot[:,:,ii]
                
                # solve response (complex amplitude)
                Xi[:,ii] = np.matmul(np.linalg.inv(Z[:,:,ii]),  F_tot[:,ii] )


            if conv_plot:
                # Convergence Plotting
                # plots of surge response at each iteration for observing convergence
                ax[0].plot(self.w, np.abs(Xi[0,:]) , color=c[iiter], label=f"iteration {iiter}")
                ax[1].plot(self.w, np.real(Xi[0,:]), color=c[iiter], label=f"iteration {iiter}")
                ax[2].plot(self.w, np.imag(Xi[0,:]), color=c[iiter], label=f"iteration {iiter}")
    
            # check for convergence
            tolCheck = np.abs(Xi - XiLast) / ((np.abs(Xi)+tol))
            if (tolCheck < tol).all():
                print(f" Iteration {iiter}, converged, with largest tolCheck of {np.max(tolCheck)} < {tol}")
                break
            else:
                XiLast = 0.2*XiLast + 0.8*Xi    # use a mix of the old and new response amplitudes to use for the next iteration
                                                # (uses hard-coded successive under relaxation for now)
                print(f" Iteration {iiter}, still going since largest tolCheck is {np.max(tolCheck)} >= {tol}")
    
            if iiter == nIter-1:
                print("WARNING - solveDynamics iteration did not converge to the tolerance.")
        
        if conv_plot:
            # labels for convergence plots
            ax[1].legend()
            ax[0].set_ylabel("response magnitude")
            ax[1].set_ylabel("response, real")
            ax[2].set_ylabel("response, imag")
            ax[2].set_xlabel("frequency (rad/s)")
            fig.suptitle("Response convergence")


        # ------------------------------ preliminary plotting of response ---------------------------------
        
        if RAO_plot:
            # RAO plotting
            fig, ax = plt.subplots(3,1, sharex=True)
    
            fowt = self.fowtList[0]
    
            ax[0].plot(self.w, np.abs(Xi[0,:])          , 'b', label="surge")
            ax[0].plot(self.w, np.abs(Xi[1,:])          , 'g', label="sway")
            ax[0].plot(self.w, np.abs(Xi[2,:])          , 'r', label="heave")
            ax[1].plot(self.w, np.abs(Xi[3,:])*180/np.pi, 'b', label="roll")
            ax[1].plot(self.w, np.abs(Xi[4,:])*180/np.pi, 'g', label="pitch")
            ax[1].plot(self.w, np.abs(Xi[5,:])*180/np.pi, 'r', label="yaw")
            ax[2].plot(self.w, fowt.zeta,                 'k', label="wave amplitude (m)")
    
            ax[0].legend()
            ax[1].legend()
            ax[2].legend()
    
            #ax[0].set_ylim([0, 1e6])
            #ax[1].set_ylim([0, 1e9])
    
            ax[0].set_ylabel("response magnitude (m)")
            ax[1].set_ylabel("response magnitude (deg)")
            ax[2].set_ylabel("wave amplitude (m)")
            ax[2].set_xlabel("frequency (rad/s)")

        
        self.Xi = Xi

        self.results['response'] = {}   # signal this data is available by adding a section to the results dictionary

        return Xi  # currently returning the response rather than saving in the model object



    def calcOutputs(self):
        '''This is where various output quantities of interest are calculated based on the already-solved system response.'''
        
        fowt = self.fowtList[0]   # just using a single turbine for now
        
        
        # ----- system properties outputs -----------------------------
        # all values about platform reference point (z=0) unless otherwise noted
        
        if 'properties' in self.results:
        
            self.results['properties']['tower mass'] = fowt.mtower
            self.results['properties']['tower CG'] = fowt.rCG_tow
            self.results['properties']['substructure mass'] = fowt.msubstruc
            self.results['properties']['substructure CG'] = fowt.rCG_sub
            self.results['properties']['shell mass'] = fowt.mshell
            self.results['properties']['ballast mass'] = fowt.mballast
            self.results['properties']['ballast densities'] = fowt.pb
            self.results['properties']['total mass'] = fowt.M_struc[0,0]
            self.results['properties']['total CG'] = fowt.rCG_TOT
            #self.results['properties']['roll inertia at subCG'] = fowt.I44
            #self.results['properties']['pitch inertia at subCG'] = fowt.I55
            #self.results['properties']['yaw inertia at subCG'] = fowt.I66
            self.results['properties']['roll inertia at subCG'] = fowt.M_struc_subCM[3,3]
            self.results['properties']['pitch inertia at subCG'] = fowt.M_struc_subCM[4,4]
            self.results['properties']['yaw inertia at subCG'] = fowt.M_struc_subCM[5,5]
            
            self.results['properties']['Buoyancy (pgV)'] = fowt.rho_water*fowt.g*fowt.V
            self.results['properties']['Center of Buoyancy'] = fowt.rCB
            self.results['properties']['C stiffness matrix'] = fowt.C_hydro
            
            self.results['properties']['F_lines0'] = self.F_moor0
            self.results['properties']['C_lines0'] = self.C_moor0
                    
            # 6DOF matrices for the support structure (everything but turbine) including mass, hydrostatics, and mooring reactions
            self.results['properties']['M support structure'] = fowt.M_struc_subCM                          # mass matrix
            self.results['properties']['A support structure'] = fowt.A_hydro_morison + fowt.A_BEM[:,:,-1]   # hydrodynamic added mass (currently using highest frequency of BEM added mass)
            self.results['properties']['C support structure'] = fowt.C_struc_sub + fowt.C_hydro + self.C_moor0  # stiffness

        
        
        # ----- response outputs (always in standard units) ---------------------------------------
        
        if 'response' in self.results:
            
            RAOmag      = abs(self.Xi          /fowt.zeta)  # magnitudes of motion RAO

            self.results['response']['frequencies'] = self.w/2/np.pi         # Hz
            self.results['response']['wave elevation'] = fowt.zeta
            self.results['response']['Xi'         ] = self.Xi
            self.results['response']['surge RAO'  ] = RAOmag[0,:]
            self.results['response'][ 'sway RAO'  ] = RAOmag[1,:]
            self.results['response']['heave RAO'  ] = RAOmag[2,:]
            self.results['response']['pitch RAO'  ] = RAOmag[3,:]
            self.results['response'][ 'roll RAO'  ] = RAOmag[4,:]
            self.results['response'][  'yaw RAO'  ] = RAOmag[5,:]
            
            # save dynamic derived quantities
            #self.results['response']['mooring tensions'] = ...
            self.results['response']['nacelle acceleration'] = self.w**2 * (self.Xi[0] + self.Xi[4]*fowt.hHub)
        
    

        '''
         # ---------- mooring line fairlead tension RAOs and constraint implementation ----------


         for il=1:Platf.Nlines

              #aNacRAO{imeto} = -(w').^2 .* (X{imeto}(:,1) + hNac*X{imeto}(:,5));      # Nacelle Accel RAO
                #aNac2(imeto) = sum( abs(aNacRAO{imeto}).^2.*S(:,imeto) ) *(w(2)-w(1));     # RMS Nacelle Accel

            TfairRAO{imeto}(il,:) = C_lf(il,:,imeto)*rao{imeto}(:,:)';  # get fairlead tension RAO for each line (multiply by dofs)
              #RMSTfair{imeto}(il) = sqrt( sum( (abs(TfairRAO{imeto}(il,:))).^2) / length(w) );
              #figure
            #plot(w,abs(TfairRAO{imeto}(il,:)))
              #d=TfairRAO{imeto}(il,:)
              RMSTfair{imeto}(il) = sqrt( sum( (abs(TfairRAO{imeto}(il,:)).^2).*S(:,imeto)') *(w(2)-w(1)) );
              #RMSTfair
              #sumpart = sum( (abs(TfairRAO{imeto}(il,:)).^2).*S(:,imeto)')
              #dw=(w(2)-w(1))
         end

         [Tfair, il] = min( T_lf(:,imeto) );
         if Tfair - 3*RMSTfair{imeto}(il) < 0 && Xm < 1  # taut lines only
              disp([' REJECTING (mooring line goes slack)'])
              fitness = -1;
              return;  # constraint for slack line!!!
         end
         if grads
              disp(['mooring slackness: ' num2str(Tfair - 3*RMSTfair{imeto}(il))])
         end

         # ----------- dynamic pitch constraint ----------------------
         #disp('checking dynamic pitch');
         RMSpitch(imeto) = sqrt( sum( ((abs(rao{imeto}(:,5))).^2).*S(:,imeto) ) *(w(2)-w(1)) ); # fixed April 9th :(
         RMSpitchdeg = RMSpitch(imeto)*60/pi;
         if (Platf.spitch + RMSpitch(imeto))*180/pi > 10
              disp([' REJECTING (static + RMS dynamic pitch > 10)'])
              fitness = -1;
              return;
         end
         if grads
              disp(['dynamic pitch: ' num2str((Platf.spitch + RMSpitch(imeto))*180/pi)])
         end

         #figure(1)
         #plot(w,S(:,imeto))
         #hold on

         #figure()
         #plot(2*pi./w,abs(Xi{imeto}(:,5)))
         #ylabel('pitch response'); xlabel('T (s)')

         RMSsurge(imeto) = sqrt( sum( ((abs(rao{imeto}(:,1))).^2).*S(:,imeto) ) *(w(2)-w(1)) );
         RMSheave(imeto) = sqrt( sum( ((abs(rao{imeto}(:,3))).^2).*S(:,imeto) ) *(w(2)-w(1)) );
        '''

        
        
        return self.results
        

<<<<<<< HEAD
=======
    def preprocess_HAMS(self, FAST_outname, dw=0, wMax=0, dz=3.0, da=2.0):
        '''This generates a mesh for the platform, runs a BEM analysis on it
        using pyHAMS, and writes .1 and .3 output files for use with OpenFAST.
        The input parameters are useful for multifidelity applications where 
        different levels have different accuracy demands for the HAMS analysis.
        The mesh is only made for non-interesecting members flagged with potMod=1.
        
        PARAMETERS
        ----------
        FAST_outname : string
            The full path and file name (minus extension) for the .1 and .3 files to be written to.
        dw : float
            Optional specification of custom frequency increment (rad/s).
        wMax : float
            Optional specification of maximum frequency for BEM analysis (rad/s). Will only be
            used if it is greater than the maximum frequency used in RAFT.
        dz : float
            desired longitudinal panel size for potential flow BEM analysis (m)
        da : float
            desired azimuthal panel size for potential flow BEM analysis (m)
        '''
        
        self.fowtList[0].calcBEM(FAST_outname=FAST_outname, dw=dw, wMax=wMax)

>>>>>>> b3696e7a

    def plot(self, hideGrid=False):
        '''plots the whole model, including FOWTs and mooring system...'''

        # for now, start the plot via the mooring system, since MoorPy doesn't yet know how to draw on other codes' plots
        #self.ms.bodyList[0].setPosition(np.zeros(6))
        #self.ms.initialize()
        fig, ax = self.ms.plot()
        #fig = plt.figure(figsize=(20/2.54,12/2.54))
        #ax = Axes3D(fig)

        

        # plot each FOWT
        for fowt in self.fowtList:
            fowt.plot(ax)
            
        if hideGrid:       
            ax.set_xticks([])    # Hide axes ticks
            ax.set_yticks([])
            ax.set_zticks([])     
            ax.grid(False)       # Hide grid lines
            plt.grid(b=None)
            ax.axis('off')
            plt.box(False)


def runRAFT(input_file, turbine_file=""):
    '''
    This will set up and run RAFT based on a YAML input file.
    '''
    
    # open the design YAML file and parse it into a dictionary for passing to raft
    print("Loading RAFT input file: "+input_file)
    
    with open(input_file) as file:
        design = yaml.load(file, Loader=yaml.FullLoader)
    
    print(f"'{design['name']}'")
    
    
    depth = float(design['mooring']['water_depth'])
    
    # for now, turn off potMod in the design dictionary to avoid BEM analysis
    #design['platform']['potModMaster'] = 1
    
    # read in turbine data and combine it in
    # if len(turbine_file) > 0:
    #   turbine = convertIEAturbineYAML2RAFT(turbine_file)
    #   design['turbine'].update(turbine)
    
    # Create and run the model
    print(" --- making model ---")
    model = raft.Model(design)  
    print(" --- analyizing unloaded ---")
    model.analyzeUnloaded()
    print(" --- analyzing cases ---")
    model.analyzeCases()
    
    model.plot()
    
    #model.preprocess_HAMS("testHAMSoutput", dw=0.1, wMax=10)
    
    plt.show()
    
    return model
    
    
if __name__ == "__main__":
    import raft
    
    model = runRAFT(os.path.join(raft_dir,'designs/VolturnUS-S.yaml'))
    #model = runRAFT(os.path.join(raft_dir,'designs/OC3spar.yaml'))
    fowt = model.fowtList[0]<|MERGE_RESOLUTION|>--- conflicted
+++ resolved
@@ -595,10 +595,8 @@
         
         
         return self.results
-        
-
-<<<<<<< HEAD
-=======
+
+
     def preprocess_HAMS(self, FAST_outname, dw=0, wMax=0, dz=3.0, da=2.0):
         '''This generates a mesh for the platform, runs a BEM analysis on it
         using pyHAMS, and writes .1 and .3 output files for use with OpenFAST.
@@ -623,7 +621,6 @@
         
         self.fowtList[0].calcBEM(FAST_outname=FAST_outname, dw=dw, wMax=wMax)
 
->>>>>>> b3696e7a
 
     def plot(self, hideGrid=False):
         '''plots the whole model, including FOWTs and mooring system...'''
