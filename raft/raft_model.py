# RAFT's main model class

import os
import numpy as np
import matplotlib.pyplot as plt
from matplotlib import cm
import yaml
<<<<<<< HEAD
try:
    import pickle5 as pickle
except:
    import pickle
=======
import pickle as pickle

>>>>>>> 1694dec5
import moorpy as mp
import raft.raft_fowt  as fowt
from raft.helpers import *

#import F6T1RNA as structural    # import turbine structural model functions

raft_dir = os.path.dirname(os.path.dirname(os.path.realpath(__file__)))
TwoPi = 2.0*np.pi

class Model():


    def __init__(self, design, nTurbines=1):
        '''
        Empty frequency domain model initialization function

        design : dict
            Dictionary of all the design info from turbine to platform to moorings
        nTurbines
            could in future be used to set up any number of identical turbines
        '''

        self.fowtList = []
        self.coords = []

        self.nDOF = 0  # number of DOFs in system

        self.design = design # save design dictionary for possible later use/reference


        # parse settings
        if not 'settings' in design:    # if settings field not in input data
            design['settings'] = {}     # make an empty one to avoid errors
        
        min_freq     = getFromDict(design['settings'], 'min_freq', default=0.01, dtype=float)  # [Hz] lowest frequency to consider, also the frequency bin width 
        max_freq     = getFromDict(design['settings'], 'max_freq', default=1.00, dtype=float)  # [Hz] highest frequency to consider
        self.XiStart = getFromDict(design['settings'], 'XiStart' , default=0.1 , dtype=float)  # sets initial amplitude of each DOF for all frequencies
        self.nIter   = getFromDict(design['settings'], 'nIter'   , default=15  , dtype=int  )  # sets how many iterations to perform in Model.solveDynamics()
        
        self.w = np.arange(min_freq, max_freq+0.5*min_freq, min_freq) *2*np.pi  # angular frequencies to analyze (rad/s)
        self.nw = len(self.w)  # number of frequencies
                
        
        # process mooring information 
        self.ms = mp.System()
        self.ms.parseYAML(design['mooring'])
        
        # depth and wave number        
        self.depth = getFromDict(design['site'], 'water_depth', dtype=float)
        self.k = np.zeros(self.nw)  # wave number
        for i in range(self.nw):
            self.k[i] = waveNumber(self.w[i], self.depth)
        
        # set up the FOWT here  <<< only set for 1 FOWT for now <<<
        self.fowtList.append(fowt.FOWT(design, self.w, self.ms.bodyList[0], depth=self.depth))
        self.coords.append([0.0,0.0])
        self.nDOF += 6

        self.ms.bodyList[0].type = -1  # need to make sure it's set to a coupled type

        try:
            self.ms.initialize()  # reinitialize the mooring system to ensure all things are tallied properly etc.
        except Exception as e:
            raise RuntimeError('An error occured when initializing the mooring system: '+e.message)
        
        self.results = {}     # dictionary to hold all results from the model
        


    def addFOWT(self, fowt, xy0=[0,0]):
        '''(not used currently) Adds an already set up FOWT to the frequency domain model solver.'''

        self.fowtList.append(fowt)
        self.coords.append(xy0)
        self.nDOF += 6

        # would potentially need to add a mooring system body for it too <<<


    """
    def setEnv(self, Hs=8, Tp=12, spectrum='unit', V=10, beta=0, Fthrust=0):

        self.env = Env()
        self.env.Hs       = Hs
        self.env.Tp       = Tp
        self.env.spectrum = spectrum
        self.env.V        = V
        self.env.beta     = beta
        self.Fthrust      = Fthrust

        for fowt in self.fowtList:
            fowt.setEnv(Hs=Hs, Tp=Tp, V=V, spectrum=spectrum, beta=beta, Fthrust=Fthrust)
    """


    def analyzeUnloaded(self, ballast=0, heave_tol = 1):
        '''This calculates the system properties under undloaded coonditions: equilibrium positions, natural frequencies, etc.
        
        ballast: flag to ballast the FOWTs to achieve a certain heave offset'''
        
            
        # get mooring system characteristics about undisplaced platform position (useful for baseline and verification)
        try: 
            self.C_moor0 = self.ms.getCoupledStiffness(lines_only=True)                             # this method accounts for eqiuilibrium of free objects in the system
            self.F_moor0 = self.ms.getForces(DOFtype="coupled", lines_only=True)
        except Exception as e:
            raise RuntimeError('An error occured when getting linearized mooring properties in undisplaced state: '+e.message)
        
        # calculate the system's constant properties
        #self.calcSystemConstantProps()
        for fowt in self.fowtList:
        
            # apply any ballast adjustment if requested
            if ballast == 1:
                print('adjusting ballast fill levels')
                self.adjustBallast(fowt, heave_tol=heave_tol)  
            elif ballast == 2:
                print('adjusting ballast densities')
                self.adjustBallastDensity(fowt)        
            
            # compute FOWT static and constant hydrodynamic properties
            fowt.calcStatics()
            #fowt.calcBEM()
            fowt.calcHydroConstants(dict(wave_spectrum='still', wave_heading=0))
        
        
        self.results['properties'] = {}   # signal this data is available by adding a section to the results dictionary
            
        # calculate platform offsets and mooring system equilibrium state
        self.calcMooringAndOffsets()
        self.results['properties']['offset_unloaded'] = self.fowtList[0].Xi0
        
        # TODO: add printing of summary info here - mass, stiffnesses, etc

    
    def analyzeCases(self, display=0):
        '''This runs through all the specified load cases, building a dictionary of results.'''
        
        nCases = len(self.design['cases']['data'])
        nLines = len(self.ms.lineList)        
        
        
        # set up output arrays for load cases
        
        self.results['case_metrics'] = {}
        self.results['case_metrics']['surge_avg'] = np.zeros(nCases)
        self.results['case_metrics']['surge_std'] = np.zeros(nCases)
        self.results['case_metrics']['surge_max'] = np.zeros(nCases)
        self.results['case_metrics']['surge_PSD'] = np.zeros([nCases,self.nw])  # adding PSDs as well. Could put behind an if statement if this slows things down
        
        self.results['case_metrics']['sway_avg'] = np.zeros(nCases)
        self.results['case_metrics']['sway_std'] = np.zeros(nCases)
        self.results['case_metrics']['sway_max'] = np.zeros(nCases)
        self.results['case_metrics']['sway_PSD'] = np.zeros([nCases,self.nw])
        
        self.results['case_metrics']['heave_avg'] = np.zeros(nCases)
        self.results['case_metrics']['heave_std'] = np.zeros(nCases)
        self.results['case_metrics']['heave_max'] = np.zeros(nCases)
        self.results['case_metrics']['heave_PSD'] = np.zeros([nCases,self.nw])
        
        self.results['case_metrics']['roll_avg'] = np.zeros(nCases)
        self.results['case_metrics']['roll_std'] = np.zeros(nCases)
        self.results['case_metrics']['roll_max'] = np.zeros(nCases)
        self.results['case_metrics']['roll_PSD'] = np.zeros([nCases,self.nw])
        
        self.results['case_metrics']['pitch_avg'] = np.zeros(nCases)
        self.results['case_metrics']['pitch_std'] = np.zeros(nCases)
        self.results['case_metrics']['pitch_max'] = np.zeros(nCases)
        self.results['case_metrics']['pitch_PSD'] = np.zeros([nCases,self.nw])
        
        self.results['case_metrics']['yaw_avg'] = np.zeros(nCases)
        self.results['case_metrics']['yaw_std'] = np.zeros(nCases)
        self.results['case_metrics']['yaw_max'] = np.zeros(nCases)
        self.results['case_metrics']['yaw_PSD'] = np.zeros([nCases,self.nw])
        
        # nacelle acceleration
        self.results['case_metrics']['AxRNA_avg'] = np.zeros(nCases)
        self.results['case_metrics']['AxRNA_std'] = np.zeros(nCases)
        self.results['case_metrics']['AxRNA_max'] = np.zeros(nCases)
        self.results['case_metrics']['AxRNA_PSD'] = np.zeros([nCases,self.nw])
        # tower base bending moment
        self.results['case_metrics']['Mbase_avg'] = np.zeros(nCases) 
        self.results['case_metrics']['Mbase_std'] = np.zeros(nCases)
        self.results['case_metrics']['Mbase_max'] = np.zeros(nCases)
        self.results['case_metrics']['Mbase_PSD'] = np.zeros([nCases,self.nw])
        self.results['case_metrics']['Mbase_DEL'] = np.zeros(nCases)        
        # rotor speed
        self.results['case_metrics']['omega_avg'] = np.zeros(nCases)    
        self.results['case_metrics']['omega_std'] = np.zeros(nCases)    
        self.results['case_metrics']['omega_max'] = np.zeros(nCases)   
        self.results['case_metrics']['omega_PSD'] = np.zeros([nCases,self.nw])        
        # generator torque
        self.results['case_metrics']['torque_avg'] = np.zeros(nCases) 
        self.results['case_metrics']['torque_std'] = np.zeros(nCases)    
        self.results['case_metrics']['torque_max'] = np.zeros(nCases)  
        self.results['case_metrics']['torque_PSD'] = np.zeros([nCases,self.nw])        
        # rotor power 
        self.results['case_metrics']['power_avg'] = np.zeros(nCases)
        self.results['case_metrics']['power_std'] = np.zeros(nCases)    
        self.results['case_metrics']['power_max'] = np.zeros(nCases)   
        self.results['case_metrics']['power_PSD'] = np.zeros([nCases,self.nw])        
        # collective blade pitch
        self.results['case_metrics']['bPitch_avg'] = np.zeros(nCases)   
        self.results['case_metrics']['bPitch_std'] = np.zeros(nCases)    
        self.results['case_metrics']['bPitch_max'] = np.zeros(nCases) 
        self.results['case_metrics']['bPitch_PSD'] = np.zeros([nCases, self.nw])
        # mooring tension
        self.results['case_metrics']['Tmoor_avg'] = np.zeros([nCases, 2*nLines]) # 2d array, for each line in each case?
        self.results['case_metrics']['Tmoor_std'] = np.zeros([nCases, 2*nLines])
        self.results['case_metrics']['Tmoor_max'] = np.zeros([nCases, 2*nLines])
        self.results['case_metrics']['Tmoor_DEL'] = np.zeros([nCases, 2*nLines])
        self.results['case_metrics']['Tmoor_PSD'] = np.zeros([nCases, 2*nLines, self.nw])
        
        # wind and wave spectra for reference
        self.results['case_metrics']['wind_PSD'] = np.zeros([nCases, self.nw])
        self.results['case_metrics']['wave_PSD'] = np.zeros([nCases, self.nw])
        
        # calculate the system's constant properties
        for fowt in self.fowtList:
            fowt.calcStatics()
            fowt.calcBEM()
            
        # loop through each case
        for iCase in range(nCases):
        
            print(f"\n--------------------- Running Case {iCase+1} ----------------------")
            print(self.design['cases']['data'][iCase])
        
            # form dictionary of case parameters
            case = dict(zip( self.design['cases']['keys'], self.design['cases']['data'][iCase]))   
            
            '''
            # get initial FOWT values assuming no offset
            for fowt in self.fowtList:
                fowt.Xi0 = np.zeros(6)      # zero platform offsets
                fowt.calcTurbineConstants(case, ptfm_pitch=0.0)
                fowt.calcHydroConstants(case)
            
            # calculate platform offsets and mooring system equilibrium state
            self.calcMooringAndOffsets()
            
            # update values based on offsets if applicable
            for fowt in self.fowtList:
                fowt.calcTurbineConstants(case, ptfm_pitch=fowt.Xi0[4])
                # fowt.calcHydroConstants(case)  (hydrodynamics don't account for offset, so far)
            
            # (could solve mooring and offsets a second time, but likely overkill)
            '''            
            self.solveStatics(case)
            
            # solve system dynamics
            self.solveDynamics(case)
            
            # process outputs that are specific to the floating unit       
            self.fowtList[0].saveTurbineOutputs(self.results['case_metrics'], case, iCase, fowt.Xi0, self.Xi[0:6,:])            
 
            # process mooring tension outputs
            nLine = int(len(self.T_moor)/2)
            T_moor_amps = np.zeros([2*nLine, self.nw], dtype=complex) 
            for iw in range(self.nw):
                T_moor_amps[:,iw] = np.matmul(self.J_moor, self.Xi[:,iw])   # FFT of mooring tensions
            
            self.results['case_metrics']['Tmoor_avg'][iCase,:] = self.T_moor
            for iT in range(2*nLine):
                TRMS = getRMS(T_moor_amps[iT,:], self.w[0]) # estimated mooring line RMS tension [N]
                self.results['case_metrics']['Tmoor_std'][iCase,iT] = TRMS
                self.results['case_metrics']['Tmoor_max'][iCase,iT] = self.T_moor[iT] + 3*TRMS
                self.results['case_metrics']['Tmoor_PSD'][iCase,iT,:] = getPSD(T_moor_amps[iT,:]) # PSD in N^2/(rad/s)
                #self.results['case_metrics']['Tmoor_DEL'][iCase,iT] = 
        
            if display > 0:
        
                metrics = self.results['case_metrics']
            
                # print statistics table
                print(f"-------------------- Case {iCase+1} Statistics --------------------")
                print("Response channel     Average     RMS         Maximum")
                print(f"surge (m)          {metrics['surge_avg'][iCase] :10.2e}  {metrics['surge_std'][iCase] :10.2e}  {metrics['surge_max'][iCase] :10.2e}")
                print(f"sway (m)           {metrics['sway_avg' ][iCase] :10.2e}  {metrics['sway_std' ][iCase] :10.2e}  {metrics['sway_max' ][iCase] :10.2e}")
                print(f"heave (m)          {metrics['heave_avg'][iCase] :10.2e}  {metrics['heave_std'][iCase] :10.2e}  {metrics['heave_max'][iCase] :10.2e}")
                print(f"roll (deg)         {metrics['roll_avg' ][iCase] :10.2e}  {metrics['roll_std' ][iCase] :10.2e}  {metrics['roll_max' ][iCase] :10.2e}")
                print(f"pitch (deg)        {metrics['pitch_avg'][iCase] :10.2e}  {metrics['pitch_std'][iCase] :10.2e}  {metrics['pitch_max'][iCase] :10.2e}")
                print(f"yaw (deg)          {metrics[  'yaw_avg'][iCase] :10.2e}  {metrics[  'yaw_std'][iCase] :10.2e}  {metrics['yaw_max'  ][iCase] :10.2e}")
                print(f"nacelle acc. (m/s) {metrics['AxRNA_avg'][iCase] :10.2e}  {metrics['AxRNA_std'][iCase] :10.2e}  {metrics['AxRNA_max'][iCase] :10.2e}")
                print(f"tower bending (Nm) {metrics['Mbase_avg'][iCase] :10.2e}  {metrics['Mbase_std'][iCase] :10.2e}  {metrics['Mbase_max'][iCase] :10.2e}")
                
                print(f"rotor speed (RPM)  {metrics['omega_avg'][iCase] :10.2e}  {metrics['omega_std'][iCase] :10.2e}  {metrics['omega_max'][iCase] :10.2e}")
                print(f"blade pitch (deg)  {metrics['bPitch_avg'][iCase] :10.2e}  {metrics['bPitch_std'][iCase] :10.2e} ")
                print(f"rotor power        {metrics['power_avg'][iCase] :10.2e} ")
                for i in range(nLine):
                    j = i+nLine
                    #print(f"line {i} tension A  {metrics['Tmoor_avg'][iCase,i]:10.2e}  {metrics['Tmoor_std'][iCase,i]:10.2e}  {metrics['Tmoor_max'][iCase,i]:10.2e}")
                    print(f"line {i} tension (N) {metrics['Tmoor_avg'][iCase,j]:10.2e}  {metrics['Tmoor_std'][iCase,j]:10.2e}  {metrics['Tmoor_max'][iCase,j]:10.2e}")
                print(f"-----------------------------------------------------------")

        

    """
    def calcSystemConstantProps(self):
        '''This gets the various static/constant calculations of each FOWT done. (Those that don't depend on load case.)'''

        for fowt in self.fowtList:
            fowt.calcBEM()
            fowt.calcStatics()
            #fowt.calcDynamicConstants()
        
        # First get mooring system characteristics about undisplaced platform position (useful for baseline and verification)
        try:
            self.C_moor0 = self.ms.getCoupledStiffness(lines_only=True)                             # this method accounts for eqiuilibrium of free objects in the system
            self.F_moor0 = self.ms.getForces(DOFtype="coupled", lines_only=True)
        except Exception as e:
            raise RuntimeError('An error occured when getting linearized mooring properties in undisplaced state: '+e.message)
        
        self.results['properties'] = {}   # signal this data is available by adding a section to the results dictionary
    """    
    
    def calcMooringAndOffsets(self):
        '''Calculates mean offsets and linearized mooring properties for the current load case.
        setEnv and calcSystemProps must be called first.  This will ultimately become a method for solving mean operating point.
        '''

        # apply any mean aerodynamic and hydrodynamic loads
        F_PRP = self.fowtList[0].F_aero0# + self.fowtList[0].F_hydro0 <<< hydro load would be nice here eventually
        self.ms.bodyList[0].f6Ext = np.array(F_PRP)


        # Now find static equilibrium offsets of platform and get mooring properties about that point
        # (This assumes some loads have been applied)
        #self.ms.display=2

        try:
            self.ms.solveEquilibrium3(DOFtype="both", tol=0.01) #, rmsTol=1.0E-5)     # get the system to its equilibrium
        except Exception as e:     #mp.MoorPyError
            print('An error occured when solving system equilibrium: '+e.message)
            #raise RuntimeError('An error occured when solving unloaded equilibrium: '+error.message)
            
        # ::: a loop could be added here for an array :::
        fowt = self.fowtList[0]
        
        #print("Equilibrium'3' platform positions/rotations:")
        #printVec(self.ms.bodyList[0].r6)

        r6eq = self.ms.bodyList[0].r6
        fowt.Xi0 = np.array(r6eq)   # save current mean offsets for the FOWT

        #self.ms.plot()

        print(f"Found mean offets with with surge = {r6eq[0]:.2f} m and pitch = {r6eq[4]*180/np.pi:.2f} deg.")
        
        try:
            C_moor, J_moor = self.ms.getCoupledStiffness(lines_only=True, tensions=True) # get stiffness matrix and tension jacobian matrix
            F_moor = self.ms.getForces(DOFtype="coupled", lines_only=True)    # get net forces and moments from mooring lines on Body
            T_moor = self.ms.getTensions()
        except Exception as e:
            raise RuntimeError('An error occured when getting linearized mooring properties in offset state: '+e.message)
            
        # add any additional yaw stiffness that isn't included in the MoorPy model (e.g. if a bridle isn't modeled)
        C_moor[5,5] += fowt.yawstiff

        self.C_moor = C_moor
        self.J_moor = J_moor        # jacobian of mooring line tensions w.r.t. coupled DOFs
        self.F_moor = F_moor
        self.T_moor = T_moor
        
        # store results
        self.results['means'] = {}   # signal this data is available by adding a section to the results dictionary
        self.results['means']['aero force'  ] = self.fowtList[0].F_aero0
        self.results['means']['platform offset'  ] = r6eq
        self.results['means']['mooring force'    ] = F_moor
        self.results['means']['fairlead tensions'] = np.array([np.linalg.norm(self.ms.pointList[id-1].getForces()) for id in self.ms.bodyList[0].attachedP])
        
    
    

    def solveEigen(self):
        '''finds natural frequencies of system'''


        # total system coefficient arrays
        M_tot = np.zeros([self.nDOF,self.nDOF])       # total mass and added mass matrix [kg, kg-m, kg-m^2]
        C_tot = np.zeros([self.nDOF,self.nDOF])       # total stiffness matrix [N/m, N, N-m]

        # add in mooring stiffness from MoorPy system
        C_tot += np.array(self.C_moor0)

        # ::: a loop could be added here for an array :::
        fowt = self.fowtList[0]

        # add any additional yaw stiffness that isn't included in the MoorPy model (e.g. if a bridle isn't modeled)
        C_tot[5,5] += fowt.yawstiff     # will need to be put in calcSystemProps() once there is more than 1 fowt in a model

        # add fowt's terms to system matrices (BEM arrays are not yet included here)
        M_tot += fowt.M_struc + fowt.A_hydro_morison   # mass
        C_tot += fowt.C_struc + fowt.C_hydro           # stiffness

        # check viability of matrices
        message=''
        for i in range(self.nDOF):
            if M_tot[i,i] < 1.0:
                message += f'Diagonal entry {i} of system mass matrix is less than 1 ({M_tot[i,i]}). '
            if C_tot[i,i] < 1.0:
                message += f'Diagonal entry {i} of system stiffness matrix is less than 1 ({C_tot[i,i]}). '
                
        if len(message) > 0:
            raise RuntimeError('System matrices computed by RAFT have one or more small or negative diagonals: '+message)

        # calculate natural frequencies (using eigen analysis to get proper values for pitch and roll - otherwise would need to base about CG if using diagonal entries only)
        eigenvals, eigenvectors = np.linalg.eig(np.matmul(np.linalg.inv(M_tot), C_tot))   # <<< need to sort this out so it gives desired modes, some are currently a bit messy

        if any(eigenvals <= 0.0):
            raise RuntimeError("Error: zero or negative system eigenvalues detected.")

        # sort to normal DOF order based on which DOF is largest in each eigenvector
        ind_list = []
        for i in range(5,-1, -1):
            vec = np.abs(eigenvectors[i,:])  # look at each row (DOF) at a time (use reverse order to pick out rotational DOFs first)

            for j in range(6):               # now do another loop in case the index was claimed previously

                ind = np.argmax(vec)         # find the index of the vector with the largest value of the current DOF

                if ind in ind_list:          # if a previous vector claimed this DOF, set it to zero in this vector so that we look at the other vectors
                    vec[ind] = 0.0
                else:
                    ind_list.append(ind)     # if it hasn't been claimed before, assign this vector to the DOF
                    break

        ind_list.reverse()   # reverse the index list since we made it in reverse order

        fns = np.sqrt(eigenvals[ind_list])/2.0/np.pi   # apply sorting to eigenvalues and convert to natural frequency in Hz
        modes = eigenvectors[:,ind_list]               # apply sorting to eigenvectors

        print("")
        print("--------- Natural frequencies and mode shapes -------------")
        print("Mode        1         2         3         4         5         6")
        print("Fn (Hz)"+"".join([f"{fn:10.4f}" for fn in fns]))
        print("")
        for i in range(6):
            print(f"DOF {i+1}  "+"".join([f"{modes[i,j]:10.4f}" for j in range(6)]))
        print("-----------------------------------------------------------")
        
        '''
        print("natural frequencies from eigen values")
        printVec(fns)
        print(1/fns)
        print("mode shapes from eigen values")
        printMat(modes)
        
        # alternative attempt to calculate natural frequencies based on diagonal entries (and taking pitch and roll about CG)
        if C_tot[0,0] == 0.0:
            zMoorx = 0.0
        else:
            zMoorx = C_tot[0,4]/C_tot[0,0]  # effective z elevation of mooring system reaction forces in x and y directions

        if C_tot[1,1] == 0.0:
            zMoory = 0.0
        else:
            zMoory = C_tot[1,3]/C_tot[1,1]

        zCG  = fowt.rCG_TOT[2]                    # center of mass in z
        zCMx = M_tot[0,4]/M_tot[0,0]              # effective z elevation of center of mass and added mass in x and y directions
        zCMy = M_tot[1,3]/M_tot[1,1]

        print("natural frequencies with added mass")
        fn = np.zeros(6)
        fn[0] = np.sqrt( C_tot[0,0] / M_tot[0,0] )/ 2.0/np.pi
        fn[1] = np.sqrt( C_tot[1,1] / M_tot[1,1] )/ 2.0/np.pi
        fn[2] = np.sqrt( C_tot[2,2] / M_tot[2,2] )/ 2.0/np.pi
        fn[5] = np.sqrt( C_tot[5,5] / M_tot[5,5] )/ 2.0/np.pi
        fn[3] = np.sqrt( (C_tot[3,3] + C_tot[1,1]*((zCMy-zMoory)**2 - zMoory**2) ) / (M_tot[3,3] - M_tot[1,1]*zCMy**2 ))/ 2.0/np.pi     # this contains adjustments to reflect rotation about the CG rather than PRP
        fn[4] = np.sqrt( (C_tot[4,4] + C_tot[0,0]*((zCMx-zMoorx)**2 - zMoorx**2) ) / (M_tot[4,4] - M_tot[0,0]*zCMx**2 ))/ 2.0/np.pi     # this contains adjustments to reflect rotation about the CG rather than PRP
        # note that the above lines use off-diagonal term rather than parallel axis theorem since rotation will not be exactly at CG due to effect of added mass
        printVec(fn)
        print(1/fn)
        '''
                
        # store results
        self.results['eigen'] = {}   # signal this data is available by adding a section to the results dictionary
        self.results['eigen']['frequencies'] = fns
        self.results['eigen']['modes'      ] = modes
  
    
    def solveStatics(self, case):

        # get initial FOWT values assuming no offset
        for fowt in self.fowtList:
            fowt.Xi0 = np.zeros(6)      # zero platform offsets
            fowt.calcTurbineConstants(case, ptfm_pitch=0.0)
            fowt.calcHydroConstants(case)
        
        # calculate platform offsets and mooring system equilibrium state
        self.calcMooringAndOffsets()
        
        # update values based on offsets if applicable
        for fowt in self.fowtList:
            fowt.calcTurbineConstants(case, ptfm_pitch=fowt.Xi0[4])
            # fowt.calcHydroConstants(case)  (hydrodynamics don't account for offset, so far)
        
        # (could solve mooring and offsets a second time, but likely overkill)
        # self.calcMooringAndOffsets()
  

    def solveDynamics(self, case, tol=0.01, conv_plot=0, RAO_plot=0):
        '''After all constant parts have been computed, call this to iterate through remaining terms
        until convergence on dynamic response. Note that steady/mean quantities are excluded here.

        nIter = 2  # maximum number of iterations to allow
        '''
        
        nIter = int(self.nIter) + 1         # maybe think of a better name for the first nIter
        XiStart = self.XiStart
        
        # total system complex response amplitudes (this gets updated each iteration)
        XiLast = np.zeros([self.nDOF,self.nw], dtype=complex) + XiStart    # displacement and rotation complex amplitudes [m, rad]
        
        if conv_plot:
            fig, ax = plt.subplots(3,1,sharex=True)
            c = np.arange(nIter+1)      # adding 1 again here so that there are no RuntimeErrors
            c = cm.jet((c-np.min(c))/(np.max(c)-np.min(c)))      # set up colormap to use to plot successive iteration results

        # ::: a loop could be added here for an array :::
        fowt = self.fowtList[0]
        i1 = 0                                                # range of DOFs for the current turbine
        i2 = 6
        
        # TEMPORARY <<<<
        #fowt.B_aero[0,4,:] = 0.0
        #fowt.B_aero[4,0,:] = 0.0
        fowt.F_aero = fowt.F_aero*0 # <<<< a separate solve needs to be added for wind-driven response <<<< 

        # sum up all linear (non-varying) matrices up front
        M_lin = fowt.A_aero + fowt.M_struc[:,:,None] + fowt.A_BEM + fowt.A_hydro_morison[:,:,None] # mass
        B_lin = fowt.B_aero + fowt.B_struc[:,:,None] + fowt.B_BEM                                  # damping
        C_lin =               fowt.C_struc   + self.C_moor        + fowt.C_hydro                   # stiffness
        F_lin = fowt.F_aero +                          fowt.F_BEM + fowt.F_hydro_iner              # excitation
        
        # start fixed point iteration loop for dynamics
        for iiter in range(nIter):
            
            # initialize/zero total system coefficient arrays
            M_tot = np.zeros([self.nDOF,self.nDOF,self.nw])       # total mass and added mass matrix [kg, kg-m, kg-m^2]
            B_tot = np.zeros([self.nDOF,self.nDOF,self.nw])       # total damping matrix [N-s/m, N-s, N-s-m]
            C_tot = np.zeros([self.nDOF,self.nDOF,self.nw])       # total stiffness matrix [N/m, N, N-m]
            F_tot = np.zeros([self.nDOF,self.nw], dtype=complex)  # total excitation force/moment complex amplitudes vector [N, N-m]

            Z  = np.zeros([self.nDOF,self.nDOF,self.nw], dtype=complex)  # total system impedance matrix


            # a loop could be added here for an array
            fowt = self.fowtList[0]
            
            # get linearized terms for the current turbine given latest amplitudes
            B_linearized, F_linearized = fowt.calcLinearizedTerms(XiLast)
            
            # calculate the response based on the latest linearized terms
            Xi = np.zeros([self.nDOF,self.nw], dtype=complex)     # displacement and rotation complex amplitudes [m, rad]

            # add fowt's terms to system matrices (BEM arrays are not yet included here)
            M_tot[:,:,:] = M_lin
            B_tot[:,:,:] = B_lin           + B_linearized[:,:,None]
            C_tot[:,:,:] = C_lin[:,:,None]
            F_tot[:  ,:] = F_lin           + F_linearized


            for ii in range(self.nw):
                # form impedance matrix
                Z[:,:,ii] = -self.w[ii]**2 * M_tot[:,:,ii] + 1j*self.w[ii]*B_tot[:,:,ii] + C_tot[:,:,ii]
                
                # solve response (complex amplitude)
                Xi[:,ii] = np.matmul(np.linalg.inv(Z[:,:,ii]),  F_tot[:,ii] )


            if conv_plot:
                # Convergence Plotting
                # plots of surge response at each iteration for observing convergence
                ax[0].plot(self.w, np.abs(Xi[0,:]) , color=c[iiter], label=f"iteration {iiter}")
                ax[1].plot(self.w, np.real(Xi[0,:]), color=c[iiter], label=f"iteration {iiter}")
                ax[2].plot(self.w, np.imag(Xi[0,:]), color=c[iiter], label=f"iteration {iiter}")
    
            # check for convergence
            tolCheck = np.abs(Xi - XiLast) / ((np.abs(Xi)+tol))
            if (tolCheck < tol).all():
                print(f" Iteration {iiter}, converged (largest change is {np.max(tolCheck):.5f} < {tol})")
                break
            else:
                XiLast = 0.2*XiLast + 0.8*Xi    # use a mix of the old and new response amplitudes to use for the next iteration
                                                # (uses hard-coded successive under relaxation for now)
                print(f" Iteration {iiter}, unconverged (largest change is {np.max(tolCheck):.5f} >= {tol})")
    
            if iiter == nIter-1:
                print("WARNING - solveDynamics iteration did not converge to the tolerance.")
        
        if conv_plot:
            # labels for convergence plots
            ax[1].legend()
            ax[0].set_ylabel("response magnitude")
            ax[1].set_ylabel("response, real")
            ax[2].set_ylabel("response, imag")
            ax[2].set_xlabel("frequency (rad/s)")
            fig.suptitle("Response convergence")


        # ------------------------------ preliminary plotting of response ---------------------------------
        
        if RAO_plot:
            # RAO plotting
            fig, ax = plt.subplots(3,1, sharex=True)
    
            fowt = self.fowtList[0]
    
            ax[0].plot(self.w, np.abs(Xi[0,:])          , 'b', label="surge")
            ax[0].plot(self.w, np.abs(Xi[1,:])          , 'g', label="sway")
            ax[0].plot(self.w, np.abs(Xi[2,:])          , 'r', label="heave")
            ax[1].plot(self.w, np.abs(Xi[3,:])*180/np.pi, 'b', label="roll")
            ax[1].plot(self.w, np.abs(Xi[4,:])*180/np.pi, 'g', label="pitch")
            ax[1].plot(self.w, np.abs(Xi[5,:])*180/np.pi, 'r', label="yaw")
            ax[2].plot(self.w, fowt.zeta,                 'k', label="wave amplitude (m)")
    
            ax[0].legend()
            ax[1].legend()
            ax[2].legend()
    
            #ax[0].set_ylim([0, 1e6])
            #ax[1].set_ylim([0, 1e9])
    
            ax[0].set_ylabel("response magnitude (m)")
            ax[1].set_ylabel("response magnitude (deg)")
            ax[2].set_ylabel("wave amplitude (m)")
            ax[2].set_xlabel("frequency (rad/s)")

        
        self.Xi = Xi

        self.results['response'] = {}   # signal this data is available by adding a section to the results dictionary

        return Xi  # currently returning the response rather than saving in the model object



    def calcOutputs(self):
        '''This is where various output quantities of interest are calculated based on the already-solved system response.'''
        
        fowt = self.fowtList[0]   # just using a single turbine for now
        
        
        # ----- system properties outputs -----------------------------
        # all values about platform reference point (z=0) unless otherwise noted
        
        if 'properties' in self.results:
        
            self.results['properties']['tower mass'] = fowt.mtower
            self.results['properties']['tower CG'] = fowt.rCG_tow
            self.results['properties']['substructure mass'] = fowt.msubstruc
            self.results['properties']['substructure CG'] = fowt.rCG_sub
            self.results['properties']['shell mass'] = fowt.mshell
            self.results['properties']['ballast mass'] = fowt.mballast
            self.results['properties']['ballast densities'] = fowt.pb
            self.results['properties']['total mass'] = fowt.M_struc[0,0]
            self.results['properties']['total CG'] = fowt.rCG_TOT
            #self.results['properties']['roll inertia at subCG'] = fowt.I44
            #self.results['properties']['pitch inertia at subCG'] = fowt.I55
            #self.results['properties']['yaw inertia at subCG'] = fowt.I66
            self.results['properties']['roll inertia at subCG'] = fowt.M_struc_subCM[3,3]
            self.results['properties']['pitch inertia at subCG'] = fowt.M_struc_subCM[4,4]
            self.results['properties']['yaw inertia at subCG'] = fowt.M_struc_subCM[5,5]
            
            self.results['properties']['Buoyancy (pgV)'] = fowt.rho_water*fowt.g*fowt.V
            self.results['properties']['Center of Buoyancy'] = fowt.rCB
            self.results['properties']['C stiffness matrix'] = fowt.C_hydro
            
            # unloaded equilibrium <<< 
            
            self.results['properties']['F_lines0'] = self.F_moor0
            self.results['properties']['C_lines0'] = self.C_moor0
                    
            # 6DOF matrices for the support structure (everything but turbine) including mass, hydrostatics, and mooring reactions
            self.results['properties']['M support structure'] = fowt.M_struc_subCM                          # mass matrix
            self.results['properties']['A support structure'] = fowt.A_hydro_morison + fowt.A_BEM[:,:,-1]   # hydrodynamic added mass (currently using highest frequency of BEM added mass)
            self.results['properties']['C support structure'] = fowt.C_struc_sub + fowt.C_hydro + self.C_moor0  # stiffness

        
        
        # ----- response outputs (always in standard units) ---------------------------------------
        
        if 'response' in self.results:
            
            RAOmag      = abs(self.Xi          /fowt.zeta)  # magnitudes of motion RAO

            self.results['response']['frequencies'] = self.w/2/np.pi         # Hz
            self.results['response']['wave elevation'] = fowt.zeta
            self.results['response']['Xi'         ] = self.Xi
            self.results['response']['surge RAO'  ] = RAOmag[0,:]
            self.results['response'][ 'sway RAO'  ] = RAOmag[1,:]
            self.results['response']['heave RAO'  ] = RAOmag[2,:]
            self.results['response']['pitch RAO'  ] = RAOmag[3,:]
            self.results['response'][ 'roll RAO'  ] = RAOmag[4,:]
            self.results['response'][  'yaw RAO'  ] = RAOmag[5,:]
            
            # save dynamic derived quantities
            #self.results['response']['mooring tensions'] = ...
            self.results['response']['nacelle acceleration'] = self.w**2 * (self.Xi[0] + self.Xi[4]*fowt.hHub)
        
    
        
        return self.results
        
        
    

    def plotResponses(self):
        '''Plots the power spectral densities of the available response channels for each case.'''
        
        fig, ax = plt.subplots(6, 1, sharex=True)
        
        metrics = self.results['case_metrics']
        nCases = len(metrics['surge_avg'])
        
        for iCase in range(nCases):
        
            ax[0].plot(self.w/TwoPi, TwoPi*metrics['surge_PSD'][iCase,:]    )  # surge
            ax[1].plot(self.w/TwoPi, TwoPi*metrics['heave_PSD'][iCase,:]    )  # heave
            ax[2].plot(self.w/TwoPi, TwoPi*metrics['pitch_PSD'][iCase,:]    )  # pitch [deg]
            ax[3].plot(self.w/TwoPi, TwoPi*metrics['AxRNA_PSD'][iCase,:]    )  # nacelle acceleration
            ax[4].plot(self.w/TwoPi, TwoPi*metrics['Mbase_PSD'][iCase,:]    )  # tower base bending moment (using FAST's kN-m)
            ax[5].plot(self.w/TwoPi, TwoPi*metrics['wave_PSD' ][iCase,:], label=f'case {iCase+1}')  # wave spectrum

            # need a variable number of subplots for the mooring lines
            #ax2[3].plot(model.w/2/np.pi, TwoPi*metrics['Tmoor_PSD'][0,3,:]  )  # fairlead tension

        ax[0].set_ylabel('surge \n'+r'(m$^2$/Hz)')
        ax[1].set_ylabel('heave \n'+r'(m$^2$/Hz)')
        ax[2].set_ylabel('pitch \n'+r'(deg$^2$/Hz)')
        ax[3].set_ylabel('nac. acc. \n'+r'((m/s$^2$)$^2$/Hz)')
        ax[4].set_ylabel('twr. bend \n'+r'((Nm)$^2$/Hz)')
        ax[5].set_ylabel('wave elev.\n'+r'(m$^2$/Hz)')

        #ax[0].set_ylim([0.0, 25])
        #ax[1].set_ylim([0.0, 15])
        #ax[2].set_ylim([0.0, 4])
        #ax[-1].set_xlim([0.03, 0.15])
        ax[-1].set_xlabel('frequency (Hz)')
        
        #if nCases > 1:
        ax[-1].legend()
        fig.suptitle('RAFT power spectral densities')
        
        

    def preprocess_HAMS(self, dw=0, wMax=0, dz=0, da=0):
        '''This generates a mesh for the platform, runs a BEM analysis on it
        using pyHAMS, and writes .1 and .3 output files for use with OpenFAST.
        The input parameters are useful for multifidelity applications where 
        different levels have different accuracy demands for the HAMS analysis.
        The mesh is only made for non-interesecting members flagged with potMod=1.
        
        PARAMETERS
        ----------
        dw : float
            Optional specification of custom frequency increment (rad/s).
        wMax : float
            Optional specification of maximum frequency for BEM analysis (rad/s). Will only be
            used if it is greater than the maximum frequency used in RAFT.
        dz : float
            desired longitudinal panel size for potential flow BEM analysis (m)
        da : float
            desired azimuthal panel size for potential flow BEM analysis (m)
        '''
        
        self.fowtList[0].calcBEM(dw=dw, wMax=wMax, dz=dz, da=da)


    def plot(self, ax=None, hideGrid=False, color='k', nodes=0):
        '''plots the whole model, including FOWTs and mooring system...'''

        # for now, start the plot via the mooring system, since MoorPy doesn't yet know how to draw on other codes' plots
        #self.ms.bodyList[0].setPosition(np.zeros(6))
        #self.ms.initialize()
        
        #fig = plt.figure(figsize=(20/2.54,12/2.54))
        #ax = Axes3D(fig)

       # if axes not passed in, make a new figure
        if ax == None:    
            fig, ax = self.ms.plot(color=color, xbounds=[-500,500], ybounds=[-500,500], zbounds=[-200,200])
        else:
            fig = ax.get_figure()
            self.ms.plot(ax=ax, color=color)

        # plot each FOWT
        for fowt in self.fowtList:
            fowt.plot(ax, color=color, nodes=nodes)
            
        if hideGrid:       
            ax.set_xticks([])    # Hide axes ticks
            ax.set_yticks([])
            ax.set_zticks([])     
            ax.grid(False)       # Hide grid lines
            ax.grid(b=None)
            ax.axis('off')
            ax.set_frame_on(False)
            
        return fig, ax
    
    
    
    def adjustBallast(self, fowt, heave_tol=1, l_fill_adj=1e-2, rtn=0, display=0):
        '''function to add or subtract the fill level of ballast in a member to get equilibrium heave close to 0
        fowt: the FOWT object that needs to be ballasted
        heave_tol: the tolerance acceptable for equilibrium heave [m]
        l_fill_adj: the amount you want the heave to change by in each iteration of the while loop [m]
        rtn: flag to output relevant data'''
        
        member_break_flag=False
        data = []
        
        # calculate the difference in theoretical mass and actual mass
        fowt.calcStatics()
        mass = (fowt.V*fowt.rho_water*fowt.g + self.F_moor0[2])/fowt.g
        dmass = mass - fowt.M_struc[0,0]
        sumFz = -fowt.M_struc[0,0]*fowt.g + fowt.V*fowt.rho_water*fowt.g + self.F_moor0[2]
        heave = sumFz/(fowt.rho_water*fowt.g*fowt.body.AWP)
        if display==1: print(mass, dmass, heave)
        
        # loop through each member and adjust the l_fill of each to match the volume needed to balance the mass
        for i,member in enumerate(fowt.memberList):
            if display==1: print('-------',i,member.rA)
            # organize the headings to work for this specific function
            if np.isscalar(member.headings):
                headings = [member.headings]
            else:
                headings = member.headings
            if display==1: print(headings)
            if member.heading != headings[0]:   # to ensure that only one member in a repeated member list is adjusted
                pass
            else:
                # organize the l_fill and rho_fill variables for this specific function
                if type(member.l_fill) is float:  # if there is only one section of ballast in the member, make it a list
                    l_fills = [member.l_fill]    
                    rho_fills = [member.rho_fill]
                else:
                    l_fills = member.l_fill
                    rho_fills = member.rho_fill
                if display==1: print(l_fills, rho_fills)
                
                # loop through each section of ballast in the member and adjust its l_fill to balance heave
                for j,ballast in enumerate(rho_fills):
                    if ballast > 0:                                         # only adjust the sections with existing ballast
                        if display==1: print(j, ballast)    
                        dvol = dmass/ballast                                # the volume required to balance heave
                        mdvol = dvol/len(headings)                          # the volume required per repeated member
                        err = 1e5                                           # initialize the error for the l_fill solver
                        l_fill = l_fills[j]                                 # set the current l_fill value
                        #l = member.stations[j+1]-member.stations[j]         # set the length of the submember with ballast
                        l = member.l        # assume that the sub-member fill level (specified in 'l_fills[j]') can reach the entire height of the member
                        if display==1: print(dvol, mdvol, l_fill, l)
                        if member.shape=='circular':
                            dAi = member.d[j] - 2*member.t[j]
                            dBi = member.d[j+1] - 2*member.t[j+1]
                            # calculate the initial volume in the current submember first
                            dBi_fill = (dBi-dAi)*(l_fill/l) + dAi           # interpolated diameter of frustum that ballast is filled to
                            V0 = FrustumVCV(dAi, dBi_fill, l_fill, rtn=1)
                            
                            # adjust the l_fill value of the submember by l_fill_adj until the new ballast volume settles on V0+mdvol
                            while abs(err) > 0.01*V0:
                                if l_fill >= l and mdvol < 0:       # if l_fill is more than the given submember length and volume needs to decrease
                                    l_fill += -l_fill_adj
                                elif l_fill >= l and mdvol > 0:     # if l_fill is more than the given submember length and volume needs to increase
                                    l_fill = l_fill
                                    break                           # end the while loop since this is the maximum l_fill can go for this submember
                                elif l_fill <= 0 and mdvol > 0:     # if l_fill is less than 0 and the volume needs to increase
                                    l_fill += l_fill_adj
                                elif l_fill <= 0 and mdvol < 0:     # if l_fill is less than 0 and the volume needs to decrease
                                    l_fill = l_fill
                                    break                           # end the whole loop since l_fill can't go below 0
                                else:
                                    l_fill += l_fill_adj*np.sign(err)   # otherwise, adjust by l_fill in the correct direction
                                
                                dBi_fill = (dBi-dAi)*(l_fill/l) + dAi
                                V = FrustumVCV(dAi, dBi_fill, l_fill, rtn=1)    # calculate the volume of the ballast with the new l_fill
                                err = V0+mdvol - V                              # ensure V0+mdvol = V to solve for the correct l_fill
                            l_fill = np.round(l_fill, 2)
                            
                        
                        elif member.shape=='rectangular':
                            slAi = member.sl[j] - 2*member.t[j]
                            slBi = member.sl[j+1] - 2*member.t[j+1]
                            # calculate the initial volume in the current submember first
                            slBi_fill = (slBi-slAi)*(l_fill/l) + slAi   # interpolated side lengths of frustum that ballast is filled to
                            V0 = FrustumVCV(slAi, slBi_fill, l_fill, rtn=1)
                            
                            # adjust the l_fill value of the submember by l_fill_adj until the new ballast volume settles on V0+mdvol                            
                            while abs(err)> 0.01*V0:
                                if l_fill >= l and mdvol < 0:       # if l_fill is more than the given submember length and volume needs to decrease
                                    l_fill += -l_fill_adj
                                elif l_fill >= l and mdvol > 0:     # if l_fill is more than the given submember length and volume needs to increase
                                    l_fill = l_fill
                                    break                           # end the while loop since this is the maximum l_fill can go for this submember
                                elif l_fill <= 0 and mdvol > 0:     # if l_fill is less than 0 and the volume needs to increase
                                    l_fill += l_fill_adj
                                elif l_fill <= 0 and mdvol < 0:     # if l_fill is less than 0 and the volume needs to decrease
                                    l_fill = l_fill
                                    break                           # end the whole loop since l_fill can't go below 0
                                else:
                                    l_fill += l_fill_adj*np.sign(err)   # otherwise, adjust by l_fill in the correct direction
                                
                                slBi_fill = (slBi-slAi)*(l_fill/l) + slAi
                                V = FrustumVCV(slAi, slBi_fill, l_fill, rtn=1)  # calculate the volume of the ballast with the new l_fill
                                err = V0+mdvol - V                              # ensure V0+mdvol = V to solve for the correct l_fill
                            l_fill = np.round(l_fill, 2)
                        
                        if display==1:  print('solved l_fill = ', l_fill)
                        # replace the solved for l_fill value in each repeated member
                        for k,heading in enumerate(headings):
                            if np.isscalar(fowt.memberList[i+k].l_fill):
                                fowt.memberList[i+k].l_fill = l_fill
                            else:
                                fowt.memberList[i+k].l_fill[j] = l_fill
                                
                        
                        # check if heave equilibrium was reached by only changing this ballast section of the member
                        fowt.calcStatics()
                        sumFz = -fowt.M_struc[0,0]*fowt.g + fowt.V*fowt.rho_water*fowt.g + self.F_moor0[2]
                        heave = sumFz/(fowt.rho_water*fowt.g*fowt.body.AWP)
                        if display==1: print('heave', heave, heave_tol)
                        if abs(heave) < heave_tol:  # congrats, you've ballasted to achieve the given heave tolerance
                            member_break_flag=True  # break out of the outer member for loop as well
                            data.append([member.rA, member.l_fill, member.rho_fill, heave])             # save data
                            break                   # break out of this inner for loop iterating between ballast sections in one member
                        else:                       # bummer, you have to keep ballasting in other members or sections of the same member
                            mass = (fowt.V*fowt.rho_water*fowt.g + self.F_moor0[2])/fowt.g
                            dmass = mass - fowt.M_struc[0,0]                                # newly evaluated change in mass you need
                            data.append([member.rA.tolist(), member.l_fill, member.rho_fill, heave])    # save data
                            
                if member_break_flag:
                    break
                        
        # if you've gone through all the members in the model that have initial ballast, maybe try adjusting densities
        # this also does not currently support members with multiple types of ballast, even though RAFT can
        """
        fowt.calcStatics()
        sumFz = -fowt.M_struc[0,0]*fowt.g + fowt.V*fowt.rho_water*fowt.g + self.F_moor0[2]
        heave = sumFz/(fowt.rho_water*fowt.g*fowt.body.AWP)
        while abs(heave) > 0.5:
            #print(f'Adjusting ballast since the heave is {heave:6.2f} m')
            for i in range(len(fowt.memberList)):
                if fowt.memberList[i].rho_fill > 0:     # find the first member in the memberList that has ballast
                    for j in range(len(fowt.memberList[i].headings)):   # for each copy of the member
                        fowt.memberList[i+j].rho_fill += rho_fill_adj*(heave/abs(heave))
                        #print(fowt.memberList[i+j].rho_fill)
                    break
                # >>>>>> fyi there could be an else case where no members have ballast initially <<<<<
            fowt.calcStatics()
            sumFz = -fowt.M_struc[0,0]*fowt.g + fowt.V*fowt.rho_water*fowt.g + self.F_moor0[2]
            heave = sumFz/(fowt.rho_water*fowt.g*fowt.body.AWP)
        """
        
        if rtn:
            return data


    def adjustBallastDensity(self, fowt):
        '''Adjusts ballast densities unifromly to trim FOWT in heave.
        fowt: the FOWT object that needs to be ballasted
        '''
        
        print("Adjusting ballast to trim heave.")
        
        # check for any instances of zero-density ballast and ensure the corresponding fill length is zero        
        for member in fowt.memberList:
            if type(member.l_fill) is float:  # if there is only one section of ballast in the member            
                if member.rho_fill == 0.0:
                    member.l_fill = 0.0
            else:
                for i in len(l_fill):
                    if member.rho_fill[i] == 0.0:
                        member.l_fill[i] = 0.0
        
        # compute ballast and check initial offset
        fowt.calcStatics()
        sumFz = -fowt.M_struc[0,0]*fowt.g + fowt.V*fowt.rho_water*fowt.g + self.F_moor0[2]
        heave = sumFz/(fowt.rho_water*fowt.g*fowt.body.AWP)        
        print(f" Original sumFz is {sumFz/1000:.0f} kN and heave is ~{heave:.3f} m")
        
        # total up the ballast volume
        ballast_volume = 0.0        
        for member in fowt.memberList:
            ballast_volume += sum(member.vfill)
        
        # ensure there isn't zero ballast volume
        if ballast_volume <= 0:
            raise Exception("adjustBallastDenity can only be used for platforms that have some ballast volume.")
        
        # calculate required change in ballast densities to zero heave offset
        delta_rho_fill = sumFz/fowt.g/ballast_volume
        
        print(f" Adjusting fill density by {delta_rho_fill:.3f} kg/m over {ballast_volume:.3f} m3 of ballast")
        
        # apply the change to each ballasted (sub)member's fill densities
        for member in fowt.memberList:
            if type(member.l_fill) is float:  # if there is only one section of ballast in the member            
                if member.l_fill > 0.0:
                    member.rho_fill += delta_rho_fill
            else:
                for i in len(l_fill):
                    if member.l_fill[i] > 0.0:
                        member.rho_fill[i] += delta_rho_fill
        
        # recompute ballast and check adjusted offset
        fowt.calcStatics()
        sumFz = -fowt.M_struc[0,0]*fowt.g + fowt.V*fowt.rho_water*fowt.g + self.F_moor0[2]
        heave = sumFz/(fowt.rho_water*fowt.g*fowt.body.AWP)
        
        print(f" New sumFz is {sumFz/1000:.0f} kN and heave is ~{heave:.3f} m")
        
        # return adjustment
        return delta_rho_fill
    
    
    def adjustWISDEM(self, old_wisdem_file, new_wisdem_file):
        '''
        This loads an existing WISDEM input file and adjusts the ballast in the members in WISDEM based on 
        a RAFT model that was created based on the original WISDEM model
        '''
        
        # read in the wisdem file that you want to adjust and save it as a wisdem_design dictionary
        import ruamel_yaml as ry
        reader = ry.YAML(typ="safe", pure=True)
        with open(old_wisdem_file, "r", encoding="utf-8") as f:
            wisdem_design = reader.load(f)
        
        fowt = model.fowtList[0]
        membersRAFT = fowt.memberList       # list of members in the RAFT model
        membersWISDEM = wisdem_design['components']['floating_platform']['members']     # list of members in the WISDEM model
        
        # Main adjuster section:
        # Loop through each member in WISDEM and make adjustments based on the data in RAFT
        # For right now, this only changes the ballast fill levels
        for wisdem_member in membersWISDEM:
            if 'ballasts' in wisdem_member['internal_structure'].keys():    # skip the wisdem member if there is no ballast section
                for raft_member in membersRAFT:
                    # determine if the raft_member is the same type as the current wisdem member (they don't have great identifiers to relate)
                    # first, find the bottom joint of the current wisdem member
                    for joint in wisdem_design['components']['floating_platform']['joints']:
                        if wisdem_member['joint1']==joint['name']:  # find the name of the bottom 
                            # if that joint's location is the same as the raft member's bottom node location AND both the wisdem member and the raft member have the same diameter
                            if str(joint['location'][2])[0:5] == str(raft_member.rA[2])[0:5] and wisdem_member['outer_shape']['outer_diameter']['values'][0]==raft_member.d[0]:
                                # adjust the volume of the wisdem member based on the similar raft member's fill level
                                
                                # assume the diameter is constant along the member's length in both WISDEM and RAFT
                                area = np.pi * ((raft_member.d[0]-2*raft_member.t[0])/2)**2
                                # update the volume of the wisdem member based on the l_fill value in RAFT
                                wisdem_member['internal_structure']['ballasts'][0]['volume'] = float(area*raft_member.l_fill[0])
                                
                                break   # stop looping through the rest of the joints
                    break   # stop looping through the rest of the raft members
        
        # save the adjusted wisdem design dictionary into a new wisdem yaml file
        yaml = ry.YAML()
        yaml.default_flow_style = None
        yaml.width = float("inf")
        yaml.indent(mapping=4, sequence=6, offset=3)
        yaml.allow_unicode = False
        with open(new_wisdem_file, "w", encoding="utf-8") as f:
            yaml.dump(wisdem_design, f)






def runRAFT(input_file, turbine_file="", plot=0, ballast=False):
    '''
    This will set up and run RAFT based on a YAML input file.
    '''
    
    
    if input_file[-3:]=='pkl' or input_file[-6:]=='pickle':
        with open(input_file, 'rb') as pfile:
            design = pickle.load(pfile)
    elif not isinstance(input_file, dict):
        # open the design YAML file and parse it into a dictionary for passing to raft
        print("Loading RAFT input file: "+input_file)
        with open(input_file) as file:
            design = yaml.load(file, Loader=yaml.FullLoader)
    else:
        design = input_file
        print(f"'{design['name']}'")
    
    
    depth = float(design['mooring']['water_depth'])
    
    # for now, turn off potMod in the design dictionary to avoid BEM analysis
    #design['platform']['potModMaster'] = 1
    
    # read in turbine data and combine it in
    # if len(turbine_file) > 0:
    #   turbine = convertIEAturbineYAML2RAFT(turbine_file)
    #   design['turbine'].update(turbine)
    
    # Create and run the model
    print(" --- making model ---")
    model = Model(design)  
    print(" --- analyzing unloaded ---")
    model.analyzeUnloaded(ballast=ballast)
    print(" --- analyzing cases ---")
    model.analyzeCases()
    
    if plot:
        model.plot()
        
        #model.plotResponses()
    
    #model.preprocess_HAMS("testHAMSoutput", dw=0.1, wMax=10)
    
    plt.show()
    
    return model
    

    
    
if __name__ == "__main__":
    import raft
    
    #model = runRAFT(os.path.join(raft_dir,'designs/DTU10MW.yaml'))
    #model = runRAFT(os.path.join(raft_dir,'designs/VolturnUS-S.yaml'), ballast=True)
    #model = runRAFT(os.path.join(raft_dir,'designs/VolturnUS-S - Copy.yaml'), ballast=2)
    #model = runRAFT(os.path.join(raft_dir,'designs/OC3spar.yaml'))
    #model = runRAFT(os.path.join(raft_dir,'raft/raft_design.pkl'), ballast=True)
    #model = runRAFT(os.path.join(raft_dir,'raft/raft_design_0.pkl'), ballast=True)
    model = runRAFT(os.path.join(raft_dir,'raft/raft_design_opt_22.pkl'), ballast=True, plot=0)
    fowt = model.fowtList[0]
    model.adjustWISDEM('opt_22.yaml', 'opt_22a.yaml')<|MERGE_RESOLUTION|>--- conflicted
+++ resolved
@@ -5,15 +5,8 @@
 import matplotlib.pyplot as plt
 from matplotlib import cm
 import yaml
-<<<<<<< HEAD
-try:
-    import pickle5 as pickle
-except:
-    import pickle
-=======
 import pickle as pickle
 
->>>>>>> 1694dec5
 import moorpy as mp
 import raft.raft_fowt  as fowt
 from raft.helpers import *
