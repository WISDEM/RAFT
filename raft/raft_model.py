# RAFT's main model class

import os
import numpy as np
import matplotlib.pyplot as plt
from matplotlib import cm
from matplotlib.patches import Circle
import mpl_toolkits.mplot3d.art3d as art3d
import yaml
import time 

try:
    import pickle5 as pickle
except:
    import pickle
    
import moorpy as mp
import raft.raft_fowt as fowt
from raft.helpers import *
from moorpy.helpers import dsolve2, set_axes_equal, dsolvePlot
import copy
#import F6T1RNA as structural    # import turbine structural model functions

raft_dir = os.path.dirname(os.path.dirname(os.path.realpath(__file__)))
TwoPi = 2.0*np.pi

class Model():


    def __init__(self, design, nTurbines=1):
        '''
        Empty frequency domain model initialization function

        design : dict
            Dictionary of all the design info from turbine to platform to moorings
        nTurbines
            could in future be used to set up any number of identical turbines
        '''

        self.fowtList = []      # list of FOWT objects
        self.coords = []        # list of FOWT reference coordinates in x and y (also stored inside each FOWT as x_ref, y_ref [m]

        self.nDOF = 0  # number of FOWT-level DOFs in the system - normally will be 6*len(fowtList)


        # parse settings
        if not 'settings' in design:    # if settings field not in input data
            design['settings'] = {}     # make an empty one to avoid errors
        
        min_freq     = getFromDict(design['settings'], 'min_freq', default=0.01, dtype=float)  # [Hz] lowest frequency to consider, also the frequency bin width 
        max_freq     = getFromDict(design['settings'], 'max_freq', default=1.00, dtype=float)  # [Hz] highest frequency to consider
        self.XiStart = getFromDict(design['settings'], 'XiStart' , default=0.1 , dtype=float)  # sets initial amplitude of each DOF for all frequencies
        self.nIter   = getFromDict(design['settings'], 'nIter'   , default=15  , dtype=int  )  # sets how many iterations to perform in Model.solveDynamics()
        
        self.w = np.arange(min_freq, max_freq+0.5*min_freq, min_freq) *2*np.pi  # angular frequencies to analyze (rad/s)
        self.nw = len(self.w)  # number of frequencies
        
        
        # water depth and wave number        
        self.depth = getFromDict(design['site'], 'water_depth', dtype=float)
        self.k = np.zeros(self.nw)  # wave number
        for i in range(self.nw):
            self.k[i] = waveNumber(self.w[i], self.depth)
        
        
        # ----- parse array section if it exists -----
        
        if 'array' in design:  # if array info is given, RAFT will run in array mode
        
            self.nFOWT = len(design['array']['data'])
            
            # some checks/updates of the dictionary for compatibility
            if 'turbine' in design and not 'turbines' in design:  # if a single turbine is listed, make it a list for more consistent parsing
                design['turbines'] = [design['turbine']]
            if 'platform' in design and not 'platforms' in design: 
                design['platforms'] = [design['platform']]
            if 'mooring' in design and not 'moorings' in design: 
                design['moorings'] = [design['mooring']]
            
            # form dictionary of fowt array data
            fowtInfo = [dict(zip( design['array']['keys'], row)) for row in design['array']['data']]
            
            # if array_mooring section exists, create an array-level MoorPy system
            if 'array_mooring' in design:
                
                # quick hackish inclusion of bathymetry (should improve with better methods in MoorPy)
                if 'bathymetry' in design['array_mooring']:
                    print('Including bathymetry in array-level MoorPy.')
                    bath_file = design['array_mooring']['bathymetry']
                    self.ms = mp.System(depth=self.depth, bathymetry=bath_file)
                else:
                    self.ms = mp.System(depth=self.depth)
            
                # set up a coupled MoorPy body for each FOWT
                for i in range(self.nFOWT):
                    self.ms.addBody(-1, [fowtInfo[i]['x_location'], fowtInfo[i]['y_location'], 0,0,0,0])
                # load the MD style input file (this is the only option supported right now)
                if 'file' in design['array_mooring']:
                    self.ms.load(design['array_mooring']['file'], clear=False)  # add the array level mooring system to the already created bodies
                else:
                    raise Exception("When using 'array_mooring', a MoorDyn-style input file must be provided as 'file'.")
            else:
                self.ms = None
                
            # go through each turbine in the list and set it up...
            for i in range(self.nFOWT):
            
                x_ref = fowtInfo[i]['x_location']
                y_ref = fowtInfo[i]['y_location']
                headj = fowtInfo[i]['heading_adjust']
            
                design_i = {}   # just make a temporary design dictionary for the FOWT (could make this a stored list of all)
                
                design_i['site'] = design['site']
                
                if fowtInfo[i]['turbineID'] == 0:
                    #design_i['turbine'] = None
                    design_i.pop('turbine', None)  # if no turbine, make sure the entry isn't in the design dictionary
                else:
                    design_i['turbine'] = design['turbines'][fowtInfo[i]['turbineID']-1]
                
                if fowtInfo[i]['platformID'] == 0:
                    design_i['platform'] = None
                    print("Warning: platforms MUST be included for the time being.")
                else:
                    design_i['platform'] = design['platforms'][fowtInfo[i]['platformID']-1]
                    
                if fowtInfo[i]['mooringID'] == 0:  # no mooring on this FOWT (array-level moorings may be used instead)
                    design_i['mooring'] = None
                else:
                    design_i['mooring'] = design['moorings'][fowtInfo[i]['mooringID']-1]
                
                if self.ms:
                    mpb = self.ms.bodyList[i]  # reference to the FOWT's body in the array level MoorPy system
                else:
                    mpb = None
                
                
                self.fowtList.append(fowt.FOWT(design_i, self.w, mpb, depth=self.depth,
                                       x_ref=x_ref, y_ref=y_ref, heading_adjust=headj))
                                               
                self.coords.append([x_ref, y_ref])
                self.nDOF += 6
            
        
        
        else:  # normal single-FOWT mode
            
            # This is the original approach. It assumes a single turbine, platform, and mooring section are given.
            
            self.nFOWT = 1
            
            # Note: its mooring system will be put in the FOWT now rather than existing at the model/array level.
            # # process mooring information 
            # self.ms = mp.System()
            # self.ms.parseYAML(design['mooring'])
            self.ms = None

            # set up the FOWT here
            #self.fowtList.append(fowt.FOWT(design, self.w, self.ms.bodyList[0], depth=self.depth))
            self.fowtList.append(fowt.FOWT(design, self.w, None, depth=self.depth))
            self.coords.append([0.0,0.0])
            self.nDOF += 6

            #self.ms.bodyList[0].type = -1  # need to make sure it's set to a coupled type
        
        
        self.design = design # save design dictionary for possible later use/reference

        
        if self.ms:
            self.ms.initialize()
        #>>> initialize all the mooring systems?
        #try:
        #    self.ms.initialize()  # reinitialize the mooring system to ensure all things are tallied properly etc.
        #except Exception as e:
        #    raise RuntimeError('An error occured when initializing the mooring system: '+e.message)
        
        self.results = {}     # dictionary to hold all results from the model
        
        
        


    def addFOWT(self, fowt, xy0=[0,0]):
        '''(not used currently) Adds an already set up FOWT to the frequency domain model solver.'''

        self.fowtList.append(fowt)
        self.coords.append(xy0)
        self.nDOF += 6

        # would potentially need to add a mooring system body for it too <<<


    """
    def setEnv(self, Hs=8, Tp=12, spectrum='constant', V=10, beta=0, Fthrust=0):

        self.env = Env()
        self.env.Hs       = Hs
        self.env.Tp       = Tp
        self.env.spectrum = spectrum
        self.env.V        = V
        self.env.beta     = beta
        self.Fthrust      = Fthrust

        for fowt in self.fowtList:
            fowt.setEnv(Hs=Hs, Tp=Tp, V=V, spectrum=spectrum, beta=beta, Fthrust=Fthrust)
    """


    def analyzeUnloaded(self, ballast=0, heave_tol = 1):
        '''This calculates the system properties under undloaded coonditions: equilibrium positions, natural frequencies, etc.
        
        ballast: flag to ballast the FOWTs to achieve a certain heave offset'''
        
        # >>> this whole method needs to be updated or possibly removed <<<
        
        if len(self.fowtList) > 1:
            raise Exception('analyzeUnloaded is an old method that only works for a single FOWT.')
        
        # need to zero out external loads
        self.fowtList[0].setPosition(np.zeros(6))
        self.fowtList[0].D_hydr0 = np.zeros(6)
        self.fowtList[0].f_aero0 = np.zeros([6,self.fowtList[0].nrotors])
        
        
        # get mooring system characteristics about undisplaced platform position (useful for baseline and verification)
        self.C_moor0 = np.zeros([6,6])
        self.F_moor0 = np.zeros(6)
        
        if self.ms:
            try: 
                self.C_moor0 += self.ms.getCoupledStiffness(lines_only=True)        
                self.F_moor0 += self.ms.getForces(DOFtype="coupled", lines_only=True)
            except Exception as e:
                raise RuntimeError('An error occured when getting linearized mooring properties in undisplaced state: '+e.message)
        
        if self.fowtList[0].ms:
            try: 
                self.C_moor0 += self.fowtList[0].ms.getCoupledStiffness(lines_only=True)        
                self.F_moor0 += self.fowtList[0].ms.getForces(DOFtype="coupled", lines_only=True)
            except Exception as e:
                raise RuntimeError('An error occured when getting linearized mooring properties in undisplaced state: '+e.message)
        
        
        # calculate the system's constant properties
        #self.calcSystemConstantProps()
        for fowt in self.fowtList:
        
            # apply any ballast adjustment if requested
            if ballast == 1:
                print('adjusting ballast fill levels')
                self.adjustBallast(fowt, heave_tol=heave_tol)  
            elif ballast == 2:
                print('adjusting ballast densities')
                self.adjustBallastDensity(fowt)        
            
            # compute FOWT static and constant hydrodynamic properties
            fowt.calcStatics()
            #fowt.calcBEM()
            fowt.calcHydroConstants()  # includes rotor when underwater
        
        
        self.results['properties'] = {}   # signal this data is available by adding a section to the results dictionary
            
        # calculate platform offsets and mooring system equilibrium state
        #self.calcMooringAndOffsets()
        self.solveStatics(None)  # passing none should imply no load case (no WWC)
        self.results['properties']['offset_unloaded'] = self.fowtList[0].Xi0
        
        # TODO: add printing of summary info here - mass, stiffnesses, etc

    
    def analyzeCases(self, display=0, meshDir=os.path.join(os.getcwd(),'BEM'), RAO_plot=False):
        '''This runs through all the specified load cases, building a dictionary of results.'''
        
        nCases = len(self.design['cases']['data'])
        
        self.results['properties'] = {}  # signal that the properties calcs will be done
        
        # set up output arrays for load cases >>> put these into an initialization function <<<
        
        self.results['case_metrics'] = {}
        self.results['mean_offsets'] = []

        
        # calculate the system's constant properties
        for fowt in self.fowtList:
            fowt.setPosition([fowt.x_ref, fowt.y_ref,0,0,0,0])
            fowt.calcStatics()

        for i, fowt in enumerate(self.fowtList):
            fowt.calcBEM(meshDir=meshDir)
        
            
        # loop through each case
        for iCase in range(nCases):
        
            print(f"\n--------------------- Running Case {iCase+1} ----------------------")
            print(self.design['cases']['data'][iCase])
        
            # form dictionary of case parameters
            case = dict(zip( self.design['cases']['keys'], self.design['cases']['data'][iCase]))            
            case['iCase'] = iCase # We use iCase to name the output files
            
            if np.isscalar(case['wave_heading']):  # deal with the typical case of just one set of waves specified
                nWaves = 1
            else:
                nWaves = len(case['wave_heading'])
            
            # initialize dictionary of case results
            self.results['case_metrics'][iCase] = {}
            
            # solve system operating point / mean offsets for this load case
            self.solveStatics(case, display=display)
            
            # >>> add a flag that stores what case has had solveStatics to ensure consistency <<<
          
            # solve system dynamics            
            self.solveDynamics(case, RAO_plot=RAO_plot)

            # Solve system operating point / mean offsets again, but now including mean wave forces.
            # We actually wouldn't need to do that if the QTFs are computed externally, but all the wave information 
            # is currently computed only when solveDynamics is called. Should work on that
            if any(fowt.potSecOrder > 0 for fowt in self.fowtList):
                print('Recomputing equilibrium position, now with wave mean drift')
                self.solveStatics(case)

                # zero out the mean wave forces to avoid using old values in the next case
                for i, fowt in enumerate(self.fowtList): 
                    fowt.Fhydro_2nd_mean *= 0

            
            # >>> need to decide if I want to store Xi0 and Xi in the FOWTs or work with them directly here. <<<
            
            # process outputs that are specific to the floating unit (initialize dictionary for case and turb index)
            for i, fowt in enumerate(self.fowtList):
                self.results['case_metrics'][iCase][i] = {}
                fowt.saveTurbineOutputs(self.results['case_metrics'][iCase][i],case)            
                nTowers = fowt.ntowers
                nRotors = fowt.nrotors
                
                if display > 0:
        
                    metrics = self.results['case_metrics'][iCase][i]
                
                    # print statistics table
                    print(f"-------------------- FOWT {i+1} Case {iCase+1} Statistics --------------------")
                    print("Response channel     Average     RMS         Maximum")
                    print(f"surge (m)          {metrics['surge_avg'] :10.2e}  {metrics['surge_std'] :10.2e}  {metrics['surge_max'] :10.2e}")
                    print(f"sway (m)           {metrics['sway_avg' ] :10.2e}  {metrics['sway_std' ] :10.2e}  {metrics['sway_max' ] :10.2e}")
                    print(f"heave (m)          {metrics['heave_avg'] :10.2e}  {metrics['heave_std'] :10.2e}  {metrics['heave_max'] :10.2e}")
                    print(f"roll (deg)         {metrics['roll_avg' ] :10.2e}  {metrics['roll_std' ] :10.2e}  {metrics['roll_max' ] :10.2e}")
                    print(f"pitch (deg)        {metrics['pitch_avg'] :10.2e}  {metrics['pitch_std'] :10.2e}  {metrics['pitch_max'] :10.2e}")
                    print(f"yaw (deg)          {metrics[  'yaw_avg'] :10.2e}  {metrics[  'yaw_std'] :10.2e}  {metrics['yaw_max'  ] :10.2e}")
                    for i in range(nTowers):
                        print(f"nacelle acc. (m/s) {metrics['AxRNA_avg'][i] :10.2e}  {metrics['AxRNA_std'][i] :10.2e}  {metrics['AxRNA_max'][i] :10.2e}")
                    for i in range(nTowers):
                        print(f"tower bending (Nm) {metrics['Mbase_avg'][i] :10.2e}  {metrics['Mbase_std'][i] :10.2e}  {metrics['Mbase_max'][i] :10.2e}")
                    for i in range(nRotors):
                        if fowt.rotorList[i].Zhub < 0:
                            speed = getFromDict(case, 'current_speed', shape=0, default=1.0)
                        else:
                            speed = getFromDict(case, 'wind_speed', shape=0, default=10.0)
                        if fowt.rotorList[i].aeroServoMod > 1 and speed > 0.0:
                            print(f"rotor speed (RPM)  {metrics['omega_avg'][i] :10.2e}  {metrics['omega_std'][i] :10.2e}  {metrics['omega_max'][i] :10.2e}")
                            print(f"blade pitch (deg)  {metrics['bPitch_avg'][i] :10.2e}  {metrics['bPitch_std'][i] :10.2e} ")
                            print(f"rotor power        {metrics['power_avg'][i] :10.2e} ")
                    #for i in range(nLine):  >>> could have the turbine's own mooring system results here <<<
                    #    j = i+nLine
                    #    print(f"line {i} tension (N) {metrics['Tmoor_avg'][iCase,j]:10.2e}  {metrics['Tmoor_std'][iCase,j]:10.2e}  {metrics['Tmoor_max'][iCase,j]:10.2e}")
                    print(f"-----------------------------------------------------------")

               
 
            # process array-level mooring tension outputs
            if self.ms:
                
                self.results['case_metrics'][iCase]['array_mooring'] = {}
                
                nLines = len(self.ms.lineList) 
                T_moor_amps = np.zeros([nWaves+1, 2*nLines, self.nw], dtype=complex)  # mooring tension amplitudes for each excitation source and line end
                
                C_moor, J_moor = self.ms.getCoupledStiffness(lines_only=True, tensions=True) # get stiffness matrix and tension jacobian matrix
                T_moor = self.ms.getTensions()  # get line end mean tensions
                
            
                for ih in range(nWaves+1):
                    for iw in range(self.nw):
                        T_moor_amps[ih,:,iw] = np.matmul(J_moor, self.Xi[ih,:,iw])   # FFT of mooring tensions
            
                self.results['case_metrics'][iCase]['array_mooring']['Tmoor_avg'] = T_moor
                self.results['case_metrics'][iCase]['array_mooring']['Tmoor_std'] = np.zeros(2*nLines)
                self.results['case_metrics'][iCase]['array_mooring']['Tmoor_max'] = np.zeros(2*nLines)
                self.results['case_metrics'][iCase]['array_mooring']['Tmoor_PSD'] = np.zeros([ 2*nLines, self.nw ])
                
                
                for iT in range(2*nLines):
                    TRMS = getRMS(T_moor_amps[:,iT,:]) # estimated mooring line RMS tension [N]
                    self.results['case_metrics'][iCase]['array_mooring']['Tmoor_std'][iT] = TRMS
                    self.results['case_metrics'][iCase]['array_mooring']['Tmoor_max'][iT] = T_moor[iT] + 3*TRMS
                    self.results['case_metrics'][iCase]['array_mooring']['Tmoor_PSD'][iT,:] = getPSD(T_moor_amps[:,iT,:], self.w[0]) # PSD in N^2/(rad/s)
                    #self.results['case_metrics']['array_mooring']['Tmoor_DEL'][iCase,iT] = 
                
                # log the maximum line tensions predicted by RAFT for MoorPy use
                # self.ms.saveMaxTensions(self.results['case_metrics'][iCase]['array_mooring']['Tmoor_max'])
                
                if display > 0:
            
                    metrics = self.results['case_metrics'][iCase]['array_mooring']
                
                    # print statistics table
                    print(f"-------------------- Mooring Case {iCase+1} Statistics --------------------")
                    print("Response channel     Average     RMS         Maximum")
                    for i in range(nLines):
                        j = i+nLines
                        print(f"line {i} tension (N) {metrics['Tmoor_avg'][j]:10.2e}  {metrics['Tmoor_std'][j]:10.2e}  {metrics['Tmoor_max'][j]:10.2e}")
                    print(f"-----------------------------------------------------------")
                
                self.T_moor_amps = T_moor_amps  # save for future processing!
        

    """
    def calcSystemConstantProps(self):
        '''This gets the various static/constant calculations of each FOWT done. (Those that don't depend on load case.)'''

        for fowt in self.fowtList:
            fowt.calcBEM()
            fowt.calcStatics()
            #fowt.calcDynamicConstants()
        
        # First get mooring system characteristics about undisplaced platform position (useful for baseline and verification)
        try:
            self.C_moor0 = self.ms.getCoupledStiffness(lines_only=True)                             # this method accounts for eqiuilibrium of free objects in the system
            self.F_moor0 = self.ms.getForces(DOFtype="coupled", lines_only=True)
        except Exception as e:
            raise RuntimeError('An error occured when getting linearized mooring properties in undisplaced state: '+e.message)
        
        self.results['properties'] = {}   # signal this data is available by adding a section to the results dictionary
    """    
    
       
    

    def solveEigen(self):
        '''finds natural frequencies of system'''


        # total system coefficient arrays
        M_tot = np.zeros([self.nDOF,self.nDOF])       # total mass and added mass matrix [kg, kg-m, kg-m^2]
        C_tot = np.zeros([self.nDOF,self.nDOF])       # total stiffness matrix [N/m, N, N-m]

        # add in mooring stiffness from MoorPy system
        C_tot += np.array(self.C_moor0)

        # ::: a loop could be added here for an array :::
        fowt = self.fowtList[0]

        # add any additional yaw stiffness that isn't included in the MoorPy model (e.g. if a bridle isn't modeled)
        C_tot[5,5] += fowt.yawstiff     # will need to be put in calcSystemProps() once there is more than 1 fowt in a model

        # add fowt's terms to system matrices (BEM arrays are not yet included here)
        M_tot += fowt.M_struc + fowt.A_hydro_morison   # mass
        C_tot += fowt.C_struc + fowt.C_hydro           # stiffness

        # check viability of matrices
        message=''
        for i in range(self.nDOF):
            if M_tot[i,i] < 1.0:
                message += f'Diagonal entry {i} of system mass matrix is less than 1 ({M_tot[i,i]}). '
            if C_tot[i,i] < 1.0:
                message += f'Diagonal entry {i} of system stiffness matrix is less than 1 ({C_tot[i,i]}). '
                
        if len(message) > 0:
            raise RuntimeError('System matrices computed by RAFT have one or more small or negative diagonals: '+message)

        # calculate natural frequencies (using eigen analysis to get proper values for pitch and roll - otherwise would need to base about CG if using diagonal entries only)
        eigenvals, eigenvectors = np.linalg.eig(np.linalg.solve(M_tot, C_tot))   # <<< need to sort this out so it gives desired modes, some are currently a bit messy

        if any(eigenvals <= 0.0):
            raise RuntimeError("Error: zero or negative system eigenvalues detected.")

        # sort to normal DOF order based on which DOF is largest in each eigenvector
        ind_list = []
        for i in range(5,-1, -1):
            vec = np.abs(eigenvectors[i,:])  # look at each row (DOF) at a time (use reverse order to pick out rotational DOFs first)

            for j in range(6):               # now do another loop in case the index was claimed previously

                ind = np.argmax(vec)         # find the index of the vector with the largest value of the current DOF

                if ind in ind_list:          # if a previous vector claimed this DOF, set it to zero in this vector so that we look at the other vectors
                    vec[ind] = 0.0
                else:
                    ind_list.append(ind)     # if it hasn't been claimed before, assign this vector to the DOF
                    break

        ind_list.reverse()   # reverse the index list since we made it in reverse order

        fns = np.sqrt(eigenvals[ind_list])/2.0/np.pi   # apply sorting to eigenvalues and convert to natural frequency in Hz
        modes = eigenvectors[:,ind_list]               # apply sorting to eigenvectors

        print("")
        print("--------- Natural frequencies and mode shapes -------------")
        print("Mode        1         2         3         4         5         6")
        print("Fn (Hz)"+"".join([f"{fn:10.4f}" for fn in fns]))
        print("")
        for i in range(6):
            print(f"DOF {i+1}  "+"".join([f"{modes[i,j]:10.4f}" for j in range(6)]))
        print("-----------------------------------------------------------")
        
        '''
        print("natural frequencies from eigen values")
        printVec(fns)
        print(1/fns)
        print("mode shapes from eigen values")
        printMat(modes)
        
        # alternative attempt to calculate natural frequencies based on diagonal entries (and taking pitch and roll about CG)
        if C_tot[0,0] == 0.0:
            zMoorx = 0.0
        else:
            zMoorx = C_tot[0,4]/C_tot[0,0]  # effective z elevation of mooring system reaction forces in x and y directions

        if C_tot[1,1] == 0.0:
            zMoory = 0.0
        else:
            zMoory = C_tot[1,3]/C_tot[1,1]

        zCG  = fowt.rCG_TOT[2]                    # center of mass in z
        zCMx = M_tot[0,4]/M_tot[0,0]              # effective z elevation of center of mass and added mass in x and y directions
        zCMy = M_tot[1,3]/M_tot[1,1]

        print("natural frequencies with added mass")
        fn = np.zeros(6)
        fn[0] = np.sqrt( C_tot[0,0] / M_tot[0,0] )/ 2.0/np.pi
        fn[1] = np.sqrt( C_tot[1,1] / M_tot[1,1] )/ 2.0/np.pi
        fn[2] = np.sqrt( C_tot[2,2] / M_tot[2,2] )/ 2.0/np.pi
        fn[5] = np.sqrt( C_tot[5,5] / M_tot[5,5] )/ 2.0/np.pi
        fn[3] = np.sqrt( (C_tot[3,3] + C_tot[1,1]*((zCMy-zMoory)**2 - zMoory**2) ) / (M_tot[3,3] - M_tot[1,1]*zCMy**2 ))/ 2.0/np.pi     # this contains adjustments to reflect rotation about the CG rather than PRP
        fn[4] = np.sqrt( (C_tot[4,4] + C_tot[0,0]*((zCMx-zMoorx)**2 - zMoorx**2) ) / (M_tot[4,4] - M_tot[0,0]*zCMx**2 ))/ 2.0/np.pi     # this contains adjustments to reflect rotation about the CG rather than PRP
        # note that the above lines use off-diagonal term rather than parallel axis theorem since rotation will not be exactly at CG due to effect of added mass
        printVec(fn)
        print(1/fn)
        '''
                
        # store results
        self.results['eigen'] = {}   # signal this data is available by adding a section to the results dictionary
        self.results['eigen']['frequencies'] = fns
        self.results['eigen']['modes'      ] = modes
  
    
    def solveStatics(self, case, display=0):
        '''
        
        Old notes: To support nonlinear hydrostatics and multiple moorpy instances, this needs to
        become its own solve equilibrium process

        hopefully can just use dsolve2 and its default step func rather than something special
        
        the eval_func will involve:
        - mooring eq (array level and each turbine if applicable)
        - hydrostatics update (should roll,pitch,heave be solved separate from surge sway yaw?)
        - one of the prior two steps should also give device orientation and heave
        - get loads from wind (eventually floris), wave drift, and current (affected by submergence)
        - return total loads
        
        
        statics_mod - 0: linearized hydrostatics; 1: hydrostatics are updated each iteration based on new poses
        forcing_mod - 0: don't update environmental loads; 1: loads are updated each iteration based on new poses
        
        New change: supports either a single wind speed or a list (where there is one wind speed per turbine)
        '''
        
        statics_mod = 0
        forcing_mod = 0
        
        if statics_mod == 0:  # if using linearized hydrostatics approach, get the matrices
            K_hydrostatic = [] #np.zeros([self.nDOF, self.nDOF])   # this will be the constant hydrostatic stiffness matrix--buoyancy and weight terms
            F_undisplaced = np.zeros(self.nDOF)  # force and moment vector before any displacements
        if forcing_mod == 0:  # if using constant environmental mean forcing
            F_env_constant = np.zeros(self.nDOF)  # constant environmental force and moment vector
        
        
        X_initial = np.zeros(self.nDOF)  # position vector of all FOWTs
        
        if case:
            caseorig = copy.deepcopy(case) # save original case data in new dict
            if type(case['wind_speed']) == list :
                print('List of wind speeds found!')
                
                if len(case['wind_speed']) != len(self.fowtList):
                    raise IndexError("List of wind speeds must be the same length as the list of wind turbines")
            
        # set initial values before solving        
        for i, fowt in enumerate(self.fowtList):
            
            if display > 0:  print(f"FOWT {i+1:}")
        
            #X_initial[6*i:6*i+6] = fowt.r6 - np.array([fowt.xref, fowt.yref,0,0,0,0])
            X_initial[6*i:6*i+6] = np.array([fowt.x_ref, fowt.y_ref,0,0,0,0])
            fowt.setPosition(X_initial[6*i:6*i+6])      # zero platform offsets
            fowt.calcStatics()
            
            if statics_mod == 0:
                #K_hydrostatic[6*i:6*i+6, 6*i:6*i+6] += fowt.C_struc + fowt.C_hydro
                K_hydrostatic.append(fowt.C_struc + fowt.C_hydro)
                F_undisplaced[6*i:6*i+6           ] += fowt.W_struc + fowt.W_hydro
                
                if display > 0:  print(" F_undisplaced "+"  ".join(["{:+8.2e}"]*6).format(*F_undisplaced[6*i:6*i+6]))

            if forcing_mod == 0 and case:
                
                # If list of wind speeds, set each turbine case with corresponding wind speed
                if type(caseorig['wind_speed']) == list :
                    case['wind_speed'] = caseorig['wind_speed'][i]
                    print('Fowt ' + str(i))
                    print(case)
                
                fowt.calcTurbineConstants(case, ptfm_pitch=0)  # for turbine forces >>> still need to update to use current fowt pose <<<
                fowt.calcHydroConstants()
                #for rotor in fowt.rotorList:    # for blade ifmembers (bladeMemberList will be empty if rotors are not underwater) ??
                    #fowt.calcHydroConstants(case, memberList=rotor.bladeMemberList*rotor.nBlades, Rotor=rotor)                   ??                
                F_env_constant[6*i:6*i+6] = np.sum(fowt.f_aero0, axis=1) + fowt.calcCurrentLoads(case)

                # Add mean drift if it was already computed.
                # For multiple waves in a given case, it is simply the sum of the mean drifts for each wave.
                # This is not strictly correct, as we would need to compute the QTFs for the combinations between wave headings, but this is a starting point
                if hasattr(fowt, 'Fhydro_2nd_mean'):
                    F_meandrift = np.sum(fowt.Fhydro_2nd_mean, axis=0)
                    F_env_constant[6*i:6*i+6] += F_meandrift
                
                if display > 0:  print(" F_env_constant"+"  ".join(["{:+8.2e}"]*6).format(*F_env_constant[6*i:6*i+6]))
        
        # preliminary approach to provide uniform currents on the mooring system(s)
        currentMod = 0
        currentU = np.zeros(3)
        if case:
            cur_speed = getFromDict(case, 'current_speed', shape=0, default=0.0)
            cur_heading = getFromDict(case, 'current_heading', shape=0, default=0)
            if cur_speed > 0:
                currentMod = 1
                currentU = np.array([cur_speed*np.cos(np.radians(cur_heading)),
                                     cur_speed*np.sin(np.radians(cur_heading)), 0])
        
        if self.ms:
            self.ms.currentMod = currentMod
            self.ms.current = currentU
        
        for fowt in self.fowtList:
            if fowt.ms:
                fowt.ms.currentMod = currentMod
                fowt.ms.current = currentU
        
        
        # ----- calculate platform offsets and mooring system equilibrium state -----
        
        # figure out some settings to the equilibrium solve
        db = np.array([30, 30, 5, 0.1, 0.1, 0.1]*len(self.fowtList))  # array for max step size (used manually in step func)
        tols = np.array([0.05,0.05,0.05, 0.005,0.005,0.005]*len(self.fowtList)) # create vector of tolerances - tol = 0.05  rtol = tol/10
        
        
        # formerly def calcMooringAndOffsets(self, iCase=0):
        '''Calculates mean offsets and linearized mooring properties for the current load case.
        setEnv and calcSystemProps must be called first.  This will ultimately become a method for solving mean operating point.
        Mean offsets are saved in the FOWT object.
        '''        
        
        def eval_func_equil(X, args):

            display = args['display']
            
            # set latest positions of each FOWT
            for i, fowt in enumerate(self.fowtList):
                r6 = X[6*i:6*i+6]
                fowt.setPosition(r6)                  # this updates the fowt's position and its own MoorPy system's state (including new F and K)
                if self.ms:
                    self.ms.bodyList[i].setPosition(r6)   # FOWT body in array level MoorPy system
            
            # update array-level mooring system's internal equilibrium (free DOFs only)
            if self.ms:
                self.ms.solveEquilibrium()


            # get updated forces on each FOWT and sum them up
            Fnet = np.zeros(self.nDOF)  # net forces and moments on each DOF across all platforms [N,N,N,Nm,Nm,Nm,N...]
            
            for i, fowt in enumerate(self.fowtList):
                
                Xi0 = X[6*i:6*i+6] - np.array([fowt.x_ref, fowt.y_ref,0,0,0,0])  # fowt mean offset from its reference position

                # update FOWT hydrostatic loads
                if statics_mod == 0 :  # constant linear hydrostatics option
                    Fnet[6*i:6*i+6] += F_undisplaced[6*i:6*i+6]  # add original hydrostatics forces
                    Fnet[6*i:6*i+6] += -np.matmul(K_hydrostatic[i], Xi0) # use stiffness matrix to add hydrostatic reaction forces based on offsets
                elif statics_mod == 1: # switch for whether to recompute hydrostatics
                    fowt.calcStatics()
                    Fnet[6*i:6*i+6] += fowt.W_struc  # weight
                    Fnet[6*i:6*i+6] += fowt.W_hydro  # buoyancy
                    #breakpoint()
                else: 
                    raise Exception('Invalid statics_mod value')
                
                #print("W_hydro")
                #printVec(fowt.W_hydro)
                
                # if it's a loaded case, include mean environmental loads
                if case:    # <<<<<<
                    
                    if forcing_mod == 0:  # constant loads approach
                        Fnet[6*i:6*i+6] += F_env_constant[6*i:6*i+6]
                    
                    elif forcing_mod == 1:  # updated loads approach
                    
                        # If list of wind speeds, set each turbine case with corresponding wind speed
                        if type(caseorig['wind_speed']) == list :
                            case['wind_speed'] = caseorig['wind_speed'][i]
                        
                        fowt.calcTurbineConstants(case, ptfm_pitch=r6[4])  # for turbine forces >>> still need to update to use current fowt pose <<<
<<<<<<< HEAD
                        fowt.calcHydroConstants(case, memberList=fowt.memberList) # prep for drag force
=======
                        fowt.calcHydroConstants() # prep for drag force (and eventually mean drift)
>>>>>>> 2b6cb608
                        #for rotor in fowt.rotorList:    # for blade members (bladeMemberList will be empty if rotors are not underwater) ??
                            #fowt.calcHydroConstants(case, memberList=rotor.bladeMemberList*rotor.nBlades, Rotor=rotor)                   ??
                    
                        Fnet[6*i:6*i+6] += np.sum(fowt.f_aero0, axis=1)  # sum mean turbine force across turbines                        
                        Fnet[6*i:6*i+6] += fowt.calcCurrentLoads(case)  # current drag force  i.e. fowt.D_hydro

                        # mean drift force
                        if hasattr(fowt, 'Fhydro_2nd_mean'):
                            F_meandrift = np.sum(fowt.Fhydro_2nd_mean, axis=0) 
                            Fnet[6*i:6*i+6] += F_meandrift 

                        
                    # This could eventually include FLORIS. If it's slow, FLORIS could be updated only every 5 or 10 iterations...
                
                # mooring forces (includes if currents were updated above)
                Fnet[6*i:6*i+6] += fowt.F_moor0 # fowt.ms.bodyList[0].getForces(lines_only=True)  # individual mooring forces
                if self.ms:
                    Fnet[6*i:6*i+6] += self.ms.bodyList[i].getForces(lines_only=True)     # array-level mooring forces
                
            
            # note that the above also calculates many stiffnes terms that are used in step_func_equil
            

            if display > 1:
                print("Net forces")
                printVec(Fnet)
            
            Y = Fnet
            
            oths = dict(status=1)                # other outputs - returned as dict for easy use
            
            if display > 0:
                RMSeForce  = np.linalg.norm([Y[6*i  :6*i+3] for i in range(self.nFOWT)])
                RMSeMoment = np.linalg.norm([Y[6*i+3:6*i+6] for i in range(self.nFOWT)])
                print(f"Iteration RMS force and moment errors: {RMSeForce:8.2e} {RMSeMoment:8.2e}")
                if RMSeForce < 100 and RMSeMoment < 100:
                    if display > 1:
                        breakpoint()
                else:
                    print('Warning: RMS error of equilibrium forces or moments exceeds 100.')
           
           
            return Y, oths, False
        
        
        def step_func_equil(X, args, Y, oths, Ytarget, err, tol_, iter, maxIter):
            '''This function will get the stiffness of the array, ideally analytically.
            Most stiffness terms should have already been calculated during RAFT functions
            called by eval_func_equil for the current position iteration.
            '''
            
            K = np.zeros ([self.nDOF,self.nDOF])    # total stiffness matrix to be filled in
            
            # add array mooring system stiffness (if applicable)
            if self.ms:
                Kmoor = self.ms.getCoupledStiffnessA(lines_only=True)
                K += Kmoor
            
            # get stiffness of each fowt (hydrostatics, individual mooring, etc.)
            for i, fowt in enumerate(self.fowtList):
                K6 = np.zeros([6,6])

                if statics_mod == 0:
                    K6 += K_hydrostatic[i]
                else:
                    K6 += fowt.C_struc + fowt.C_hydro
                
                if fowt.ms:
                    K6 += fowt.ms.getCoupledStiffnessA(lines_only=True)

                K[6*i:6*i+6, 6*i:6*i+6] += K6
            
            # could get any stiffness effects from wakes or currents, though probably negligible
            
            # TODO: if there isn't any array-level stiffness coupling, could simply solve each fowt individually <<<

            
            # --- adjust positions according to stiffness matrix to move toward net zero forces ---
            
            kmean = np.mean(K.diagonal()) # mean value of diagonal stiffness entries
            
            for i in range(self.nDOF):   # go through DOFs and adjust any zero stiffness diagonals
                if K[i,i] == 0:
                    K[i,i] = kmean   # apply some stifness just to keep things working...                    
                elif K[i,i] < 0:
                    pass #breakpoint() <<<
            
            try:
                if self.nDOF > 36: # if huge, count on the system being sparse and use a sparse solver
                    # import relevant packages
                    import warnings
                    from scipy.sparse import csr_matrix
                    from scipy.sparse.linalg import spsolve, MatrixRankWarning

                    with warnings.catch_warnings():
                        warnings.simplefilter("error", category=MatrixRankWarning)
                        Kcsr = csr_matrix(K)
                        dX = spsolve(Kcsr, Y)
                
                else:  # normal approach
                    dX = np.linalg.solve(K, Y)   # calculate position adjustment according to Newton's method

                    if np.linalg.det(K) < 0:
                        print(f" XXXX Determinant is {np.linalg.det(K)} while sum of dx*y is {sum(dX*Y)}")
                   
                    # check sign for backward result (potentially a result of bad numerics?) and strengthen diagonals if so to straighten it out
                    for iTry in range(10):
                        if sum(dX*Y) < 0:
                            print(" XXXX sum(dX*Y) is negative so enlarging the diagonals")
                            for i in range(self.nDOF):
                                K[i,i] += 0.1*abs(K[i,i]) # increase the diagonal entries as a hack
                        
                            dX = np.linalg.solve(K, Y)  
                            
                        else:  # (this is when things are good)
                            #print(f" UPDATEdet is {np.linalg.det(K)} while sum of dx*y is {sum(dX*Y)}  after {iTry} adjustments")
                            break
              
            except Exception as ex:
                print(f"EXCEPTION  "+str(ex))
                
                print("trying to enlarge the diagonals")
                for i in range(self.nDOF):
                    K[i,i] += K[i,i] # double the diagonal entries as a hack
                    
                try:
                    with warnings.catch_warnings():
                        warnings.simplefilter("error", category=MatrixRankWarning)
                    Kcsr = csr_matrix(K)
                    dX = spsolve(Kcsr, Y)
                    print('worked')    
                except Exception as e2:
                    dX = Y/np.diag(K)
                    print('failed'+str(e2)+" after "+str(ex))
            
            return dX
        
        
        # Now find static equilibrium offsets 
        X, Y, info = dsolve2(eval_func_equil, X_initial, step_func=step_func_equil, 
                             tol=tols, a_max=1.6, maxIter=20, display=0, args={'display': display} ) #, dodamping=True)
        #X, Y, info = dsolve2(eval_func_equil, X_initial, step_func=step_func_equil, 
        #                     ytol=1e4, a_max=1.6, maxIter=20, display=0 ) #, dodamping=True)
       
        if display > 0:
            print('New Equilibrium Position', X)
            print('Remaining Forces on the Model (N)', Y)
        
        self.Xs2 = info['Xs']    # List of positions as it finds equilibrium for every iteration
        self.Es2 = info['Es']    # List of errors that the forces are away from 0, which in this case, is the same as the forces
        
        if case and 'iCase' in case:
            self.results['mean_offsets'].append(self.Xs2[-1])  # save the final equilibrium position for this case
        
        
        
        '''
        >>> old approach >>>

        try:
            self.ms.solveEquilibrium3(DOFtype="both", tol=0.01) #, rmsTol=1.0E-5)     # get the system to its equilibrium
        except Exception as e:     #mp.MoorPyError
            print('An error occured when solving system equilibrium: '+e.message)
            #raise RuntimeError('An error occured when solving unloaded equilibrium: '+error.message)
        '''
        
        # ::: a loop could be added here for an array :::
        for i, fowt in enumerate(self.fowtList):
            
            #print("Equilibrium'3' platform positions/rotations:")
            #printVec(self.ms.bodyList[0].r6)

            #r6eq = X[6*i:6*i+6]
            #fowt.Xi0 = r6eq[0:6]   # save current mean offsets for the FOWT

            #self.ms.plot()

            print(f"Found mean offets of FOWT {i+1} with surge = {fowt.Xi0[0]: .2f} m,  sway  = {fowt.Xi0[1]: .2f},  and heave = {fowt.Xi0[2]: .2f} m")
            print(f"                                 roll  = {fowt.Xi0[3]*180/np.pi: .2f} deg, pitch = {fowt.Xi0[4]*180/np.pi: .2f}, and yaw   = {fowt.Xi0[5]*180/np.pi: .2f} deg")

        
        #dsolvePlot(info) # plot solver convergence trajectories
        
        #breakpoint()

        ''' TODO: following sections should be checked and streamlined >>>

        
        try:
            C_moor, J_moor = self.ms.getCoupledStiffness(lines_only=True, tensions=True) # get stiffness matrix and tension jacobian matrix
            F_moor = self.ms.getForces(DOFtype="coupled", lines_only=True)    # get net forces and moments from mooring lines on Body
            T_moor = self.ms.getTensions()
        except Exception as e:
            raise RuntimeError('An error occured when getting linearized mooring properties in offset state: '+e.message)
            
        # add any additional yaw stiffness that isn't included in the MoorPy model (e.g. if a bridle isn't modeled)
        C_moor[5,5] += fowt.yawstiff

        self.C_moor = C_moor
        self.J_moor = J_moor        # jacobian of mooring line tensions w.r.t. coupled DOFs
        self.F_moor = F_moor
        self.T_moor = T_moor
        
        # store results
        self.results['means'] = []   # signal this data is available by adding a section to the results dictionary
        for i, fowt in enumerate(self.fowtList):
            self.results['means'].append({})
            self.results['means'][i]['aero force'  ] = fowt.f_aero0
            self.results['means'][i]['platform offset'  ] = fowt.r6
            self.results['means'][i]['mooring force'    ] = F_moor
            self.results['means'][i]['fairlead tensions'] = np.array([np.linalg.norm(self.ms.pointList[id-1].getForces()) for id in self.ms.bodyList[0].attachedP])
        
        
        # mean tower base bending moment
        m_turbine = np.zeros([len(self.fowtList), max([len(self.fowtList[j].mtower) for j in range(len(self.fowtList))])])
        zCG_turbine = np.zeros_like(m_turbine)
        zBase = np.zeros_like(m_turbine)
        hArm = np.zeros_like(m_turbine)
        self.results['means']['Mbase'] = np.zeros_like(m_turbine)
        for j in range(len(self.fowtList)):
            for i in range(len(self.fowtList[j].mtower)):
                m_turbine[j,i] = self.fowtList[j].mtower[i] + self.fowtList[j].mRNA[i]          # total masses of each turbine
                zCG_turbine[j,i] = (self.fowtList[j].rCG_tow[i][2]*self.fowtList[j].mtower[i]  # CoG of each turbine
                                    + self.fowtList[j].hHub[i]*self.fowtList[j].mRNA[i])/m_turbine[j,i]
                zBase[j,i] = self.fowtList[j].memberList[self.fowtList[j].nplatmems + i].rA[2]  # tower base elevation [m]
                hArm[j,i] = zCG_turbine[j,i] - zBase[j,i]                                                  # vertical distance from tower base to turbine CG [m]
                self.results['means']['Mbase'][j,i] = m_turbine[j,i]*self.fowtList[j].g * hArm[j,i]*np.sin(r6eq[4]) + transformForce(self.fowtList[j].f_aero0[:,i], offset=[0,0,-hArm[j,i]])[4] # mean moment from weight and thrust
        
                
        # update values based on offsets if applicable
        for fowt in self.fowtList:
            fowt.calcTurbineConstants(case, ptfm_pitch=fowt.Xi0[4])
            # fowt.calcHydroConstants(case)  (hydrodynamics don't account for offset, so far) 
            # <<<<< can change the above once we support nonlinear hydrostatics
        
        # (could solve mooring and offsets a second time, but likely overkill)
        # self.calcMooringAndOffsets()
        '''
        

    def solveDynamics(self, case, tol=0.01, conv_plot=0, RAO_plot=0):
        '''After all constant parts have been computed, call this to iterate through remaining terms
        until convergence on dynamic response. Note that steady/mean quantities are excluded here.

        nIter = 2  # maximum number of iterations to allow
        '''
        
        iCase = None
        if 'iCase' in case:
            iCase = case['iCase']

        nIter = int(self.nIter) + 1         # maybe think of a better name for the first nIter
        XiStart = self.XiStart

        # fowt matrices
        M_lin = []
        B_lin = []
        C_lin = []
        F_lin = []
        
        if conv_plot:
            fig, ax = plt.subplots(3,1,sharex=True)
            c = np.arange(nIter+1)      # adding 1 again here so that there are no RuntimeErrors
            c = cm.jet((c-np.min(c))/(np.max(c)-np.min(c)))      # set up colormap to use to plot successive iteration results

        # ::: a loop could be added here for an array :::
        # Loop through each fowt to calculate its independent response to wave excitation.
        # This is the iterative linearization stage to get individual impedance matrices.
        for i, fowt in enumerate(self.fowtList):
            i1 = i*6                                              # range of DOFs for the current turbine
            i2 = i*6+6
            
            # total FOWT complex response amplitudes (this gets updated each iteration)
            XiLast = np.zeros([fowt.nDOF,self.nw], dtype=complex) + XiStart    # displacement and rotation complex amplitudes [m, rad]
            
            # calculate linear wave excitation forces for this case  (THIS IS A NEW WAY OF DOING THIS)<<<
            fowt.calcHydroExcitation(case, memberList=fowt.memberList)
            
            # add up coefficients for any number of turbines
            if fowt.nrotors> 0:
                M_turb = np.sum(fowt.A_aero, axis=3)
                B_turb = np.sum(fowt.B_aero, axis=3)
            else:
                M_turb = np.zeros([6,6,self.nw])
                B_turb = np.zeros([6,6,self.nw])
                
            # >>>> NOTE: Turbulent wind excitation is currently disabled pending formulation checks/fixes <<<<
            print('Solving for system response to wave excitation in primary wave direction')

            # We can compute second-order hydrodynamic forces here if they are calculated using external QTF file
            # In some cases, they may be very relevant to the motion RMS values (e.g. pitch motion of spar platforms), so should be included in the drag linearization process            
            fowt.Fhydro_2nd = np.zeros([fowt.nWaves, fowt.nDOF, fowt.nw], dtype=complex) 
            fowt.Fhydro_2nd_mean = np.zeros([fowt.nWaves, fowt.nDOF])
            if fowt.potSecOrder==2:
                fowt.Fhydro_2nd_mean[0, :], fowt.Fhydro_2nd[0, :, :] = fowt.calcHydroForce_2ndOrd(fowt.beta[0], fowt.S[0,:], iCase=iCase, iWT=i)

            # We use this flag when fowt.potSecOrder==1, so that we compute the QTFs including first-order motions only
            flagComputedQTF = False


            # sum up all linear (non-varying) matrices up front, including potential summation across multiple rotors
            M_lin.append( M_turb + fowt.M_struc[:,:,None] + fowt.A_BEM + fowt.A_hydro_morison[:,:,None]        ) # mass
            B_lin.append( B_turb + fowt.B_struc[:,:,None] + fowt.B_BEM + np.sum(fowt.B_gyro, axis=2)[:,:,None] ) # damping
            C_lin.append(          fowt.C_struc   + fowt.C_moor        + fowt.C_hydro                          ) # stiffness
            F_lin.append( fowt.F_BEM[0,:,:] + fowt.F_hydro_iner[0,:,:] + fowt.Fhydro_2nd[0, :, :]) # consider only excitation from the primary sea state in the load case for now

            
            #F_lin = np.sum(fowt.F_aero, axis=2) + fowt.F_BEM + np.sum(fowt.F_hydro_iner, axis=0) # excitation
            
            # start fixed point iteration loop for dynamics of the individual FOWT
            iiter = 0
            while iiter < nIter:
                
                # initialize/zero total system coefficient arrays
                M_tot = np.zeros([fowt.nDOF,fowt.nDOF,self.nw])       # total mass and added mass matrix [kg, kg-m, kg-m^2]
                B_tot = np.zeros([fowt.nDOF,fowt.nDOF,self.nw])       # total damping matrix [N-s/m, N-s, N-s-m]
                C_tot = np.zeros([fowt.nDOF,fowt.nDOF,self.nw])       # total stiffness matrix [N/m, N, N-m]
                F_tot = np.zeros([fowt.nDOF,self.nw], dtype=complex)  # total excitation force/moment complex amplitudes vector [N, N-m]

                Z  = np.zeros([fowt.nDOF,fowt.nDOF,self.nw], dtype=complex)  # total  fowt impedance matrix


                # a loop could be added here for an array
                # fowt = self.fowtList[0]  <<< so far I'm thinking iterative for individual FOWTs rather than whole system... exception would be very stiff shared moorings
                
                # get linearized terms for the current turbine given latest amplitudes
                B_linearized = fowt.calcHydroLinearization(XiLast)
                F_linearized = fowt.calcDragExcitation(0)  # just looking at first sea state (wave heading) for the sake of linearization
                
                # calculate the response based on the latest linearized terms
                Xi = np.zeros([fowt.nDOF,self.nw], dtype=complex)     # displacement and rotation complex amplitudes [m, rad]

                # add fowt's terms to system matrices (BEM arrays are not yet included here)
                M_tot[:,:,:] = M_lin[i]
                B_tot[:,:,:] = B_lin[i]           + B_linearized[:,:,None]
                C_tot[:,:,:] = C_lin[i][:,:,None]
                F_tot[:  ,:] = F_lin[i]           + F_linearized


                for ii in range(self.nw):
                    # form impedance matrix
                    Z[:,:,ii] = -self.w[ii]**2 * M_tot[:,:,ii] + 1j*self.w[ii]*B_tot[:,:,ii] + C_tot[:,:,ii]
                    
                    # solve response (complex amplitude)
                    Xi[:,ii] = np.linalg.solve(Z[:,:,ii], F_tot[:,ii])

                if conv_plot:
                    # Convergence Plotting
                    # plots of surge response at each iteration for observing convergence
                    ax[0].plot(self.w, np.abs(Xi[0,:]) , color=c[iiter], label=f"iteration {iiter}")
                    ax[1].plot(self.w, np.real(Xi[0,:]), color=c[iiter], label=f"iteration {iiter}")
                    ax[2].plot(self.w, np.imag(Xi[0,:]), color=c[iiter], label=f"iteration {iiter}")
        
                # check for convergence
                tolCheck = np.abs(Xi - XiLast) / ((np.abs(Xi)+tol))
                if (tolCheck < tol).all():
                    print(f" Iteration {iiter}, converged (largest change is {np.max(tolCheck):.5f} < {tol})")

                    if fowt.potSecOrder != 1 or flagComputedQTF:
                        break
                    else:
                        iiter = 0

                        # If we are computing the QTFs internally, we need to consider the motions induced by first-order hydrodynamic forces.
                        # So, we compute the QTFs considering the first-order motions computed with the linearized drag and then we loop again
                        # to make sure the second-order motions are considered in the linearization procedure. 
                        # This is important for cases where the second-order motions are large compared to the first-order motions.
                        print(f"Resolving for system response in primary wave direction, now with second-order wave loads.")
                        Xi0 = getRAO(Xi[i1:i2, :], fowt.zeta[0,:])
                                                
                        tic = time.perf_counter()                        
                        fowt.calcQTF_slenderBody(waveHeadInd=0, Xi0=Xi0, verbose=True, iCase=iCase, iWT=i)
                        toc = time.perf_counter()
                        print(f"\n Time to compute QTFs for fowt {i}: {toc - tic:0.4f} seconds")

                        fowt.Fhydro_2nd_mean[0, :], fowt.Fhydro_2nd[0, :, :] = fowt.calcHydroForce_2ndOrd(fowt.beta[0], fowt.S[0,:], iCase=iCase, iWT=i)
                        F_lin[i1:i2] += fowt.Fhydro_2nd[0, :, :]
                        flagComputedQTF = True                         
                else:
                    XiLast = 0.2*XiLast + 0.8*Xi    # use a mix of the old and new response amplitudes to use for the next iteration
                                                    # (uses hard-coded successive under relaxation for now)
                    print(f" Iteration {iiter}, unconverged (largest change is {np.max(tolCheck):.5f} >= {tol})")
        
                if iiter == nIter-1:
                    print("WARNING - solveDynamics iteration did not converge to the tolerance.")

                iiter += 1
            
            if conv_plot:
                # labels for convergence plots
                ax[1].legend()
                ax[0].set_ylabel("response magnitude")
                ax[1].set_ylabel("response, real")
                ax[2].set_ylabel("response, imag")
                ax[2].set_xlabel("frequency (rad/s)")
                fig.suptitle("Response convergence")
        
        
            # Save the FOWT's impedance matrix
            fowt.Z = Z
        
        # Now that invididual FOWT impedences matrices have been found, construct the 
        # system-level matrices (in case of couplings) and compute the total response
        # including multiple excitation sources.
        
        # 0. Construct full system matrices
        
        Z_sys = np.zeros([self.nDOF,self.nDOF,self.nw], dtype=complex)   # total system impedance matrix
        #M_sys = np.zeros([self.nDOF,self.nDOF,self.nw])       # total mass and added mass matrix [kg, kg-m, kg-m^2]
        #B_sys = np.zeros([self.nDOF,self.nDOF,self.nw])       # total damping matrix [N-s/m, N-s, N-s-m]
        #C_sys = np.zeros([self.nDOF,self.nDOF,self.nw])       # total stiffness matrix [N/m, N, N-m]
        #F_sys = np.zeros([self.nDOF,self.nw], dtype=complex)
        
        # include each FOWT's individual impedance matrix
        for i, fowt in enumerate(self.fowtList):
            i1 = i*6                                              # range of DOFs for the current turbine
            i2 = i*6+6
            Z_sys[i1:i2, i1:i2] += fowt.Z
            #M_sys[i1:i2, i1:i2] += fowt.
            #B_sys[i1:i2, i1:i2] += fowt.
            #C_sys[i1:i2, i1:i2] += fowt.
        
        # include array-level mooring stiffness
        if self.ms:
            Z_sys += self.ms.getCoupledStiffnessA(lines_only=True)[:,:,None]
        
        
        # >>> For arrays, we would want a sparse solver for Zinv. <<<
        
        # 1. get latest impedence matrix and invert it
        #Z = Z (already done)
        Zinv  = np.zeros([self.nDOF,self.nDOF,self.nw], dtype=complex)  # total system impedance matrix
        for iw in range(self.nw):
            Zinv[:,:,iw] = np.linalg.inv(Z_sys[:,:,iw])
        
        # 2. calculate response for each source of excitation
        # This is the sytem response tensor, including for each excitation type.
        self.Xi = np.zeros([self.fowtList[0].nWaves+1,self.nDOF,self.nw], dtype=complex)  
        
        # >>> TODO: need to make a system-level wave description, and nWaves value <<<
        
        # wave excitation
        for ih in range(fowt.nWaves):
            
            F_wave = np.zeros([self.nDOF, self.nw], dtype=complex)  # system wave excitation vector for this wave
        
            for i, fowt in enumerate(self.fowtList):
                i1, i2 = i*6, i*6+6
                
                # calculate linear and nonlinear wave excitation for this FOWT and case (consider phasing due to position in array)
                fowt.calcHydroExcitation(case, memberList=fowt.memberList)
                F_linearized = fowt.calcDragExcitation(ih)
                if fowt.potSecOrder==2 and ih > 0:
                    fowt.Fhydro_2nd_mean[ih, :], fowt.Fhydro_2nd[ih, :, :] = fowt.calcHydroForce_2ndOrd(fowt.beta[ih], fowt.S[ih,:])
                F_wave[i1:i2] = fowt.F_BEM[ih,:,:] + fowt.F_hydro_iner[ih,:,:] + F_linearized + fowt.Fhydro_2nd[ih,:,:]
                
            # compute system response
            for iw in range(self.nw):
                self.Xi[ih,:,iw] = np.matmul(Zinv[:,:,iw], F_wave[:,iw])
        

            # If we are computing the QTFs internally, we need to consider the motions induced by first-order hydrodynamic forces, which were computed above
            # TODO: Not very nice to keep the same code twice. Maybe we can move it to a function?            
            for i, fowt in enumerate(self.fowtList):
                i1, i2 = i*6, i*6+6
                if fowt.potSecOrder == 1:
                    # Don't recompute the QTFs for the first wave because it was already done above.
                    # Also, we would end up including second-order motions if we computed it again.
                    if ih > 0: 
                        Xi0 = getRAO(self.Xi[ih,i1:i2, :], fowt.zeta[ih,:])                        
                        fowt.calcQTF_slenderBody(waveHeadInd=ih, Xi0=Xi0, verbose=True, iCase=iCase, iWT=i)                        
                        fowt.Fhydro_2nd_mean[ih, :], fowt.Fhydro_2nd[ih, :, :] = fowt.calcHydroForce_2ndOrd(fowt.beta[ih], fowt.S[ih,:])
                
                    # Recompute the wave excitation forces and consequent motions to include second-order hydrodynamic forces
                    F_wave[i1:i2] = fowt.F_BEM[ih,:,:] + fowt.F_hydro_iner[ih,:,:] + F_linearized + fowt.Fhydro_2nd[ih, :, :]
                    for iw in range(self.nw):
                        self.Xi[ih,:,iw] = np.matmul(Zinv[:,:,iw], F_wave[:,iw])
        
        # rotor excitation
        '''
        F_rotor = np.zeros([self.nDOF, self.nw], dtype=complex)
        
        for i, fowt in enumerate(self.fowtList):
            F_rotor[i*6:i*6+6] = np.sum(fowt.F_aero, axis=2)
            
        for iw in range(self.nw):
            self.Xi[-1,:,iw] = np.matmul(Zinv[:,:,iw], F_rotor[:,iw])
        '''
        
        # store all the results in the FOWT object 
        for i, fowt in enumerate(self.fowtList):
            fowt.Xi = self.Xi[:, i*6:i*6+6, :]  # this overwrites the response in the FOWT with what's been calculated
        
        
        # XXX  3. calculate overall response spectrum with Stot = |Hw|^2 Sw + |Hi|^2 Si + ...
        # XXX Stot = np.sum(np.abs(Xi)**2, axis=0)
        


        # ------------------------------ preliminary plotting of response ---------------------------------
        
        if RAO_plot:
            # response amplitude plotting (for first wave heading)
            
            for i, fowt in enumerate(self.fowtList):
            
                fig, ax = plt.subplots(7,1, sharex=True)
        
                ax[0].plot(self.w, np.abs(fowt.Xi[0,0,:])          , 'k' , label="magnitude")
                ax[1].plot(self.w, np.abs(fowt.Xi[0,1,:])          , 'k' )
                ax[2].plot(self.w, np.abs(fowt.Xi[0,2,:])          , 'k' )
                ax[3].plot(self.w, np.abs(fowt.Xi[0,3,:])*180/np.pi, 'k' )
                ax[4].plot(self.w, np.abs(fowt.Xi[0,4,:])*180/np.pi, 'k' )
                ax[5].plot(self.w, np.abs(fowt.Xi[0,5,:])*180/np.pi, 'k' )
                ax[6].plot(self.w, fowt.zeta[0,:]                  , 'k' )
        
                ax[0].plot(self.w, np.real(fowt.Xi[0,0,:])          , ':g', label='real')
                ax[1].plot(self.w, np.real(fowt.Xi[0,1,:])          , ':g')
                ax[2].plot(self.w, np.real(fowt.Xi[0,2,:])          , ':g')
                ax[3].plot(self.w, np.real(fowt.Xi[0,3,:])*180/np.pi, ':g')
                ax[4].plot(self.w, np.real(fowt.Xi[0,4,:])*180/np.pi, ':g')
                ax[5].plot(self.w, np.real(fowt.Xi[0,5,:])*180/np.pi, ':g')
                
                ax[0].plot(self.w, np.imag(fowt.Xi[0,0,:])          , ':r', label='imag')
                ax[1].plot(self.w, np.imag(fowt.Xi[0,1,:])          , ':r')
                ax[2].plot(self.w, np.imag(fowt.Xi[0,2,:])          , ':r')
                ax[3].plot(self.w, np.imag(fowt.Xi[0,3,:])*180/np.pi, ':r')
                ax[4].plot(self.w, np.imag(fowt.Xi[0,4,:])*180/np.pi, ':r')
                ax[5].plot(self.w, np.imag(fowt.Xi[0,5,:])*180/np.pi, ':r')
                
                ax[0].legend()
        
                #ax[0].set_ylim([0, 1e6])
                #ax[1].set_ylim([0, 1e9])
        
                ax[0].set_ylabel("Surge (m)")
                ax[1].set_ylabel("Sway (m)")
                ax[2].set_ylabel("Heave (m)")
                ax[3].set_ylabel("Roll (deg)")
                ax[4].set_ylabel("Pitch (deg)")
                ax[5].set_ylabel("Yaw (deg)")
                ax[6].set_ylabel("wave amplitude (m)")
                ax[6].set_xlabel("frequency (rad/s)")


        self.results['response'] = {}   # signal this data is available by adding a section to the results dictionary

        return self.Xi  # is it better to return the response or save it in the model object? Or in the FOWT objects? <<<



    def calcOutputs(self):
        '''This is where various output quantities of interest are calculated based on the already-solved system response.'''
        
        fowt = self.fowtList[0]   # just using a single turbine for now
        
        
        # ----- system properties outputs -----------------------------
        # all values about platform reference point (z=0) unless otherwise noted
        
        if 'properties' in self.results:
        
            self.results['properties']['tower mass'] = fowt.mtower
            self.results['properties']['tower CG'] = fowt.rCG_tow
            self.results['properties']['substructure mass'] = fowt.m_sub
            self.results['properties']['substructure CG'] = fowt.rCG_sub
            self.results['properties']['shell mass'] = fowt.m_shell
            self.results['properties']['ballast mass'] = fowt.m_ballast
            self.results['properties']['ballast densities'] = fowt.pb
            self.results['properties']['total mass'] = fowt.M_struc[0,0]
            self.results['properties']['total CG'] = fowt.rCG
            self.results['properties']['roll inertia at subCG']  = fowt.props['Ixx_sub']
            self.results['properties']['pitch inertia at subCG'] = fowt.props['Iyy_sub']
            self.results['properties']['yaw inertia at subCG']   = fowt.props['Izz_sub']
            
            self.results['properties']['buoyancy (pgV)'] = fowt.rho_water*fowt.g*fowt.V
            self.results['properties']['center of buoyancy'] = fowt.rCB
            self.results['properties']['C hydrostatic'] = fowt.C_hydro
            self.results['properties']['C system'] = fowt.C_struc + fowt.C_hydro + self.C_moor0
            
            # unloaded equilibrium <<< 
            
            self.results['properties']['F_lines0'] = self.F_moor0
            self.results['properties']['C_lines0'] = self.C_moor0
                    
            # 6DOF matrices for the support structure (everything but turbine) including mass, hydrostatics, and mooring reactions
            self.results['properties']['M support structure'] = fowt.M_struc_sub          # mass matrix (about PRP)
            self.results['properties']['A support structure'] = fowt.A_hydro_morison + fowt.A_BEM[:,:,-1]   # hydrodynamic added mass (currently using highest frequency of BEM added mass)
            self.results['properties']['C support structure'] = fowt.C_struc_sub + fowt.C_hydro + self.C_moor0  # stiffness

        
        
        # ----- response outputs (always in standard units) ---------------------------------------
        '''
        if 'response' in self.results:
            
            RAOmag      = abs(self.Xi          /fowt.zeta)  # magnitudes of motion RAO

            self.results['response']['frequencies'] = self.w/2/np.pi         # Hz
            self.results['response']['wave elevation'] = fowt.zeta
            self.results['response']['Xi'         ] = self.Xi
            
            self.results['response']['surge RAO'  ] = RAOmag[0,:]
            self.results['response'][ 'sway RAO'  ] = RAOmag[1,:]
            self.results['response']['heave RAO'  ] = RAOmag[2,:]
            self.results['response']['pitch RAO'  ] = RAOmag[3,:]
            self.results['response'][ 'roll RAO'  ] = RAOmag[4,:]
            self.results['response'][  'yaw RAO'  ] = RAOmag[5,:]
            
            # save dynamic derived quantities
            #self.results['response']['mooring tensions'] = ...
            self.results['response']['nacelle acceleration'] = self.w**2 * (self.Xi[0] + self.Xi[4]*fowt.hHub)
        '''
    
        
        return self.results
        
        
    

    def plotResponses(self):
        '''Plots the power spectral densities of the available response channels for each case.'''
        
        fig, ax = plt.subplots(6, 1, sharex=True, figsize=(6,6))
        
        # loop through each FOWT and plot its response (on the same figure for now)
        for i in range(self.nFOWT):
        
            
            nCases = len(self.results['case_metrics'])
            
            for iCase in range(nCases):
                metrics = self.results['case_metrics'][iCase][i]
                ax[0].plot(self.w/TwoPi, TwoPi*metrics['surge_PSD']    )  # surge
                ax[1].plot(self.w/TwoPi, TwoPi*metrics['heave_PSD']    )  # heave
                ax[2].plot(self.w/TwoPi, TwoPi*metrics['pitch_PSD']    )  # pitch [deg]
                ax[3].plot(self.w/TwoPi, TwoPi*metrics['AxRNA_PSD']    )  # nacelle acceleration
                ax[4].plot(self.w/TwoPi, TwoPi*metrics['Mbase_PSD']    )  # tower base bending moment (using FAST's kN-m)
                ax[5].plot(self.w/TwoPi, TwoPi*metrics['wave_PSD' ], label=f'FOWT {i+1}; Case {iCase+1}')  # wave spectrum

                # need a variable number of subplots for the mooring lines
                #ax2[3].plot(model.w/2/np.pi, TwoPi*metrics['Tmoor_PSD'][0,3,:]  )  # fairlead tension

        ax[0].set_ylabel('surge \n'+r'(m$^2$/Hz)')
        ax[1].set_ylabel('heave \n'+r'(m$^2$/Hz)')
        ax[2].set_ylabel('pitch \n'+r'(deg$^2$/Hz)')
        ax[3].set_ylabel('nac. acc. \n'+r'((m/s$^2$)$^2$/Hz)')
        ax[4].set_ylabel('twr. bend \n'+r'((Nm)$^2$/Hz)')
        ax[5].set_ylabel('wave elev.\n'+r'(m$^2$/Hz)')

        #ax[0].set_ylim([0.0, 25])
        #ax[1].set_ylim([0.0, 15])
        #ax[2].set_ylim([0.0, 4])
        #ax[-1].set_xlim([0.03, 0.15])
        ax[-1].set_xlabel('frequency (Hz)')
        
        #if nCases > 1:
        ax[-1].legend()
        fig.suptitle('RAFT power spectral densities')
        fig.tight_layout()


    def saveResponses(self, outPath):
        '''Save the power spectral densities of the available response channels for each case to an output file.'''
        
        chooseMetrics = ['wave_PSD', 'surge_PSD', 'heave_PSD', 'pitch_PSD', 'AxRNA_PSD', 'Mbase_PSD']
        metricUnit    = ['m^2/Hz', 'm^2/Hz', 'm^2/Hz', 'deg^2/Hz', '(m/s^2)^2/Hz', '(Nm)^2/Hz']
        
        for i in range(self.nFOWT):
        
            nCases = len(self.results['case_metrics'])
            
            for iCase in range(nCases):
                metrics = self.results['case_metrics'][iCase][i]
                with open(f'{outPath}_Case{iCase+1}_WT{i}.txt', 'w') as file:
                    # Write the header
                    file.write('Frequency [rad/s] \t')
                    for metric, unit in zip(chooseMetrics, metricUnit):
                        file.write(f'{metric} [{unit}] \t')
                    file.write('\n')

                    # Write the data
                    for iFreq in range(len(self.w)):
                        file.write(f'{self.w[iFreq]:.5f} \t')
                        for metric in chooseMetrics:
                            file.write(f'{np.squeeze(metrics[metric][iFreq]):.5f} \t')
                        file.write('\n')

                # if self.results['mean_offsets']:
                #     with open(f'{outPath}_Case{iCase+1}_WT{i}_meanOffsets.txt', 'w') as file:
                #         file.write('Surge [m] \t Sway [m] \t Heave [m] \t Pitch [deg] \t Roll [deg] \t Yaw [deg] \n')
                #         mean_offsets = self.results['mean_offsets'][iCase]
                #         file.write(f'{mean_offsets[0]:.5f} \t {mean_offsets[1]:.5f} \t {mean_offsets[2]:.5f} \t {mean_offsets[3]:.5f} \t {mean_offsets[4]:.5f} \t {mean_offsets[5]:.5f} \n')


    def plotResponses_extended(self):
        '''Plots more power spectral densities of the available response channels for each case.'''

        fig, ax = plt.subplots(9, 1, sharex=True)
        
        # loop through each FOWT and plot its response (on the same figure for now)
        for i in range(self.nFOWT):
        
            nCases = len(self.results['case_metrics'])
            
            for iCase in range(nCases):
                metrics = self.results['case_metrics'][iCase][i]
                ax[0].plot(self.w / TwoPi, TwoPi * metrics['surge_PSD'][:])  # surge
                ax[1].plot(self.w / TwoPi, TwoPi * metrics['sway_PSD'][:])  # surge
                ax[2].plot(self.w / TwoPi, TwoPi * metrics['heave_PSD'][:])  # heave
                ax[3].plot(self.w / TwoPi, TwoPi * metrics['pitch_PSD'][:])  # pitch [deg]
                ax[4].plot(self.w / TwoPi, TwoPi * metrics['roll_PSD'][:])  # pitch [deg]
                ax[5].plot(self.w / TwoPi, TwoPi * metrics['yaw_PSD'][:])  # pitch [deg]
                ax[6].plot(self.w / TwoPi, TwoPi * metrics['AxRNA_PSD'][:])  # nacelle acceleration
                ax[7].plot(self.w / TwoPi,
                           TwoPi * metrics['Mbase_PSD'][:])  # tower base bending moment (using FAST's kN-m)
                ax[8].plot(self.w / TwoPi, TwoPi * metrics['wave_PSD'][ :],
                           label=f'case {iCase + 1}')  # wave spectrum

                # need a variable number of subplots for the mooring lines
                # ax2[3].plot(model.w/2/np.pi, TwoPi*metrics['Tmoor_PSD'][0,3,:]  )  # fairlead tension

        ax[0].set_ylabel('surge \n' + r'(m$^2$/Hz)')
        ax[1].set_ylabel('sway \n' + r'(m$^2$/Hz)')
        ax[2].set_ylabel('heave \n' + r'(m$^2$/Hz)')
        ax[3].set_ylabel('pitch \n' + r'(deg$^2$/Hz)')
        ax[4].set_ylabel('roll \n' + r'(deg$^2$/Hz)')
        ax[5].set_ylabel('yaw \n' + r'(deg$^2$/Hz)')
        ax[6].set_ylabel('nac. acc. \n' + r'((m/s$^2$)$^2$/Hz)')
        ax[7].set_ylabel('twr. bend \n' + r'((Nm)$^2$/Hz)')
        ax[8].set_ylabel('wave elev.\n' + r'(m$^2$/Hz)')

        # ax[0].set_ylim([0.0, 25])
        # ax[1].set_ylim([0.0, 15])
        # ax[2].set_ylim([0.0, 4])
        # ax[-1].set_xlim([0.03, 0.15])
        ax[-1].set_xlabel('frequency (Hz)')

        # if nCases > 1:
        ax[-1].legend()
        fig.suptitle('RAFT power spectral densities')

        
        

    def preprocess_HAMS(self, dw=0, wMax=0, dz=0, da=0):
        '''This generates a mesh for the platform, runs a BEM analysis on it
        using pyHAMS, and writes .1 and .3 output files for use with OpenFAST.
        The input parameters are useful for multifidelity applications where 
        different levels have different accuracy demands for the HAMS analysis.
        The mesh is only made for non-interesecting members flagged with potMod=1.
        
        PARAMETERS
        ----------
        dw : float
            Optional specification of custom frequency increment (rad/s).
        wMax : float
            Optional specification of maximum frequency for BEM analysis (rad/s). Will only be
            used if it is greater than the maximum frequency used in RAFT.
        dz : float
            desired longitudinal panel size for potential flow BEM analysis (m)
        da : float
            desired azimuthal panel size for potential flow BEM analysis (m)
        '''
        
        self.fowtList[0].calcBEM(dw=dw, wMax=wMax, dz=dz, da=da)


    def plot(self, ax=None, hideGrid=False, draw_body=True, color=None, nodes=0, 
             xbounds=None, ybounds=None, zbounds=None, plot_rotor=True, airfoils=False, 
             station_plot=[], zorder=2, figsize=(6,4), plot_fowt=True, plot_ms=True, 
             shadow=True, plot_water=False, plot_soil=False, mp_args={}):
        '''plots the whole model, including FOWTs and mooring system
        
        mp_args
            additional arguments passed to the array-level MoorPy plot method.
        '''

        # for now, start the plot via the mooring system, since MoorPy doesn't yet know how to draw on other codes' plots
        #self.ms.bodyList[0].setPosition(np.zeros(6))
        #self.ms.initialize()
        
        #fig = plt.figure(figsize=(20/2.54,12/2.54))
        #ax = Axes3D(fig)
        
        # prepare arguments to MoorPy
        mp_args2 = dict(color=color, draw_body=draw_body, xbounds=xbounds, ybounds=ybounds, zbounds=zbounds)
        mp_args2.update(mp_args)
        
        
        # if axes not passed in, make a new figure
        if ax == None:    
            if self.ms:
                fig, ax = self.ms.plot(figsize=figsize, **mp_args2)
            else:   
                fig = plt.figure(figsize=figsize)
                ax = plt.axes(projection='3d')
            
        else:
            fig = ax.get_figure()
            if self.ms:
                self.ms.plot(ax=ax, **mp_args2)

        # plot each FOWT
        for fowt in self.fowtList:
            fowt.plot(ax, color=color, zorder=zorder, nodes=nodes, 
                    plot_rotor=plot_rotor, station_plot=station_plot, 
                    airfoils=airfoils, plot_ms=plot_ms, plot_fowt=plot_fowt, shadow=shadow, mp_args=mp_args)
        
        set_axes_equal(ax)
        
        if hideGrid:       
            ax.set_xticks([])    # Hide axes ticks
            ax.set_yticks([])
            ax.set_zticks([])     
            ax.grid(False)       # Hide grid lines
            ax.grid(b=None)
            ax.axis('off')
            ax.set_frame_on(False)

        #vx = np.array( ax.get_xlim() )
        #vy = np.array( ax.get_ylim() )
        r = 75 #0.1*np.maximum(vx.max(), vy.max())

        if plot_water:
            water_color = (0.122, 0.4667, 0.706)
            p_sea = Circle((0,0), r, color=water_color, alpha=0.3)
            ax.add_patch(p_sea)
            art3d.pathpatch_2d_to_3d(p_sea, z=0, zdir="z")
        if plot_soil:
            soil_color = (0.703125, 0.390625, 0.0)
            p_soil = Circle((0,0), r, color=soil_color, alpha=0.5)
            ax.add_patch(p_soil)
            art3d.pathpatch_2d_to_3d(p_soil, z=-self.depth, zdir="z")
            
        return fig, ax
    
    
    def plot2d(self, ax=None, hideGrid=False, draw_body=True, color=None, 
               station_plot=[], Xuvec=[1,0,0], Yuvec=[0,0,1], figsize=(6,4),
               plot_rotor=2):
        '''plots the whole model, including FOWTs and mooring system...'''

        # for now, start the plot via the mooring system, since MoorPy doesn't yet know how to draw on other codes' plots
        #self.ms.bodyList[0].setPosition(np.zeros(6))
        #self.ms.initialize()
        
        #fig = plt.figure(figsize=(20/2.54,12/2.54))
        #ax = Axes3D(fig)

        # if axes not passed in, make a new figure
        if ax == None:    
            if self.ms:
                fig, ax = self.ms.plot2d(color=color, draw_body=draw_body, Xuvec=Xuvec, Yuvec=Yuvec, figsize=figsize)
            else:   
                fig, ax = plt.subplots(1,1, figsize=figsize)
            
        else:
            fig = ax.get_figure()
            if self.ms:
                self.ms.plot2d(ax=ax, color=color, draw_body=draw_body, Xuvec=Xuvec, Yuvec=Yuvec)

        # plot each FOWT
        for fowt in self.fowtList:
            fowt.plot2d(ax, color=color, plot_rotor=plot_rotor, Xuvec=Xuvec, Yuvec=Yuvec)
        
        ax.axis("equal")
        
        if hideGrid:       
            ax.set_xticks([])    # Hide axes ticks
            ax.set_yticks([])
            ax.grid(False)       # Hide grid lines
            ax.grid(b=None)
            ax.axis('off')
            ax.set_frame_on(False)
            
        return fig, ax
    
    
    def adjustBallast(self, fowt, heave_tol=1, l_fill_adj=1e-2, rtn=0, display=0):
        '''function to add or subtract the fill level of ballast in a member to get equilibrium heave close to 0
        fowt: the FOWT object that needs to be ballasted
        heave_tol: the tolerance acceptable for equilibrium heave [m]
        l_fill_adj: the amount you want the heave to change by in each iteration of the while loop [m]
        rtn: flag to output relevant data'''
        
        member_break_flag=False
        data = []
        
        # calculate the difference in theoretical mass and actual mass
        fowt.calcStatics()
        mass = (fowt.V*fowt.rho_water*fowt.g + self.F_moor0[2])/fowt.g
        dmass = mass - fowt.M_struc[0,0]
        sumFz = -fowt.M_struc[0,0]*fowt.g + fowt.V*fowt.rho_water*fowt.g + self.F_moor0[2]
        heave = sumFz/(fowt.rho_water*fowt.g*fowt.AWP)
        if display==1: print(mass, dmass, heave)
        
        # loop through each member and adjust the l_fill of each to match the volume needed to balance the mass
        for i,member in enumerate(fowt.memberList):
            if display==1: print('-------',i,member.rA)
            # organize the headings to work for this specific function
            if np.isscalar(member.headings):
                headings = [member.headings]
            else:
                headings = member.headings
            if display==1: print(headings)
            if member.heading != headings[0]:   # to ensure that only one member in a repeated member list is adjusted
                pass
            else:
                # organize the l_fill and rho_fill variables for this specific function
                if type(member.l_fill) is float:  # if there is only one section of ballast in the member, make it a list
                    l_fills = [member.l_fill]    
                    rho_fills = [member.rho_fill]
                else:
                    l_fills = member.l_fill
                    rho_fills = member.rho_fill
                if display==1: print(l_fills, rho_fills)
                
                # loop through each section of ballast in the member and adjust its l_fill to balance heave
                for j,ballast in enumerate(rho_fills):
                    if ballast > 0:                                         # only adjust the sections with existing ballast
                        if display==1: print(j, ballast)    
                        dvol = dmass/ballast                                # the volume required to balance heave
                        mdvol = dvol/len(headings)                          # the volume required per repeated member
                        err = 1e5                                           # initialize the error for the l_fill solver
                        l_fill = l_fills[j]                                 # set the current l_fill value
                        #l = member.stations[j+1]-member.stations[j]         # set the length of the submember with ballast
                        l = member.l        # assume that the sub-member fill level (specified in 'l_fills[j]') can reach the entire height of the member
                        if display==1: print(dvol, mdvol, l_fill, l)
                        if member.shape=='circular':
                            dAi = member.d[j] - 2*member.t[j]
                            dBi = member.d[j+1] - 2*member.t[j+1]
                            # calculate the initial volume in the current submember first
                            dBi_fill = (dBi-dAi)*(l_fill/l) + dAi           # interpolated diameter of frustum that ballast is filled to
                            V0 = FrustumVCV(dAi, dBi_fill, l_fill, rtn=1)
                            
                            # adjust the l_fill value of the submember by l_fill_adj until the new ballast volume settles on V0+mdvol
                            while abs(err) > 0.01*V0:
                                if l_fill >= l and mdvol < 0:       # if l_fill is more than the given submember length and volume needs to decrease
                                    l_fill += -l_fill_adj
                                elif l_fill >= l and mdvol > 0:     # if l_fill is more than the given submember length and volume needs to increase
                                    l_fill = l_fill
                                    break                           # end the while loop since this is the maximum l_fill can go for this submember
                                elif l_fill <= 0 and mdvol > 0:     # if l_fill is less than 0 and the volume needs to increase
                                    l_fill += l_fill_adj
                                elif l_fill <= 0 and mdvol < 0:     # if l_fill is less than 0 and the volume needs to decrease
                                    l_fill = l_fill
                                    break                           # end the whole loop since l_fill can't go below 0
                                else:
                                    l_fill += l_fill_adj*np.sign(err)   # otherwise, adjust by l_fill in the correct direction
                                
                                dBi_fill = (dBi-dAi)*(l_fill/l) + dAi
                                V = FrustumVCV(dAi, dBi_fill, l_fill, rtn=1)    # calculate the volume of the ballast with the new l_fill
                                err = V0+mdvol - V                              # ensure V0+mdvol = V to solve for the correct l_fill
                            l_fill = np.round(l_fill, 2)
                            
                        
                        elif member.shape=='rectangular':
                            slAi = member.sl[j] - 2*member.t[j]
                            slBi = member.sl[j+1] - 2*member.t[j+1]
                            # calculate the initial volume in the current submember first
                            slBi_fill = (slBi-slAi)*(l_fill/l) + slAi   # interpolated side lengths of frustum that ballast is filled to
                            V0 = FrustumVCV(slAi, slBi_fill, l_fill, rtn=1)
                            
                            # adjust the l_fill value of the submember by l_fill_adj until the new ballast volume settles on V0+mdvol                            
                            while abs(err)> 0.01*V0:
                                if l_fill >= l and mdvol < 0:       # if l_fill is more than the given submember length and volume needs to decrease
                                    l_fill += -l_fill_adj
                                elif l_fill >= l and mdvol > 0:     # if l_fill is more than the given submember length and volume needs to increase
                                    l_fill = l_fill
                                    break                           # end the while loop since this is the maximum l_fill can go for this submember
                                elif l_fill <= 0 and mdvol > 0:     # if l_fill is less than 0 and the volume needs to increase
                                    l_fill += l_fill_adj
                                elif l_fill <= 0 and mdvol < 0:     # if l_fill is less than 0 and the volume needs to decrease
                                    l_fill = l_fill
                                    break                           # end the whole loop since l_fill can't go below 0
                                else:
                                    l_fill += l_fill_adj*np.sign(err)   # otherwise, adjust by l_fill in the correct direction
                                
                                slBi_fill = (slBi-slAi)*(l_fill/l) + slAi
                                V = FrustumVCV(slAi, slBi_fill, l_fill, rtn=1)  # calculate the volume of the ballast with the new l_fill
                                err = V0+mdvol - V                              # ensure V0+mdvol = V to solve for the correct l_fill
                            l_fill = np.round(l_fill, 2)
                        
                        if display==1:  print('solved l_fill = ', l_fill)
                        # replace the solved for l_fill value in each repeated member
                        for k,heading in enumerate(headings):
                            if np.isscalar(fowt.memberList[i+k].l_fill):
                                fowt.memberList[i+k].l_fill = l_fill
                            else:
                                fowt.memberList[i+k].l_fill[j] = l_fill
                                
                        
                        # check if heave equilibrium was reached by only changing this ballast section of the member
                        fowt.calcStatics()
                        sumFz = -fowt.M_struc[0,0]*fowt.g + fowt.V*fowt.rho_water*fowt.g + self.F_moor0[2]
                        heave = sumFz/(fowt.rho_water*fowt.g*fowt.AWP)
                        if display==1: print('heave', heave, heave_tol)
                        if abs(heave) < heave_tol:  # congrats, you've ballasted to achieve the given heave tolerance
                            member_break_flag=True  # break out of the outer member for loop as well
                            data.append([member.rA, member.l_fill, member.rho_fill, heave])             # save data
                            break                   # break out of this inner for loop iterating between ballast sections in one member
                        else:                       # bummer, you have to keep ballasting in other members or sections of the same member
                            mass = (fowt.V*fowt.rho_water*fowt.g + self.F_moor0[2])/fowt.g
                            dmass = mass - fowt.M_struc[0,0]                                # newly evaluated change in mass you need
                            data.append([member.rA.tolist(), member.l_fill, member.rho_fill, heave])    # save data
                            
                if member_break_flag:
                    break
                        
        # if you've gone through all the members in the model that have initial ballast, maybe try adjusting densities
        # this also does not currently support members with multiple types of ballast, even though RAFT can
        """
        fowt.calcStatics()
        sumFz = -fowt.M_struc[0,0]*fowt.g + fowt.V*fowt.rho_water*fowt.g + self.F_moor0[2]
        heave = sumFz/(fowt.rho_water*fowt.g*fowt.AWP)
        while abs(heave) > 0.5:
            #print(f'Adjusting ballast since the heave is {heave:6.2f} m')
            for i in range(len(fowt.memberList)):
                if fowt.memberList[i].rho_fill > 0:     # find the first member in the memberList that has ballast
                    for j in range(len(fowt.memberList[i].headings)):   # for each copy of the member
                        fowt.memberList[i+j].rho_fill += rho_fill_adj*(heave/abs(heave))
                        #print(fowt.memberList[i+j].rho_fill)
                    break
                # >>>>>> fyi there could be an else case where no members have ballast initially <<<<<
            fowt.calcStatics()
            sumFz = -fowt.M_struc[0,0]*fowt.g + fowt.V*fowt.rho_water*fowt.g + self.F_moor0[2]
            heave = sumFz/(fowt.rho_water*fowt.g*fowt.AWP)
        """
        
        if rtn:
            return data


    def adjustBallastDensity(self, fowt):
        '''Adjusts ballast densities unifromly to trim FOWT in heave.
        fowt: the FOWT object that needs to be ballasted
        '''
        
        print("Adjusting ballast to trim heave.")
        
        # check for any instances of zero-density ballast and ensure the corresponding fill length is zero        
        for member in fowt.memberList:
            if type(member.l_fill) is float:  # if there is only one section of ballast in the member            
                if member.rho_fill == 0.0:
                    member.l_fill = 0.0
            else:
                for i in range(len(member.l_fill)):
                    if member.rho_fill[i] == 0.0:
                        member.l_fill[i] = 0.0
        
        # compute ballast and check initial offset
        fowt.calcStatics()
        sumFz = -fowt.M_struc[0,0]*fowt.g + fowt.V*fowt.rho_water*fowt.g + self.F_moor0[2]
        heave = sumFz/(fowt.rho_water*fowt.g*fowt.AWP)        
        print(f" Original sumFz is {sumFz/1000:.0f} kN and heave is ~{heave:.3f} m")
        
        # total up the ballast volume
        ballast_volume = 0.0        
        for member in fowt.memberList:
            ballast_volume += sum(member.vfill)
        
        # ensure there isn't zero ballast volume
        if ballast_volume <= 0:
            raise Exception("adjustBallastDenity can only be used for platforms that have some ballast volume.")
        
        # calculate required change in ballast densities to zero heave offset
        delta_rho_fill = sumFz/fowt.g/ballast_volume
        
        print(f" Adjusting fill density by {delta_rho_fill:.3f} kg/m over {ballast_volume:.3f} m3 of ballast")
        
        # apply the change to each ballasted (sub)member's fill densities
        for member in fowt.memberList:
            if type(member.l_fill) is float:  # if there is only one section of ballast in the member            
                if member.l_fill > 0.0:
                    member.rho_fill += delta_rho_fill
            else:
                for i in range(len(member.l_fill)):
                    if member.l_fill[i] > 0.0:
                        member.rho_fill[i] += delta_rho_fill
        
        # recompute ballast and check adjusted offset
        fowt.calcStatics()
        sumFz = -fowt.M_struc[0,0]*fowt.g + fowt.V*fowt.rho_water*fowt.g + self.F_moor0[2]
        heave = sumFz/(fowt.rho_water*fowt.g*fowt.AWP)
        
        print(f" New sumFz is {sumFz/1000:.0f} kN and heave is ~{heave:.3f} m")
        
        # return adjustment
        return delta_rho_fill
    
    
    def adjustWISDEM(self, old_wisdem_file, new_wisdem_file):
        '''
        This loads an existing WISDEM input file and adjusts the ballast in the members in WISDEM based on 
        a RAFT model that was created based on the original WISDEM model
        '''
        
        # read in the wisdem file that you want to adjust and save it as a wisdem_design dictionary
        import ruamel_yaml as ry
        reader = ry.YAML(typ="safe", pure=True)
        with open(old_wisdem_file, "r", encoding="utf-8") as f:
            wisdem_design = reader.load(f)
        
        fowt = self.fowtList[0]
        membersRAFT = fowt.memberList       # list of members in the RAFT model
        membersWISDEM = wisdem_design['components']['floating_platform']['members']     # list of members in the WISDEM model
        
        # Main adjuster section:
        # Loop through each member in WISDEM and make adjustments based on the data in RAFT
        # For right now, this only changes the ballast fill levels
        for wisdem_member in membersWISDEM:
            if 'ballasts' in wisdem_member['internal_structure'].keys():    # skip the wisdem member if there is no ballast section
                for raft_member in membersRAFT:
                    # determine if the raft_member is the same type as the current wisdem member (they don't have great identifiers to relate)
                    # first, find the bottom joint of the current wisdem member
                    for joint in wisdem_design['components']['floating_platform']['joints']:
                        if wisdem_member['joint1']==joint['name']:  # find the name of the bottom 
                            # if that joint's location is the same as the raft member's bottom node location AND both the wisdem member and the raft member have the same diameter
                            if str(joint['location'][2])[0:5] == str(raft_member.rA[2])[0:5] and wisdem_member['outer_shape']['outer_diameter']['values'][0]==raft_member.d[0]:
                                # adjust the volume of the wisdem member based on the similar raft member's fill level
                                
                                # assume the diameter is constant along the member's length in both WISDEM and RAFT
                                area = np.pi * ((raft_member.d[0]-2*raft_member.t[0])/2)**2
                                # update the volume of the wisdem member based on the l_fill value in RAFT
                                wisdem_member['internal_structure']['ballasts'][0]['volume'] = float(area*raft_member.l_fill[0])
                                
                                break   # stop looping through the rest of the joints
                    break   # stop looping through the rest of the raft members
        
        # save the adjusted wisdem design dictionary into a new wisdem yaml file
        yaml = ry.YAML()
        yaml.default_flow_style = None
        yaml.width = float("inf")
        yaml.indent(mapping=4, sequence=6, offset=3)
        yaml.allow_unicode = False
        with open(new_wisdem_file, "w", encoding="utf-8") as f:
            yaml.dump(wisdem_design, f)

    def powerThrustCurve(self,nfowt, nrotor, uhubs, heading, yaw, plot = False ):
        '''
        Calculates power thrust curve for input into FLORIS. NOTE the pitch angles assume that the wind is at a 0 deg heading
        
        Parameters
        ----------
        vhubs : array
            Array of wind speeds for power thrust curves.
        Returns
        -------
        None.

        '''
        #store case data then delete for now
        casedata = self.design['cases']['data']
        
        
        #store yaw mode then set to zero
        yaw = self.fowtList[nfowt].rotorList[nrotor].yaw
        yawmode = self.fowtList[nfowt].rotorList[nrotor].yaw_mode
        self.fowtList[nfowt].rotorList[nrotor].yaw_mode = 0
        
        
        self.design['cases']['data'] = []
        cp = []
        ct = []
        pitch = []
        
        power = []
        thrust = [] 
        for uhub in uhubs:
            if uhub >= 3 and uhub <=25: 
                self.design['cases']['data'] = [[uhub, heading, 0.1, 'operating', yaw, 'JONSWAP', 0,0,0]]
            else:
                self.design['cases']['data'] = [[uhub, heading, 0.1, 'parked', yaw, 'JONSWAP', 0,0,0]]
            case = dict(zip( self.design['cases']['keys'], self.design['cases']['data'][0]))   
            self.solveStatics(case=case)
            
            
            # Calculate platform pitch
            rot = self.fowtList[nfowt].rotorList[nrotor]
            turbine_tilt    = np.arctan2(rot.q[2], rot.q[0])  # [rad] front facing up is positive
            
            # Not sure how the pitch angle should be handled if wind comes at angle.....
            ### NOTE: this CCBlade print statement comes after the mean offset printouts
            loads, derivs = self.fowtList[nfowt].rotorList[nrotor].runCCBlade(uhub,  ptfm_pitch=turbine_tilt, )
            cp.append(loads["CP"][0])
            ct.append(loads["CT"][0])
            pitch.append(rad2deg(self.fowtList[nfowt].Xi0[4]))
            
            power.append(self.fowtList[nfowt].rotorList[nrotor].aero_power)
            thrust.append(self.fowtList[nfowt].rotorList[nrotor].aero_thrust)
        
        if plot:
            fig, ax = plt.subplots(3,1, sharex = True)
            plotvars = [cp, ct,pitch]
            ylabels = ["Power Coef", "Thrust Coef", "Ptfm Pitch (deg)"]
            for i in range(0, 3):
                ax[i].plot(uhubs, plotvars[i])
                ax[i].set_ylabel(ylabels[i])
            ax[2].set_xlabel('Wind Speed (m/s)')
            
            
            fig, ax = plt.subplots(2,1, sharex = True)
            plotvars = [power, thrust]
            ylabels = ["Power", "Thrust"]
            for i in range(0, 2):
                ax[i].plot(uhubs, plotvars[i])
                ax[i].set_ylabel(ylabels[i])
            ax[1].set_xlabel('Wind Speed (m/s)')
            
        self.design['cases']['data'] = casedata
        
        # return yaw to original
        self.fowtList[nfowt].rotorList[nrotor].yaw_mode = yawmode
        self.fowtList[nfowt].rotorList[nrotor].yaw = yaw 
        return cp, ct, pitch
    
    
    def florisCoupling(self, config, turbconfig, path ):
        '''
        Function to set up FLORIS interface, using parameters from the RAFT model. 
        Takes in base yaml files for floris configuration and turbine configuration and updates the
        turbine locations, shear, air density, rotor diameter, power-thrust curve. Iterates through each
        RAFT case and calculates turbine power matrix
        
        NOTE: this function writes a new turbine yaml file for each turbine. 

        Parameters
        ----------
        config : str
            Name of floris config yaml file for basis of floris interface
        turbconfig : List of str
            List of turbine yaml files that corresponds to RAFT turbine IDs 
        path : str
            Path to turbine library of yaml files

        '''
        from floris.tools import FlorisInterface
        
        # Setup FLORIS interface using base yaml file
        self.fi = FlorisInterface(config)
        
        # Update floris interface settings to match RAFT design
        self.fi.reinitialize(air_density = self.design["site"]["rho_air"], wind_shear = self.design["site"]["shearExp"])
        fowtInfo = [dict(zip( self.design['array']['keys'], row)) for row in self.design['array']['data']]
        self.fi.reinitialize(layout_x=[fowtInfo[j]["x_location"] for j in range(0,len(fowtInfo))], layout_y=[fowtInfo[j]["y_location"] for j in range(0,len(fowtInfo))])
        
        # create new turbine yaml file for each turbine with a unique turbine, platform, mooring, or heading adjustment
        # this is because these effect the pitch of the platform in the power-thrust curve
        # FLORIS reinitialize function calls on the turbine yaml files whenever reinitialize is called
      
        turblist = []
        uniqueLists =[]
        
        #iterate through lies of turbines
        for i in range(self.nFOWT):
            turbID = fowtInfo[i]['turbineID']
            
            #Check if turbine has unique platform, turbine, mooring, or rotation ... if so, calculate new power thrust curve
            IDList = [fowtInfo[i]['turbineID'], fowtInfo[i]['platformID'], fowtInfo[i]['mooringID'], fowtInfo[i]['heading_adjust']]
            if IDList in uniqueLists:
                for j, ulist in enumerate(uniqueLists):
                    if IDList == ulist:
                        ID = j
                print('Turbine ' +str(i+1) +' is not unqiue, using Turbine ' + str(ID)+" input")
            else:
                
                # If turbine is unique then create new ID/input file
                uniqueLists.append(IDList)
                ID = len(uniqueLists) - 1
                print('Turbine ' +str(i+1) +' is unqiue, creating Turbine ' + str(ID)+ " input")
                
                with open(turbconfig[turbID - 1]) as file:
                    turbData = yaml.safe_load(file)
                
                #Find turbine ID and use yaml file associated with that ID as basis
                turbData['hub_height'] = self.design["turbines"][turbID - 1]["hHub"]
                turbData['rotor_diameter'] = self.design["turbines"][turbID - 1]["blade"][0]["Rtip"]*2 # Check this (takes the rotor radius from first blade)
                turbData['ref_density_cp_ct'] = self.design["site"]["rho_air"]
                
                #RAFT may want to name the turbines
                turbData['turbine_type'] ='turb'+str(ID)+'_floating'
                
                #Cp and Ct curves already incorporate the floating tilt... so FLORIS can ignore
                turbData['floating_correct_cp_ct_for_tilt'] = False 
                
                #set up list of hub velocities to match floris 
                uhubs=list(np.arange(3,25,0.5))
                #uhubs.insert(0, 0)
                uhubs.append(25.02)
                uhubs.append(50)
                
                #Currently only setup to handle one rotor
                #FLORIS inputs Cp, Ct, Cq curves with a yaw misalignment of 0 and wind heading of 0
                #In reality, the mooring system stiffness would slightly change the Cp curve based on heading (because the pitch angle would change)
                power, thrust, pitch = self.powerThrustCurve(i, 0, uhubs, 0, yaw = 0, plot = False)
                turbData['power_thrust_table']['power'] = np.array(power).tolist()
                turbData['power_thrust_table']['thrust'] = np.array(thrust).tolist()
                turbData['power_thrust_table']['wind_speed'] = np.array(uhubs).tolist()
                
                print('len winds ', len(uhubs))
                print('len pitch ', len(pitch))
                
                
                #Set floating tilt table only for use in Empirical Gaussian wake model (wake deflection for pitch angle)
                turbData['floating_tilt_table']['wind_speeds'] = np.array(uhubs).tolist() # match roughly the wind speeds in example files
                turbData['floating_tilt_table']['tilt'] = np.array(pitch).tolist()
    
                with open(path+'\\'+'turb'+str(ID)+'.yaml', 'w') as file:
                    yaml.dump(turbData, file, sort_keys=False, default_flow_style=None)
            turblist.append('turb'+str(ID)+'.yaml')
            
        #reinitialize floris interface with updated turbine yaml files
        self.fi.reinitialize(turbine_type= turblist, turbine_library_path= path)
           
        self.turblist = turblist
    
    def florisFindEquilibrium(self, case, cutin, plotting = True, ax = None):
        
        if not hasattr(self, 'fi'):
            raise AttributeError("Need to initialize floris coupling first")
            
        fowtInfo = [dict(zip( self.design['array']['keys'], row)) for row in self.design['array']['data']]

        
        #FLORIS inputs the wind direction as direction wind is coming from (where the -X axis is 0)
        self.fi.reinitialize(wind_directions = [-case['wind_heading']+270], wind_speeds = [case['wind_speed']], turbulence_intensity= case['turbulence'])
        yaw_angles = np.ones([1,1,self.nFOWT]) 
        
        
        #calc yaw misalignment to input into FLORIS
        heading = case['wind_heading']
        
        #solve statics to find updated turbine positions
        self.solveStatics(case=case, display = 1)
    
        for nfowt in range(0, (self.nFOWT)):
            rot = self.fowtList[nfowt].rotorList[0]
            
            if rot.yaw_mode == 0:  # assume aligned, assumes platform yaw is accounted for by controller
                turbine_heading = np.radians(heading) # [rad]
                
            elif rot.yaw_mode == 1:  # use case info, assumes platform yaw is accounted for by contoller
                turbine_heading = np.radians(getFromDict(case, 'turbine_heading', shape=0, default=0.0))  # [deg]

            
            elif rot.yaw_mode == 2:  # use self.yaw value and add platform yaw (not sure about this option!)
                nac_yaw = rot.yaw
                turbine_heading = np.arctan2(rot.q[1], rot.q[0]) + nac_yaw  # [rad]
            
            elif rot.yaw_mode == 3: # use self.yaw value as total nacelle yaw, assumes platform yaw is accounted for by controller
                turbine_heading = rot.yaw  # [rad]
            else:
                raise Exception('Unsupported yaw_mode value. Must be 0, 1, or 2.')
            
            

            # inflow misalignment heading relative to turbine heading [deg]
            yaw_misalign = turbine_heading - np.radians(heading) 
            yaw_angles[0,0,nfowt] = np.degrees(yaw_misalign)
        
        print('Yaw misalignment angles: ', yaw_angles)
        
        
        winds = []
        xpositions = []
        ypositions = []
        powers = []
        
        #setting this at 100 iterations so that the floris-raft loop does not go on forever
        N = 100
        for n in range(0, N):
            
            #solve statics to find updated turbine positions
            self.solveStatics(case=case, display = 1)

            #update floris turbine positions
            if n > 0:
                xnew = [0.9*(self.fowtList[nfowt].Xi0[0] + fowtInfo[nfowt]["x_location"]) + 0.1*xpositions[-1][nfowt] for nfowt in range(len(self.fowtList))]
                ynew = [0.9*(self.fowtList[nfowt].Xi0[1]  + fowtInfo[nfowt]["y_location"]) + 0.1*ypositions[-1][nfowt] for nfowt in range(len(self.fowtList))]
                self.fi.reinitialize(layout_x=xnew, layout_y=ynew)
            else:
                xnew = [self.fowtList[nfowt].Xi0[0] + fowtInfo[nfowt]["x_location"]  for nfowt in range(len(self.fowtList))]
                ynew = [self.fowtList[nfowt].Xi0[1]  + fowtInfo[nfowt]["y_location"] for nfowt in range(len(self.fowtList))]
               
            self.fi.reinitialize(layout_x=xnew, layout_y=ynew)
            self.fi.calculate_wake(yaw_angles=yaw_angles)
            print('Turbine avg vels ', self.fi.turbine_average_velocities[0][0])
            print('Turbine eff vels ', self.fi.turbine_effective_velocities[0][0])
            
            #update wind speed list for RAFT
            case['wind_speed'] = list(self.fi.turbine_average_velocities[0][0])
            winds.append(self.fi.turbine_average_velocities[0][0])
            xpositions.append(xnew)
            ypositions.append(ynew)
            
            #return FLORIS turbine powers (in order of turbine list)
            if min(self.fi.turbine_effective_velocities[0][0] > cutin):
                powers.append(self.fi.get_turbine_powers()[0][0])
            else:
                powers.append([0])

            
            if n > 1:
                if min(self.fi.turbine_effective_velocities[0][0] > cutin):
                    
                    #check if turbine powers from recent iteration and previous iteration are within 10 W, and if so break
                    if max([np.abs(powers[-1][i] - powers[-2][i]) for i in range(0, len(powers[-1]))]) < 10:
                        if max([np.abs(xpositions[-1][i] - xpositions[-2][i]) for i in range(0, len(xpositions[-1]))]) < 0.01:
                            break
            
                # if below cut in wind speed, can't get powers from FLORIS. instead, check that xpositions converge
                else:
                    if max([np.abs(xpositions[-1][i] - xpositions[-2][i]) for i in range(0, len(xpositions[-1]))]) < 0.01 :
                            break
                    #
            #print warning if coupling does not converge in N iterations
            if n == N - 1:
                print('RAFT FLORIS coupling did not converge in '+str(N) +' iterations')
     

        if plotting:
            import floris.tools.visualization as wakeviz
            horizontal_plane = self.fi.calculate_horizontal_plane(
                x_resolution=200,
                y_resolution=100,
                height=90.0,
                yaw_angles=yaw_angles, 
            )
    
            y_plane = self.fi.calculate_y_plane(
                x_resolution=200,
                z_resolution=100,
                crossstream_dist=0.0,
                yaw_angles=yaw_angles,
            )
            cross_plane = self.fi.calculate_cross_plane(
                y_resolution=100,
                z_resolution=100,
                downstream_dist=630.0,
                yaw_angles=yaw_angles,
            )
    
            # Create the plots
            if ax == None:
                fig, ax = plt.subplots(1, 1, figsize=(10, 8))
            #ax_list = ax_list.flatten()
            wakeviz.visualize_cut_plane(horizontal_plane, ax=ax)
            self.plot2d(Yuvec = [0, 1, 0], ax = ax)
    
            cmap = plt.cm.get_cmap('viridis_r')
            
        
        #store wind, positions, power data as arrays (each row stores an iteration)
        winds = np.array(winds)
        xpositions = np.array(xpositions)
        ypositions = np.array(ypositions)
        powers = np.array(powers)
            
        return(winds,xpositions, ypositions, powers)         
    
    def florisCalcAEP(self,windrose, cutin, cutout, TI):
        import pandas as pd
        # Read the windrose information file and display
        df_wr = pd.read_csv(windrose)
        print("The wind rose dataframe looks as follows: \n\n {} \n".format(df_wr))
        
        windspeeds = list(df_wr['ws'])
        winddirs = list(df_wr['wd'])
        probabilities = list(df_wr['freq_val'])
        
        powers = []
        aeps = []
        
        for i in range(0, len(windspeeds)):
            
            #set up case with appropriate windspeed/wind dir/TI (???)
            if windspeeds[i] >= cutin and windspeeds[i] <= cutout:
                case = dict(zip( self.design['cases']['keys'], [windspeeds[i], winddirs[i], TI, 'operating', 0, 'JONSWAP', 0, 0, 0])) 
                winds,xpositions, ypositions, turbine_powers = self.florisFindEquilibrium(case = case, cutin = cutin, plotting = False)
                powers.append(turbine_powers[-1,:])
                aeps.append(turbine_powers[-1,:]*(probabilities[i]))
                
            # else:
            #     case = dict(zip( self.design['cases']['keys'], [windspeeds[i], winddirs[i], TI, 'parked', 0, 'JONSWAP', 0, 0, 0])) 

        
        return(powers, aeps)       

def runRAFT(input_file, turbine_file="", plot=0, ballast=False, station_plot=[]):
    '''
    This will set up and run RAFT based on a YAML input file.
    '''
    
    if input_file[-3:]=='pkl' or input_file[-6:]=='pickle':
        with open(input_file, 'rb') as pfile:
            design = pickle.load(pfile)
    elif not isinstance(input_file, dict):
        # open the design YAML file and parse it into a dictionary for passing to raft
        print("\n\nLoading RAFT input file: "+input_file)
        with open(input_file) as file:
            design = yaml.load(file, Loader=yaml.FullLoader)
    else:
        design = input_file
        print(f"'{design['name']}'")
    
    
    depth = float(design['mooring']['water_depth'])
    
    # for now, turn off potMod in the design dictionary to avoid BEM analysis
    #design['platform']['potModMaster'] = 1
    
    # read in turbine data and combine it in
    # if len(turbine_file) > 0:
    #   turbine = convertIEAturbineYAML2RAFT(turbine_file)
    #   design['turbine'].update(turbine)
    
    # Create and run the model
    print(" --- making model ---")
    model = Model(design)  
    print(" --- analyzing unloaded ---")
    model.analyzeUnloaded(ballast=ballast)
    print(" --- analyzing cases ---")
    model.analyzeCases(display=1)
    
    model.calcOutputs()
    
    if plot:
        #model.plot(station_plot=station_plot, zbounds=[-model.ms.depth, model.ms.depth + 2*model.ms.bodyList[0].r6[2]], hideGrid=True, draw_body=True)        
        model.plot(station_plot=station_plot)
        model.plotResponses()
    
    #model.preprocess_HAMS("testHAMSoutput", dw=0.1, wMax=10)
    
    return model



def runRAFTFarm(input_file, plot=0):
    '''
    This will set up and run RAFT "Farm" based on a YAML input file.
    '''
    
    if input_file[-3:]=='pkl' or input_file[-6:]=='pickle':
        with open(input_file, 'rb') as pfile:
            design = pickle.load(pfile)
    elif not isinstance(input_file, dict):
        # open the design YAML file and parse it into a dictionary for passing to raft
        print("\n\nLoading RAFTFarm input file: "+input_file)
        with open(input_file) as file:
            design = yaml.load(file, Loader=yaml.FullLoader)
    else:
        design = input_file
        print(f"'{design['name']}'")
    
    # Create and run the model
    print(" --- making model ---")
    model = Model(design)  
    print('**Note: RAFTFarm cannot run model.analyzeUnloaded()')
    print(" --- analyzing cases ---")
    model.analyzeCases(display=1)
    
    print('**Note: model.calcOutputs is not supported yet for multi-turbine Farm configurations')
    
    if plot: 
        model.plot()
        model.plotResponses()
    
    return model
    

    
    
if __name__ == "__main__":
    
    ### Run a Simple Model ###
    #model = runRAFT(os.path.join(raft_dir,'designs/Vertical_cylinder.yaml'), plot=1)

    ### Run a Reference FOWT Model ###
    #model = runRAFT(os.path.join(raft_dir,'designs/OC3spar.yaml'), plot=1)
    #model = runRAFT(os.path.join(raft_dir,'designs/OC4semi.yaml'), plot=1)
    #model = runRAFT(os.path.join(raft_dir,'designs/VolturnUS-S.yaml'), plot=1)
    
    ### Run a MHK Model ###
    #model = runRAFT(os.path.join(raft_dir,'designs/FOCTT_example.yaml'), plot=1)
    model = runRAFT(os.path.join(raft_dir,'designs/RM1_Floating.yaml'), plot=1)
    
    ### Run a RAFT Farm Model ###
    #model = runRAFTFarm(os.path.join(raft_dir,'designs/VolturnUS-S_farm.yaml'), plot=1)

    plt.show()
    <|MERGE_RESOLUTION|>--- conflicted
+++ resolved
@@ -717,11 +717,8 @@
                             case['wind_speed'] = caseorig['wind_speed'][i]
                         
                         fowt.calcTurbineConstants(case, ptfm_pitch=r6[4])  # for turbine forces >>> still need to update to use current fowt pose <<<
-<<<<<<< HEAD
-                        fowt.calcHydroConstants(case, memberList=fowt.memberList) # prep for drag force
-=======
-                        fowt.calcHydroConstants() # prep for drag force (and eventually mean drift)
->>>>>>> 2b6cb608
+                        fowt.calcHydroConstants()  # prep for drag force and mean drift
+
                         #for rotor in fowt.rotorList:    # for blade members (bladeMemberList will be empty if rotors are not underwater) ??
                             #fowt.calcHydroConstants(case, memberList=rotor.bladeMemberList*rotor.nBlades, Rotor=rotor)                   ??
                     
