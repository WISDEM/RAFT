--- conflicted
+++ resolved
@@ -1955,7 +1955,6 @@
 
         return f_mean, f
 
-<<<<<<< HEAD
     def evaluateStiffnessMatrix(self):        
         if len(self.nodeList) == 0:
             raise Exception("No nodes in the structure. Cannot compute stiffness matrix.")
@@ -1982,124 +1981,6 @@
                     self.Kfull[i*nDOF:(i+1)*nDOF, col_first:col_last] += m.K[i_m*nDOF:(i_m+1)*nDOF, :]
         return self.Kfull        
 
-    def moorDynamicTension(self, inMDFl):
-        '''Compute dynamic tension in mooring lines.
-        We use the algebraic approximation given by
-        Aranha and Pinto, "Dynamic tension in risers and mooring lines:an algebraic approximation for harmonic excitation", 2001
-        '''
-
-        # Read data in MoorDyn output file to a dictionary
-        from pyFAST.input_output import FASTOutputFile
-        mdData = FASTOutputFile(inMDFl).toDataFrame()
-
-        # Dont like the units together with the variable names. I also prefer to have all keys in lower case.
-        mdData.columns = mdData.columns.str.split('_').str[0]
-        mdData.columns = mdData.columns.str.lower()
-
-        # Extract relevant data from MoorPy and use the same notation as in the paper
-        # Make this a loop later
-        line = self.ms.lineList[0]
-        rho = self.rho_water
-
-        EA = line.type['EA']                        # Elastic stiffness
-        W  = line.type['w']                         # Weight in air
-        D  = line.type['d_vol']                     # Equivalent diameter for volume
-        q  = W - rho*np.pi/4*D**2*self.g            # Linear submerged weight, i.e. weight minus buoyancy
-        l  = line.L                                # SUspended line length
-
-        # For now, we use the curvature of a catenary line touching the seabed at line.rA
-        # T0   = line.TA                             # Tension at TDP
-        # TS   = line.TB                             # Tension at top of the line 
-        # chi0 = q/T0                                # Curvature at TDP
-        # s    = np.linspace(0, line.L, line.nNodes) # Curvilinear coordinate along the line
-        # ds   = s[1] - s[0]                         # Increment in curvilinear coordinate
-        # chi  = chi0 * 1/(1+(chi0*s)**2) * TS/q     # Nondimensional curvature along the line
-        # l    = line.L                              # SUspended line length
-        # fig, ax = plt.subplots()
-        # ax.plot(s, chi, '-k')
-
-        # Line properties
-        s = np.linspace(0, line.L, line.nNodes)
-        ds   = s[1] - s[0]
-        Xs, Ys, Zs, Ts = line.getLineCoords(0)
-
-        T0 = line.TA # Tension at TDP. For now, it is the same as the anchor because friction is not taken into account        
-        TS = line.TB # Tension at top of the line 
-        # T0 = mdData['anchten1'][0]
-        # TS = mdData['fairten1'][0]
-        
-        # Compute curvature
-        n = len(Xs)
-        theta = np.zeros(n-1) # Angle of each segment with respect to the horizontal
-        for i in range(1, n - 1):
-            # Segment
-            dx1 = Xs[i] - Xs[i - 1]
-            dy1 = Ys[i] - Ys[i - 1]
-            dz1 = Zs[i] - Zs[i - 1]
-
-            # Angle with horizontal plane
-            theta[i] = np.arctan2(dz1, np.sqrt(dx1**2 + dy1**2))
-        chi = np.zeros(n)
-        chi[1:-1] = np.diff(theta)/ds * TS/q
-        # ax.plot(s, curvature, '--r')       
-
-
-        # Motion of the extremity of the line
-        # Part of the excitation parameters - Defined in section 2.3
-        tanVec = line.fB/np.linalg.norm(line.fB) # Tangent vector at the top of the line. In line with the force.
-        U      = np.array([mdData['body1px'], mdData['body1py'], mdData['body1pz']]) # Motion of the top of the line        
-        U      = U[0,:]*tanVec[0] + U[1,:]*tanVec[1] + U[2,:]*tanVec[2] # Project U along tanVec
-        sigmaU = np.std(U)
-        ampU   = 2**0.5 * sigmaU
-        a      = ampU/sigmaU     # normalized wave envelope
-
-        # Get period from inMDFl. File name follows a format such that md-T10p0-A2p0.MD.out
-        # corresponds to a period of 10.0s and amplitude of 2.0m
-        T = float(inMDFl.split('-')[-2].replace('p','.').replace('T',''))
-        w = 2*np.pi/T # Excitation frequency - rad/s
-
-        # Effective length. Defined in Eq 2.1b
-        if line.cb == 0:
-            lp = line.LBot
-        else:
-            lp  = min(line.LBot, T0/(q*line.cb))
-
-        # Static parameters - Defined in section 2.1
-        I2     = 1/l * np.trapz(chi**2, s)               # Integral parameter related to cable's lateral kinetic energy
-        I3     = 1/l * np.trapz(chi**3, s)               # Integral parameter related to dissipated power in the lateral motion
-        Ic     = 0                                       # This one is for the current. Implement that later
-        Lambda = q*l/TS * np.sqrt(I2 * EA/TS * l/(l+lp)) # Ratio between elastic and geometric restoring forces
-
-        # Dynamic parameters - Defined in section 2.2
-        # ca = self.ms.lineTypes[line.type['name']]
-        ca    = 1.00
-        cd    = 1.20
-        m     = 1/(I2*l) * np.trapz(W/self.g * chi**2, s)
-        ma    = 1/(I2*l) * np.trapz(rho*np.pi*D**2/4 * chi**2 * ca, s)
-        CD0   = 1/(I3*l) * np.trapz(cd * np.abs(chi)**3, s) # We are assuming uniform diameter
-        CDc   = 0 # Used when current is2 involved. Do it later
-        Zeta0 = 8/3/np.pi * 2*CD0/np.pi * rho*np.pi*D**2/4/(m+ma) * TS/(q*l) * I3/I2**2 * sigmaU/D
-        ZetaC = 0 # Used when current is involved. Do it later
-        wc    = np.pi/l * np.sqrt(TS/(m+ma)) # Characteristic frequency associeted with the geometric restoring force
-        we    = np.pi/(l+lp) * np.sqrt(EA/m) # Characteristic frequency associated with the elastic restoring force
-
-        # Remaining excitation parameters - Defined in section 2.3
-        Te    = EA * sigmaU / (l+lp)
-        Omega = np.pi/Lambda * (w/wc)
-
-
-        # Finally, the algebraic expression for the dynamic tension - Defined in section 2.4
-        b = ((1-Omega**2)/Omega**2)**2 + ZetaC
-        c1 = (1 - l/(l+lp) * np.pi**2 * (w/we)**2 * s/l)**2
-        c2 = (1 + (1-Omega**2)/Omega**2 * l/(l+lp) * np.pi**2 * (w/we)**2 * s/l)**2 + ZetaC**2*c1
-
-        aux = np.sqrt(b**2+(4*Zeta0**2/Omega**4)*a**2) - b
-        Tau = np.sqrt( (c1*aux**2 + 2*c2*aux)/(4*Zeta0**2/Omega**4) )
-
-        return Tau, Te, T0, TS
-
-=======
->>>>>>> 3b7a0805
     def updateMooringDynamicMatrices(self, Xi, S):
         '''Update matrices from mooring dynamics
         Inputs
