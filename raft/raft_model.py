# RAFT's main model class

import os
import numpy as np
import matplotlib.pyplot as plt
from matplotlib import cm
import yaml

try:
    import pickle5 as pickle
except:
    import pickle
    
import moorpy as mp
import raft.raft_fowt as fowt
from raft.helpers import *
from moorpy.helpers import dsolve2, set_axes_equal, dsolvePlot

#import F6T1RNA as structural    # import turbine structural model functions

raft_dir = os.path.dirname(os.path.dirname(os.path.realpath(__file__)))
TwoPi = 2.0*np.pi

class Model():


    def __init__(self, design, nTurbines=1):
        '''
        Empty frequency domain model initialization function

        design : dict
            Dictionary of all the design info from turbine to platform to moorings
        nTurbines
            could in future be used to set up any number of identical turbines
        '''

        self.fowtList = []      # list of FOWT objects
        self.coords = []        # list of FOWT reference coordinates in x and y (also stored inside each FOWT as x_ref, y_ref [m]

        self.nDOF = 0  # number of FOWT-level DOFs in the system - normally will be 6*len(fowtList)

        # some checks/updates of the dictionary for compatibility
        if 'turbine' in design and not 'turbines' in design:  # if a single turbine is listed, make it a list for more consistent parsing
            design['turbine'] = [design['turbine']]
        if 'platform' in design and not 'platforms' in design: 
            design['platform'] = [design['platform']]
        if 'mooring' in design and not 'moorings' in design: 
            design['mooring'] = [design['mooring']]

        self.design = design # save design dictionary for possible later use/reference


        # parse settings
        if not 'settings' in design:    # if settings field not in input data
            design['settings'] = {}     # make an empty one to avoid errors
        
        min_freq     = getFromDict(design['settings'], 'min_freq', default=0.01, dtype=float)  # [Hz] lowest frequency to consider, also the frequency bin width 
        max_freq     = getFromDict(design['settings'], 'max_freq', default=1.00, dtype=float)  # [Hz] highest frequency to consider
        self.XiStart = getFromDict(design['settings'], 'XiStart' , default=0.1 , dtype=float)  # sets initial amplitude of each DOF for all frequencies
        self.nIter   = getFromDict(design['settings'], 'nIter'   , default=15  , dtype=int  )  # sets how many iterations to perform in Model.solveDynamics()
        
        self.w = np.arange(min_freq, max_freq+0.5*min_freq, min_freq) *2*np.pi  # angular frequencies to analyze (rad/s)
        self.nw = len(self.w)  # number of frequencies
        
        
        # water depth and wave number        
        self.depth = getFromDict(design['site'], 'water_depth', dtype=float)
        self.k = np.zeros(self.nw)  # wave number
        for i in range(self.nw):
            self.k[i] = waveNumber(self.w[i], self.depth)
        
        
        # ----- parse array section if it exists -----
        
        if 'array' in design:  # if array info is given, RAFT will run in array mode
        
            self.nFOWT = len(design['array']['data'])
            
            # form dictionary of fowt array data
            fowtInfo = [dict(zip( design['array']['keys'], row)) for row in design['array']['data']]
            
            # if array_mooring section exists, create an array-level MoorPy system
            if 'array_mooring' in design:
                self.ms = mp.System(depth=self.depth)
            
                # set up a coupled MoorPy body for each FOWT
                for i in range(self.nFOWT):
                    self.ms.addBody(-1, [fowtInfo[i]['x_location'], fowtInfo[i]['y_location'], 0,0,0,0])
           
                # load the MD style input file (this is the only option supported right now)
                if 'file' in design['array_mooring']:
                    self.ms.load(design['array_mooring']['file'], clear=False)  # add the array level mooring system to the already created bodies
                else:
                    raise Exception("When using 'array_mooring', a MoorDyn-style input file must be provided as 'file'.")
            else:
                self.ms = None
                
            # go through each turbine in the list and set it up...
            for i in range(self.nFOWT):
            
                x_ref = fowtInfo[i]['x_location']
                y_ref = fowtInfo[i]['y_location']
                headj = fowtInfo[i]['heading_adjust']
            
                design_i = {}   # just make a temporary design dictionary for the FOWT (could make this a stored list of all)
                
                design_i['site'] = design['site']
                
                if fowtInfo[i]['turbineID'] == 0:
                    #design_i['turbine'] = None
                    design_i.pop('turbine', None)  # if no turbine, make sure the entry isn't in the design dictionary
                else:
                    design_i['turbine'] = design['turbine'][fowtInfo[i]['turbineID']-1]
                
                if fowtInfo[i]['platformID'] == 0:
                    design_i['platform'] = None
                    print("Warning: platforms MUST be included for the time being.")
                else:
                    design_i['platform'] = design['platform'][fowtInfo[i]['platformID']-1]
                    
                if fowtInfo[i]['mooringID'] == 0:  # no mooring on this FOWT (array-level moorings may be used instead)
                    design_i['mooring'] = None
                else:
                    design_i['mooring'] = design['mooring'][fowtInfo[i]['mooringID']-1]
                
                if self.ms:
                    mpb = self.ms.bodyList[i]  # reference to the FOWT's body in the array level MoorPy system
                else:
                    mpb = None
                
                
                self.fowtList.append(fowt.FOWT(design_i, self.w, mpb, depth=self.depth,
                                       x_ref=x_ref, y_ref=y_ref, heading_adjust=headj))
                                               
                self.coords.append([x_ref, y_ref])
                self.nDOF += 6
            
        
        
        else:  # normal single-FOWT mode
            
            # This is the original approach. It assumes a single turbine, platform, and mooring section are given.
            # Note: its mooring system will be put in the FOWT now rather than existing at the model/array level.
            design['platform'] = design['platform'][0]  # only use the first platform in the list
            design['turbine']  = design['turbine'][0]   # only use the first turbine in the list
            design['mooring']  = design['mooring'][0]   # only use the first mooring in the list

            # # process mooring information 
            self.ms = mp.System()
            self.ms.parseYAML(design['mooring'])
            self.ms.bodyList[0].type = -1  # need to make sure it's set to a coupled type
            try:
                self.ms.initialize()  # reinitialize the mooring system to ensure all things are tallied properly etc.
            except Exception as e:
                raise RuntimeError('An error occured when initializing the mooring system: '+e.message)


            # set up the FOWT here
            #self.fowtList.append(fowt.FOWT(design, self.w, self.ms.bodyList[0], depth=self.depth))
            self.fowtList.append(fowt.FOWT(design, self.w, self.ms.bodyList[0], depth=self.depth))
            self.coords.append([0.0,0.0])
            self.nDOF += 6

            self.nFOWT = 1
        
        
        if self.ms:
            self.ms.initialize()
        #>>> initialize all the mooring systems?
        #try:
        #    self.ms.initialize()  # reinitialize the mooring system to ensure all things are tallied properly etc.
        #except Exception as e:
        #    raise RuntimeError('An error occured when initializing the mooring system: '+e.message)
        
        self.results = {}     # dictionary to hold all results from the model
        


    def addFOWT(self, fowt, xy0=[0,0]):
        '''(not used currently) Adds an already set up FOWT to the frequency domain model solver.'''

        self.fowtList.append(fowt)
        self.coords.append(xy0)
        self.nDOF += 6

        # would potentially need to add a mooring system body for it too <<<


    """
    def setEnv(self, Hs=8, Tp=12, spectrum='unit', V=10, beta=0, Fthrust=0):

        self.env = Env()
        self.env.Hs       = Hs
        self.env.Tp       = Tp
        self.env.spectrum = spectrum
        self.env.V        = V
        self.env.beta     = beta
        self.Fthrust      = Fthrust

        for fowt in self.fowtList:
            fowt.setEnv(Hs=Hs, Tp=Tp, V=V, spectrum=spectrum, beta=beta, Fthrust=Fthrust)
    """


    def analyzeUnloaded(self, ballast=0, heave_tol = 1):
        '''This calculates the system properties under undloaded coonditions: equilibrium positions, natural frequencies, etc.
        
        ballast: flag to ballast the FOWTs to achieve a certain heave offset'''
        
        # >>> this whole method needs to be updated or possibly removed <<<
        
        # need to zero out external loads >>>
        self.fowtList[0].D_hydr0 = np.zeros(6)
        self.fowtList[0].F_aero0 = np.zeros([6,self.fowtList[0].nrotors])
        
            
        # get mooring system characteristics about undisplaced platform position (useful for baseline and verification)
        try: 
            self.C_moor0 = self.ms.getCoupledStiffness(lines_only=True)                             # this method accounts for eqiuilibrium of free objects in the system
            self.F_moor0 = self.ms.getForces(DOFtype="coupled", lines_only=True)
        except Exception as e:
            raise RuntimeError('An error occured when getting linearized mooring properties in undisplaced state: '+e.message)
        
        # calculate the system's constant properties
        #self.calcSystemConstantProps()
        for fowt in self.fowtList:
        
            # apply any ballast adjustment if requested
            if ballast == 1:
                print('adjusting ballast fill levels')
                self.adjustBallast(fowt, heave_tol=heave_tol)  
            elif ballast == 2:
                print('adjusting ballast densities')
                self.adjustBallastDensity(fowt)        
            
            # compute FOWT static and constant hydrodynamic properties
            fowt.calcStatics()
            #fowt.calcBEM()
            fowt.calcHydroConstants(dict(wave_spectrum='still', wave_heading=0), memberList=fowt.memberList)    # for normal platform members
            #for rotor in fowt.rotorList:    # for blade members (bladeMemberList will be empty if rotors are not underwater)
                #fowt.calcHydroConstants(dict(wave_spectrum='still', wave_heading=0), memberList=rotor.bladeMemberList*rotor.nBlades, Rotor=rotor)
        
        
        self.results['properties'] = {}   # signal this data is available by adding a section to the results dictionary
            
        # calculate platform offsets and mooring system equilibrium state
        # self.calcMooringAndOffsets()
        self.results['properties']['offset_unloaded'] = self.fowtList[0].Xi0
        
        # TODO: add printing of summary info here - mass, stiffnesses, etc

    
    def analyzeCases(self, display=0, runPyHAMS=False, meshDir=os.path.join(os.getcwd(),'BEM'), RAO_plot=False):
        '''This runs through all the specified load cases, building a dictionary of results.'''
        
        nCases = len(self.design['cases']['data'])
        
        
        # set up output arrays for load cases >>> put these into an initialization function <<<
        
        self.results['case_metrics'] = {}
        for i in range(self.nFOWT):
            self.results['case_metrics'][i] = {} # make dictionary entry indexed to FOWT index
            
            self.results['case_metrics'][i]['surge_avg'] = np.zeros(nCases)
            self.results['case_metrics'][i]['surge_std'] = np.zeros(nCases)
            self.results['case_metrics'][i]['surge_max'] = np.zeros(nCases)
            self.results['case_metrics'][i]['surge_PSD'] = np.zeros([nCases,self.nw])  # adding PSDs as well. Could put behind an if statement if this slows things down
            
            self.results['case_metrics'][i]['sway_avg'] = np.zeros(nCases)
            self.results['case_metrics'][i]['sway_std'] = np.zeros(nCases)
            self.results['case_metrics'][i]['sway_max'] = np.zeros(nCases)
            self.results['case_metrics'][i]['sway_PSD'] = np.zeros([nCases,self.nw])
            
            self.results['case_metrics'][i]['heave_avg'] = np.zeros(nCases)
            self.results['case_metrics'][i]['heave_std'] = np.zeros(nCases)
            self.results['case_metrics'][i]['heave_max'] = np.zeros(nCases)
            self.results['case_metrics'][i]['heave_PSD'] = np.zeros([nCases,self.nw])
            
            self.results['case_metrics'][i]['roll_avg'] = np.zeros(nCases)
            self.results['case_metrics'][i]['roll_std'] = np.zeros(nCases)
            self.results['case_metrics'][i]['roll_max'] = np.zeros(nCases)
            self.results['case_metrics'][i]['roll_PSD'] = np.zeros([nCases,self.nw])
            
            self.results['case_metrics'][i]['pitch_avg'] = np.zeros(nCases)
            self.results['case_metrics'][i]['pitch_std'] = np.zeros(nCases)
            self.results['case_metrics'][i]['pitch_max'] = np.zeros(nCases)
            self.results['case_metrics'][i]['pitch_PSD'] = np.zeros([nCases,self.nw])
            
            self.results['case_metrics'][i]['yaw_avg'] = np.zeros(nCases)
            self.results['case_metrics'][i]['yaw_std'] = np.zeros(nCases)
            self.results['case_metrics'][i]['yaw_max'] = np.zeros(nCases)
            self.results['case_metrics'][i]['yaw_PSD'] = np.zeros([nCases,self.nw])
        
            nrotors = self.fowtList[i].nrotors

            # nacelle acceleration
            self.results['case_metrics'][i]['AxRNA_avg'] = np.zeros([nCases,nrotors])
            self.results['case_metrics'][i]['AxRNA_std'] = np.zeros([nCases,nrotors])
            self.results['case_metrics'][i]['AxRNA_max'] = np.zeros([nCases,nrotors])
            self.results['case_metrics'][i]['AxRNA_PSD'] = np.zeros([nCases,self.nw, nrotors]) 
            # tower base bending moment
            self.results['case_metrics'][i]['Mbase_avg'] = np.zeros([nCases,nrotors])
            self.results['case_metrics'][i]['Mbase_std'] = np.zeros([nCases,nrotors])
            self.results['case_metrics'][i]['Mbase_max'] = np.zeros([nCases,nrotors])
            self.results['case_metrics'][i]['Mbase_PSD'] = np.zeros([nCases,self.nw, nrotors])
            self.results['case_metrics'][i]['Mbase_DEL'] = np.zeros([nCases,nrotors])   
            # rotor speed 
            self.results['case_metrics'][i]['omega_avg'] = np.zeros([nCases,nrotors])
            self.results['case_metrics'][i]['omega_std'] = np.zeros([nCases,nrotors])
            self.results['case_metrics'][i]['omega_max'] = np.zeros([nCases,nrotors])
            self.results['case_metrics'][i]['omega_PSD'] = np.zeros([nCases,self.nw, nrotors])
            # generator torque 
            self.results['case_metrics'][i]['torque_avg'] = np.zeros([nCases,nrotors])
            self.results['case_metrics'][i]['torque_std'] = np.zeros([nCases,nrotors])   
            self.results['case_metrics'][i]['torque_max'] = np.zeros([nCases,nrotors]) 
            self.results['case_metrics'][i]['torque_PSD'] = np.zeros([nCases,self.nw, nrotors])
            # rotor power  
            self.results['case_metrics'][i]['power_avg'] = np.zeros([nCases,nrotors]) 
            self.results['case_metrics'][i]['power_std'] = np.zeros([nCases,nrotors])    
            self.results['case_metrics'][i]['power_max'] = np.zeros([nCases,nrotors])   
            self.results['case_metrics'][i]['power_PSD'] = np.zeros([nCases,self.nw, nrotors]) 
            # collective blade pitch
            self.results['case_metrics'][i]['bPitch_avg'] = np.zeros([nCases,nrotors])   
            self.results['case_metrics'][i]['bPitch_std'] = np.zeros([nCases,nrotors])    
            self.results['case_metrics'][i]['bPitch_max'] = np.zeros([nCases,nrotors]) 
            self.results['case_metrics'][i]['bPitch_PSD'] = np.zeros([nCases,self.nw, nrotors]) 

            # wind and wave spectra for reference
            self.results['case_metrics'][i]['wind_PSD'] = np.zeros([nCases, self.nw])
            self.results['case_metrics'][i]['wave_PSD'] = np.zeros([nCases, self.nw])
        
        
        # mooring tension (handled at system level)
        
        # get number of mooring lines
        nLines = 0
        if self.ms:
            nLines += len(self.ms.lineList)        
        for fowt in self.fowtList:
            if fowt.ms:
                nLines += len(fowt.ms.lineList) 
                
        self.results['case_metrics']['Tmoor_avg'] = np.zeros([nCases, 2*nLines]) # 2d array, for each line in each case?
        self.results['case_metrics']['Tmoor_std'] = np.zeros([nCases, 2*nLines])
        self.results['case_metrics']['Tmoor_max'] = np.zeros([nCases, 2*nLines])
        self.results['case_metrics']['Tmoor_DEL'] = np.zeros([nCases, 2*nLines])
        self.results['case_metrics']['Tmoor_PSD'] = np.zeros([nCases, 2*nLines, self.nw])
        
        
        # calculate the system's constant properties
        '''  >>> this part needs to be made to work again, so that we have unloaded equilibrium <<<
        for fowt in self.fowtList:
            fowt.calcStatics()

        if runPyHAMS:
            fowt.calcBEM(meshDir=meshDir)
<<<<<<< HEAD
=======
        '''

        # w_2nd = np.linspace(self.w[0], self.w[-1], 50)
        # k_2nd = np.zeros(len(w_2nd))
        # for i in range(len(w_2nd)):
        #     k_2nd[i] = waveNumber(w_2nd[i], self.depth)
        # fowt.calcQTF_slenderbody(w_2nd=w_2nd, k_2nd=k_2nd, beta=0)
>>>>>>> 188e7687
            
        # loop through each case
        for iCase in range(nCases):
        
            print(f"\n--------------------- Running Case {iCase+1} ----------------------")
            print(self.design['cases']['data'][iCase])
        
            # form dictionary of case parameters
            case = dict(zip( self.design['cases']['keys'], self.design['cases']['data'][iCase]))   
            
            if np.isscalar(case['wave_heading']):  # deal with the typical case of just one set of waves specified
                nWaves = 1
            else:
                nWaves = len(case['wave_heading'])
            
            # Initialize second-order mean wave forces at each case to avoid using the results from the previous one in solveStatics()
            self.fowtList[0].Fhydro_2nd_mean = np.zeros([nWaves, self.fowtList[0].nDOF])


            # TODO: Once we have the slender-body approximation, we will perhaps need to iterate the mean offsets
            # because the mean wave forces will depend on the first-order motions, which depend on the mean offsets.
            # Not sure though whether this will be needed, as the mean offsets computed with the slender-body approximation
            # should not be large due to its inherent assumptions (neglecting wave diffraction, hence no wave reflection).
            # Iterating is not needed for the diffraction approach, as it is given by an input QTF. Just need to call solveStatics() twice

            # solve system operating point / mean offsets for this load case
            self.solveStatics(case, display=display)
            
            # >>> add a flag that stores what case has had solveStatics to ensure consistency <<<
          
            # solve system dynamics
            self.solveDynamics(case)

            # Resolve system operating point / mean offsets, but now including mean wave forces
            self.solveStatics(case)
            
            # >>> need to decide if I want to store Xi0 and Xi in the FOWTs or work with them directly here. <<<
            
            # process outputs that are specific to the floating unit       
            for i, fowt in enumerate(self.fowtList):
                fowt.saveTurbineOutputs(self.results['case_metrics'][i], case, iCase)            
                nTowers = fowt.ntowers
                nRotors = fowt.nrotors
                
                if display > 0:
        
                    metrics = self.results['case_metrics'][i]
                
                    # print statistics table
                    print(f"-------------------- FOWT {i+1} Case {iCase+1} Statistics --------------------")
                    print("Response channel     Average     RMS         Maximum")
                    print(f"surge (m)          {metrics['surge_avg'][iCase] :10.2e}  {metrics['surge_std'][iCase] :10.2e}  {metrics['surge_max'][iCase] :10.2e}")
                    print(f"sway (m)           {metrics['sway_avg' ][iCase] :10.2e}  {metrics['sway_std' ][iCase] :10.2e}  {metrics['sway_max' ][iCase] :10.2e}")
                    print(f"heave (m)          {metrics['heave_avg'][iCase] :10.2e}  {metrics['heave_std'][iCase] :10.2e}  {metrics['heave_max'][iCase] :10.2e}")
                    print(f"roll (deg)         {metrics['roll_avg' ][iCase] :10.2e}  {metrics['roll_std' ][iCase] :10.2e}  {metrics['roll_max' ][iCase] :10.2e}")
                    print(f"pitch (deg)        {metrics['pitch_avg'][iCase] :10.2e}  {metrics['pitch_std'][iCase] :10.2e}  {metrics['pitch_max'][iCase] :10.2e}")
                    print(f"yaw (deg)          {metrics[  'yaw_avg'][iCase] :10.2e}  {metrics[  'yaw_std'][iCase] :10.2e}  {metrics['yaw_max'  ][iCase] :10.2e}")
                    for i in range(nTowers):
                        print(f"nacelle acc. (m/s) {metrics['AxRNA_avg'][iCase,i] :10.2e}  {metrics['AxRNA_std'][iCase,i] :10.2e}  {metrics['AxRNA_max'][iCase,i] :10.2e}")
                    for i in range(nTowers):
                        print(f"tower bending (Nm) {metrics['Mbase_avg'][iCase,i] :10.2e}  {metrics['Mbase_std'][iCase,i] :10.2e}  {metrics['Mbase_max'][iCase,i] :10.2e}")
                    for i in range(nRotors):
                        print(f"rotor speed (RPM)  {metrics['omega_avg'][iCase,i] :10.2e}  {metrics['omega_std'][iCase,i] :10.2e}  {metrics['omega_max'][iCase,i] :10.2e}")
                    for i in range(nRotors):
                        print(f"blade pitch (deg)  {metrics['bPitch_avg'][iCase,i] :10.2e}  {metrics['bPitch_std'][iCase,i] :10.2e} ")
                    for i in range(nRotors):
                        print(f"rotor power        {metrics['power_avg'][iCase,i] :10.2e} ")
                    #for i in range(nLine):  >>> could have the turbine's own mooring system results here <<<
                    #    j = i+nLine
                    #    print(f"line {i} tension (N) {metrics['Tmoor_avg'][iCase,j]:10.2e}  {metrics['Tmoor_std'][iCase,j]:10.2e}  {metrics['Tmoor_max'][iCase,j]:10.2e}")
                    print(f"-----------------------------------------------------------")

               
 
            # process mooring tension outputs
            
            #nLines = int(len(self.T_moor)/2)
            T_moor_amps = np.zeros([nWaves+1, 2*nLines, self.nw], dtype=complex)  # mooring tension amplitudes for each excitation source and line end
            
            # if self.ms:
            if False:
                C_moor, J_moor = self.ms.getCoupledStiffness(lines_only=True, tensions=True) # get stiffness matrix and tension jacobian matrix
                T_moor = self.ms.getTensions()  # get line end mean tensions
                
                # >>> so far this is only set up for the system level MoorPy instance <<<
            
                for ih in range(nWaves+1):
                    for iw in range(self.nw):
                        T_moor_amps[ih,:,iw] = np.matmul(J_moor, self.Xi[ih,:,iw])   # FFT of mooring tensions
            
                self.results['case_metrics']['Tmoor_avg'][iCase,:] = T_moor
                for iT in range(2*nLines):
                    TRMS = getRMS(T_moor_amps[:,iT,:]) # estimated mooring line RMS tension [N]
                    self.results['case_metrics']['Tmoor_std'][iCase,iT] = TRMS
                    self.results['case_metrics']['Tmoor_max'][iCase,iT] = T_moor[iT] + 3*TRMS
                    self.results['case_metrics']['Tmoor_PSD'][iCase,iT,:] = getPSD(T_moor_amps[:,iT,:], self.w[0]) # PSD in N^2/(rad/s)
                    #self.results['case_metrics']['Tmoor_DEL'][iCase,iT] = 
        
                if display > 0:
            
                    metrics = self.results['case_metrics']
                
                    # print statistics table
                    print(f"-------------------- Case {iCase+1} Statistics --------------------")
                    print("Response channel     Average     RMS         Maximum")
                    for i in range(nLines):
                        j = i+nLines
                        print(f"line {i} tension (N) {metrics['Tmoor_avg'][iCase,j]:10.2e}  {metrics['Tmoor_std'][iCase,j]:10.2e}  {metrics['Tmoor_max'][iCase,j]:10.2e}")
                    print(f"-----------------------------------------------------------")
                
                self.T_moor_amps = T_moor_amps  # save for future processing!
        

    """
    def calcSystemConstantProps(self):
        '''This gets the various static/constant calculations of each FOWT done. (Those that don't depend on load case.)'''

        for fowt in self.fowtList:
            fowt.calcBEM()
            fowt.calcStatics()
            #fowt.calcDynamicConstants()
        
        # First get mooring system characteristics about undisplaced platform position (useful for baseline and verification)
        try:
            self.C_moor0 = self.ms.getCoupledStiffness(lines_only=True)                             # this method accounts for eqiuilibrium of free objects in the system
            self.F_moor0 = self.ms.getForces(DOFtype="coupled", lines_only=True)
        except Exception as e:
            raise RuntimeError('An error occured when getting linearized mooring properties in undisplaced state: '+e.message)
        
        self.results['properties'] = {}   # signal this data is available by adding a section to the results dictionary
    """    
    
       
    

    def solveEigen(self):
        '''finds natural frequencies of system'''


        # total system coefficient arrays
        M_tot = np.zeros([self.nDOF,self.nDOF])       # total mass and added mass matrix [kg, kg-m, kg-m^2]
        C_tot = np.zeros([self.nDOF,self.nDOF])       # total stiffness matrix [N/m, N, N-m]

        # add in mooring stiffness from MoorPy system
        C_tot += np.array(self.C_moor0)

        # ::: a loop could be added here for an array :::
        fowt = self.fowtList[0]

        # add any additional yaw stiffness that isn't included in the MoorPy model (e.g. if a bridle isn't modeled)
        C_tot[5,5] += fowt.yawstiff     # will need to be put in calcSystemProps() once there is more than 1 fowt in a model

        # add fowt's terms to system matrices (BEM arrays are not yet included here)
        M_tot += fowt.M_struc + fowt.A_hydro_morison   # mass
        C_tot += fowt.C_struc + fowt.C_hydro           # stiffness

        # check viability of matrices
        message=''
        for i in range(self.nDOF):
            if M_tot[i,i] < 1.0:
                message += f'Diagonal entry {i} of system mass matrix is less than 1 ({M_tot[i,i]}). '
            if C_tot[i,i] < 1.0:
                message += f'Diagonal entry {i} of system stiffness matrix is less than 1 ({C_tot[i,i]}). '
                
        if len(message) > 0:
            raise RuntimeError('System matrices computed by RAFT have one or more small or negative diagonals: '+message)

        # calculate natural frequencies (using eigen analysis to get proper values for pitch and roll - otherwise would need to base about CG if using diagonal entries only)
        eigenvals, eigenvectors = np.linalg.eig(np.linalg.solve(M_tot, C_tot))   # <<< need to sort this out so it gives desired modes, some are currently a bit messy

        if any(eigenvals <= 0.0):
            raise RuntimeError("Error: zero or negative system eigenvalues detected.")

        # sort to normal DOF order based on which DOF is largest in each eigenvector
        ind_list = []
        for i in range(5,-1, -1):
            vec = np.abs(eigenvectors[i,:])  # look at each row (DOF) at a time (use reverse order to pick out rotational DOFs first)

            for j in range(6):               # now do another loop in case the index was claimed previously

                ind = np.argmax(vec)         # find the index of the vector with the largest value of the current DOF

                if ind in ind_list:          # if a previous vector claimed this DOF, set it to zero in this vector so that we look at the other vectors
                    vec[ind] = 0.0
                else:
                    ind_list.append(ind)     # if it hasn't been claimed before, assign this vector to the DOF
                    break

        ind_list.reverse()   # reverse the index list since we made it in reverse order

        fns = np.sqrt(eigenvals[ind_list])/2.0/np.pi   # apply sorting to eigenvalues and convert to natural frequency in Hz
        modes = eigenvectors[:,ind_list]               # apply sorting to eigenvectors

        print("")
        print("--------- Natural frequencies and mode shapes -------------")
        print("Mode        1         2         3         4         5         6")
        print("Fn (Hz)"+"".join([f"{fn:10.4f}" for fn in fns]))
        print("")
        for i in range(6):
            print(f"DOF {i+1}  "+"".join([f"{modes[i,j]:10.4f}" for j in range(6)]))
        print("-----------------------------------------------------------")
        
        '''
        print("natural frequencies from eigen values")
        printVec(fns)
        print(1/fns)
        print("mode shapes from eigen values")
        printMat(modes)
        
        # alternative attempt to calculate natural frequencies based on diagonal entries (and taking pitch and roll about CG)
        if C_tot[0,0] == 0.0:
            zMoorx = 0.0
        else:
            zMoorx = C_tot[0,4]/C_tot[0,0]  # effective z elevation of mooring system reaction forces in x and y directions

        if C_tot[1,1] == 0.0:
            zMoory = 0.0
        else:
            zMoory = C_tot[1,3]/C_tot[1,1]

        zCG  = fowt.rCG_TOT[2]                    # center of mass in z
        zCMx = M_tot[0,4]/M_tot[0,0]              # effective z elevation of center of mass and added mass in x and y directions
        zCMy = M_tot[1,3]/M_tot[1,1]

        print("natural frequencies with added mass")
        fn = np.zeros(6)
        fn[0] = np.sqrt( C_tot[0,0] / M_tot[0,0] )/ 2.0/np.pi
        fn[1] = np.sqrt( C_tot[1,1] / M_tot[1,1] )/ 2.0/np.pi
        fn[2] = np.sqrt( C_tot[2,2] / M_tot[2,2] )/ 2.0/np.pi
        fn[5] = np.sqrt( C_tot[5,5] / M_tot[5,5] )/ 2.0/np.pi
        fn[3] = np.sqrt( (C_tot[3,3] + C_tot[1,1]*((zCMy-zMoory)**2 - zMoory**2) ) / (M_tot[3,3] - M_tot[1,1]*zCMy**2 ))/ 2.0/np.pi     # this contains adjustments to reflect rotation about the CG rather than PRP
        fn[4] = np.sqrt( (C_tot[4,4] + C_tot[0,0]*((zCMx-zMoorx)**2 - zMoorx**2) ) / (M_tot[4,4] - M_tot[0,0]*zCMx**2 ))/ 2.0/np.pi     # this contains adjustments to reflect rotation about the CG rather than PRP
        # note that the above lines use off-diagonal term rather than parallel axis theorem since rotation will not be exactly at CG due to effect of added mass
        printVec(fn)
        print(1/fn)
        '''
                
        # store results
        self.results['eigen'] = {}   # signal this data is available by adding a section to the results dictionary
        self.results['eigen']['frequencies'] = fns
        self.results['eigen']['modes'      ] = modes
  
    
    def solveStatics(self, case, display=0):
        '''
        
        Old notes: To support nonlinear hydrostatics and multiple moorpy instances, this needs to
        become its own solve equilibrium process

        hopefully can just use dsolve2 and its default step func rather than something special
        
        the eval_func will involve:
        - mooring eq (array level and each turbine if applicable)
        - hydrostatics update (should roll,pitch,heave be solved separate from surge sway yaw?)
        - one of the prior two steps should also give device orientation and heave
        - get loads from wind (eventually floris), wave drift, and current (affected by submergence)
        - return total loads
        
        
        statics_mod - 0: linearized hydrostatics; 1: hydrostatics are updated each iteration based on new poses
        forcing_mod - 0: don't update environmental loads; 1: loads are updated each iteration based on new poses
        '''
        
        statics_mod = 0
        forcing_mod = 0
        
        if statics_mod == 0:  # if using linearized hydrostatics approach, get the matrices
            K_hydrostatic = [] #np.zeros([self.nDOF, self.nDOF])   # this will be the constant hydrostatic stiffness matrix--buoyancy and weight terms
            F_undisplaced = np.zeros(self.nDOF)  # force and moment vector before any displacements
        if forcing_mod == 0:  # if using constant environmental mean forcing
            F_env_constant = np.zeros(self.nDOF)  # constant environmental force and moment vector
        
        
        X_initial = np.zeros(self.nDOF)  # position vector of all FOWTs
        
        # set initial values before solving        
        for i, fowt in enumerate(self.fowtList):
        
            if display > 0:  print(f"FOWT {i+1:}")
        
            #X_initial[6*i:6*i+6] = fowt.r6 - np.array([fowt.xref, fowt.yref,0,0,0,0])
            X_initial[6*i:6*i+6] = np.array([fowt.x_ref, fowt.y_ref,0,0,0,0])
            fowt.setPosition(X_initial[6*i:6*i+6])      # zero platform offsets
            fowt.calcStatics()
            
            if statics_mod == 0:
                #K_hydrostatic[6*i:6*i+6, 6*i:6*i+6] += fowt.C_struc + fowt.C_hydro
                K_hydrostatic.append(fowt.C_struc + fowt.C_hydro)
                F_undisplaced[6*i:6*i+6           ] += fowt.W_struc + fowt.W_hydro
                
                if display > 0:  print(" F_undisplaced "+"  ".join(["{:+8.2e}"]*6).format(*F_undisplaced[6*i:6*i+6]))

            if forcing_mod == 0:
                fowt.calcTurbineConstants(case, ptfm_pitch=0)  # for turbine forces >>> still need to update to use current fowt pose <<<
                fowt.calcHydroConstants(case, memberList=fowt.memberList) # prep for drag force (and eventually mean drift)
                #for rotor in fowt.rotorList:    # for blade members (bladeMemberList will be empty if rotors are not underwater) ??
                    #fowt.calcHydroConstants(case, memberList=rotor.bladeMemberList*rotor.nBlades, Rotor=rotor)                   ??
                # wave mean drift to be added
                F_env_constant[6*i:6*i+6] = np.sum(fowt.F_aero0, axis=1) + fowt.calcCurrentLoads(case)
                
                if display > 0:  print(" F_env_constant"+"  ".join(["{:+8.2e}"]*6).format(*F_env_constant[6*i:6*i+6]))
        
        
        # ----- calculate platform offsets and mooring system equilibrium state -----
        
        # figure out some settings to the equilibrium solve
        db = np.array([30, 30, 5, 0.1, 0.1, 0.1]*len(self.fowtList))  # array for max step size (used manually in step func)
        tols = np.array([0.05,0.05,0.05, 0.005,0.005,0.005]*len(self.fowtList)) # create vector of tolerances - tol = 0.05  rtol = tol/10
        
        
        # formerly def calcMooringAndOffsets(self, iCase=0):
        '''Calculates mean offsets and linearized mooring properties for the current load case.
        setEnv and calcSystemProps must be called first.  This will ultimately become a method for solving mean operating point.
        Mean offsets are saved in the FOWT object.
        '''        
        def eval_func_equil(X, args):
            
            # set latest positions of each FOWT
            for i, fowt in enumerate(self.fowtList):
                r6 = X[6*i:6*i+6]
                fowt.setPosition(r6)                  # this updates the fowt's position and its own MoorPy system's state (including new F and K)
                if self.ms:
                    self.ms.bodyList[i].setPosition(r6)   # FOWT body in array level MoorPy system

            # update array-level mooring system's internal equilibrium (free DOFs only)
            if self.ms:
                self.ms.solveEquilibrium()


            # get updated forces on each FOWT and sum them up
            Fnet = np.zeros(self.nDOF)  # net forces and moments on each DOF across all platforms [N,N,N,Nm,Nm,Nm,N...]
            
            for i, fowt in enumerate(self.fowtList):
            
                Xi0 = X[6*i:6*i+6] - np.array([fowt.x_ref, fowt.y_ref,0,0,0,0])  # fowt mean offset from its reference position
            
                # mooring forces
                Fnet[6*i:6*i+6] += fowt.F_moor0 # fowt.ms.bodyList[0].getForces(lines_only=True)  # individual mooring forces
                if self.ms:
                    Fnet[6*i:6*i+6] += self.ms.bodyList[i].getForces(lines_only=True)     # array-level mooring forces
                
            
                # update FOWT hydrostatic loads
                if statics_mod == 0 :  # constant linear hydrostatics option
                    Fnet[6*i:6*i+6] += F_undisplaced[6*i:6*i+6]  # add original hydrostatics forces
                    Fnet[6*i:6*i+6] += -np.matmul(K_hydrostatic[i], Xi0) # use stiffness matrix to add hydrostatic reaction forces based on offsets
                elif statics_mod == 1: # switch for whether to recompute hydrostatics
                    fowt.calcStatics()
                    Fnet[6*i:6*i+6] += fowt.W_struc  # weight
                    Fnet[6*i:6*i+6] += fowt.W_hydro  # buoyancy
                    #breakpoint()
                else: 
                    raise Exception('Invalid statics_mod value')
                
                #print("W_hydro")
                #printVec(fowt.W_hydro)
                
                # if it's a loaded case, include mean environmental loads
                if case:    # <<<<<<
                    
                    if forcing_mod == 0:  # constant loads approach
                        Fnet[6*i:6*i+6] += F_env_constant[6*i:6*i+6]
                    
                    elif forcing_mod == 1:  # updated loads approach
                        
                        fowt.calcTurbineConstants(case, ptfm_pitch=r6[4])  # for turbine forces >>> still need to update to use current fowt pose <<<
                        fowt.calcHydroConstants(case, memberList=fowt.memberList) # prep for drag force (and eventually mean drift)
                        #for rotor in fowt.rotorList:    # for blade members (bladeMemberList will be empty if rotors are not underwater) ??
                            #fowt.calcHydroConstants(case, memberList=rotor.bladeMemberList*rotor.nBlades, Rotor=rotor)                   ??
                    
                        Fnet[6*i:6*i+6] += np.sum(fowt.F_aero0, axis=1)  # sum mean turbine force across turbines
                        # F_meanDrift = self.fowtList[0].Fhydro_2nd_mean[iCase, :]  # wave mean drift to be added
                        Fnet[6*i:6*i+6] += fowt.calcCurrentLoads(case)  # current drag force  i.e. fowt.D_hydro

                        
                    # This could eventually include FLORIS. If it's slow, FLORIS could be updated only every 5 or 10 iterations...
                #breakpoint()
            
            # note that the above also calculates many stiffnes terms that are used in step_func_equil
            
            
            if display > 1:
                print("Net forces")
                printVec(Fnet)
            
            Y = Fnet
            oths = dict(status=1)                # other outputs - returned as dict for easy use
            
            if display > 0:
                RMSeForce  = np.linalg.norm([Y[6*i  :6*i+3] for i in range(self.nFOWT)])
                RMSeMoment = np.linalg.norm([Y[6*i+3:6*i+6] for i in range(self.nFOWT)])
                print(f"Iteration RMS force adn moment errors: {RMSeForce:8.2e} {RMSeMoment:8.2e}")
                # if RMSeForce < 100 and RMSeMoment < 100:
                    # breakpoint()
            
            return Y, oths, False
        
        
        def step_func_equil(X, args, Y, oths, Ytarget, err, tol_, iter, maxIter):
            '''This function will get the stiffness of the array, ideally analytically.
            Most stiffness terms should have already been calculated during RAFT functions
            called by eval_func_equil for the current position iteration.
            '''
            
            K = np.zeros ([self.nDOF,self.nDOF])    # total stiffness matrix to be filled in
            
            # add array mooring system stiffness (if applicable)
            if self.ms:
                Kmoor = self.ms.getCoupledStiffnessA(lines_only=True)
                K += Kmoor
            
            # get stiffness of each fowt (hydrostatics, individual mooring, etc.)
            for i, fowt in enumerate(self.fowtList):
                K6 = np.zeros([6,6])

                if statics_mod == 0:
                    K6 += K_hydrostatic[i]
                else:
                    K6 += fowt.C_struc + fowt.C_hydro
                
                if fowt.ms:
                    K6 += fowt.ms.getCoupledStiffnessA(lines_only=True)

                K[6*i:6*i+6, 6*i:6*i+6] += K6
            
            # could get any stiffness effects from wakes or currents, though probably negligible
            
            # TODO: if there isn't any array-level stiffness coupling, could simply solve each fowt individually <<<

            
            # --- adjust positions according to stiffness matrix to move toward net zero forces ---
            
            kmean = np.mean(K.diagonal()) # mean value of diagonal stiffness entries
            
            for i in range(self.nDOF):   # go through DOFs and adjust any zero stiffness diagonals
                if K[i,i] == 0:
                    K[i,i] = kmean   # apply some stifness just to keep things working...                    
                elif K[i,i] < 0:
                    pass #breakpoint() <<<
            
            try:
                if self.nDOF > 36: # if huge, count on the system being sparse and use a sparse solver
                    with warnings.catch_warnings():
                        warnings.simplefilter("error", category=MatrixRankWarning)
                        Kcsr = csr_matrix(K)
                        dX = spsolve(Kcsr, Y)
                
                else:  # normal approach
                    dX = np.linalg.solve(K, Y)   # calculate position adjustment according to Newton's method
                    #if display > 0:
                    #print("Y and dX is")
                    #printVec(Y)
                    #printVec(dX)
                                
                    if np.linalg.det(K) < 0:
                        print(f" XXXX Determinant is {np.linalg.det(K)} while sum of dx*y is {sum(dX*Y)}")
                   
                    # check sign for backward result (potentially a result of bad numerics?) and strengthen diagonals if so to straighten it out
                    for iTry in range(10):
                        if sum(dX*Y) < 0:
                            print(" XXXX sum(dX*Y) is negative so enlarging the diagonals")
                            for i in range(self.nDOF):
                                K[i,i] += 0.1*abs(K[i,i]) # increase the diagonal entries as a hack
                        
                            dX = np.linalg.solve(K, Y)  
                            
                        else:  # (this is when things are good)
                            #print(f" UPDATEdet is {np.linalg.det(K)} while sum of dx*y is {sum(dX*Y)}  after {iTry} adjustments")
                            break
              
            except Exception as ex:
                print(f"EXCEPTION  "+str(ex))
                
                print("trying to enlarge the diagonals")
                for i in range(self.nDOF):
                    K[i,i] += K[i,i] # double the diagonal entries as a hack
                    
                try:
                    with warnings.catch_warnings():
                        warnings.simplefilter("error", category=MatrixRankWarning)
                    Kcsr = csr_matrix(K)
                    dX = spsolve(Kcsr, Y)
                    print('worked')    
                except Exception as e2:
                    dX = Y/np.diag(K)
                    print('failed'+str(e2)+" after "+str(ex))
            
            
            # but limit adjustment magnitude (still preserve direction) to keep things under control
            overratio = np.max(np.abs(dX)/db)            
            if overratio > 1.0:
                dX = dX/overratio
            
            #breakpoint()
 
            return dX
        
        
        # Now find static equilibrium offsets 
        X, Y, info = dsolve2(eval_func_equil, X_initial, step_func=step_func_equil, 
                             tol=tols, a_max=1.6, maxIter=20, display=0 ) #, dodamping=True)
        #X, Y, info = dsolve2(eval_func_equil, X_initial, step_func=step_func_equil, 
        #                     ytol=1e4, a_max=1.6, maxIter=20, display=0 ) #, dodamping=True)
       
        #if display > 1:
        print(X)
        print(Y)
        
        self.Xs2 = info['Xs']    # List of positions as it finds equilibrium for every iteration
        self.Es2 = info['Es']    # List of errors that the forces are away from 0, which in this case, is the same as the forces
        
        
        
        
        '''
        >>> old approach >>>

        try:
            self.ms.solveEquilibrium3(DOFtype="both", tol=0.01) #, rmsTol=1.0E-5)     # get the system to its equilibrium
        except Exception as e:     #mp.MoorPyError
            print('An error occured when solving system equilibrium: '+e.message)
            #raise RuntimeError('An error occured when solving unloaded equilibrium: '+error.message)
        '''
        
        # ::: a loop could be added here for an array :::
        for i, fowt in enumerate(self.fowtList):
            
            #print("Equilibrium'3' platform positions/rotations:")
            #printVec(self.ms.bodyList[0].r6)

            #r6eq = X[6*i:6*i+6]
            #fowt.Xi0 = r6eq[0:6]   # save current mean offsets for the FOWT

            #self.ms.plot()

            print(f"Found mean offets of FOWT {i+1} with with surge = {fowt.Xi0[0]:.2f} m and pitch = {fowt.Xi0[4]*180/np.pi:.2f} deg.")
        
        #dsolvePlot(info) # plot solver convergence trajectories
        
        #breakpoint()

        ''' TODO: following sections should be checked and streamlined >>>

        
        try:
            C_moor, J_moor = self.ms.getCoupledStiffness(lines_only=True, tensions=True) # get stiffness matrix and tension jacobian matrix
            F_moor = self.ms.getForces(DOFtype="coupled", lines_only=True)    # get net forces and moments from mooring lines on Body
            T_moor = self.ms.getTensions()
        except Exception as e:
            raise RuntimeError('An error occured when getting linearized mooring properties in offset state: '+e.message)
            
        # add any additional yaw stiffness that isn't included in the MoorPy model (e.g. if a bridle isn't modeled)
        C_moor[5,5] += fowt.yawstiff

        self.C_moor = C_moor
        self.J_moor = J_moor        # jacobian of mooring line tensions w.r.t. coupled DOFs
        self.F_moor = F_moor
        self.T_moor = T_moor
        
        # store results
        self.results['means'] = {}   # signal this data is available by adding a section to the results dictionary
        self.results['means']['aero force'  ] = self.fowtList[0].F_aero0
        self.results['means']['platform offset'  ] = r6eq
        self.results['means']['mooring force'    ] = F_moor
        self.results['means']['fairlead tensions'] = np.array([np.linalg.norm(self.ms.pointList[id-1].getForces()) for id in self.ms.bodyList[0].attachedP])
        
        
        
        # mean tower base bending moment
        m_turbine = np.zeros([len(self.fowtList), max([len(self.fowtList[j].mtower) for j in range(len(self.fowtList))])])
        zCG_turbine = np.zeros_like(m_turbine)
        zBase = np.zeros_like(m_turbine)
        hArm = np.zeros_like(m_turbine)
        self.results['means']['Mbase'] = np.zeros_like(m_turbine)
        for j in range(len(self.fowtList)):
            for i in range(len(self.fowtList[j].mtower)):
                m_turbine[j,i] = self.fowtList[j].mtower[i] + self.fowtList[j].mRNA[i]          # total masses of each turbine
                zCG_turbine[j,i] = (self.fowtList[j].rCG_tow[i][2]*self.fowtList[j].mtower[i]  # CoG of each turbine
                                    + self.fowtList[j].hHub[i]*self.fowtList[j].mRNA[i])/m_turbine[j,i]
                zBase[j,i] = self.fowtList[j].memberList[self.fowtList[j].nplatmems + i].rA[2]  # tower base elevation [m]
                hArm[j,i] = zCG_turbine[j,i] - zBase[j,i]                                                  # vertical distance from tower base to turbine CG [m]
                self.results['means']['Mbase'][j,i] = m_turbine[j,i]*self.fowtList[j].g * hArm[j,i]*np.sin(r6eq[4]) + transformForce(self.fowtList[j].F_aero0[:,i], offset=[0,0,-hArm[j,i]])[4] # mean moment from weight and thrust
        
                
        # update values based on offsets if applicable
        for fowt in self.fowtList:
            fowt.calcTurbineConstants(case, ptfm_pitch=fowt.Xi0[4])
            # fowt.calcHydroConstants(case)  (hydrodynamics don't account for offset, so far) 
            # <<<<< can change the above once we support nonlinear hydrostatics
        
        # (could solve mooring and offsets a second time, but likely overkill)
        # self.calcMooringAndOffsets()
        '''
        

    def solveDynamics(self, case, tol=0.01, conv_plot=0, RAO_plot=0):
        '''After all constant parts have been computed, call this to iterate through remaining terms
        until convergence on dynamic response. Note that steady/mean quantities are excluded here.

        nIter = 2  # maximum number of iterations to allow
        '''
        
        nIter = int(self.nIter) + 1         # maybe think of a better name for the first nIter
        XiStart = self.XiStart

        # fowt matrices
        M_lin = []
        B_lin = []
        C_lin = []
        F_lin = []
        
        if conv_plot:
            fig, ax = plt.subplots(3,1,sharex=True)
            c = np.arange(nIter+1)      # adding 1 again here so that there are no RuntimeErrors
            c = cm.jet((c-np.min(c))/(np.max(c)-np.min(c)))      # set up colormap to use to plot successive iteration results

        # ::: a loop could be added here for an array :::
        # Loop through each fowt to calculate its independent response to wave excitation.
        # This is the iterative linearization stage to get individual impedance matrices.
        for i, fowt in enumerate(self.fowtList):
            i1 = i*6                                              # range of DOFs for the current turbine
            i2 = i*6+6
            
<<<<<<< HEAD
        # >>>> NOTE: Turbulent wind excitation is currently disabled pending formulation checks/fixes <<<<
        print('Solving for system response to wave excitation in primary wave direction') 

        # We can compute second-order hydrodynamic forces here if they are calculated using external QTF file
        Fhydro_2nd = np.zeros([fowt.nWaves, fowt.nDOF, fowt.nw], dtype=complex) 
        fowt.Fhydro_2nd_mean = np.zeros([fowt.nWaves, fowt.nDOF]) # Keep that as a member because it will be used in the functions that compute mean displacements
        if fowt.potSecOrder==2:
            fowt.Fhydro_2nd_mean[0, :], Fhydro_2nd[0, :, :] = fowt.calcHydroForce_2ndOrd(fowt.beta[0], fowt.S[0,:])

        # sum up all linear (non-varying) matrices up front, including potential summation across multiple rotors
        M_lin = M_turb + fowt.M_struc[:,:,None] + fowt.A_BEM + fowt.A_hydro_morison[:,:,None]         # mass
        B_lin = B_turb + fowt.B_struc[:,:,None] + fowt.B_BEM + np.sum(fowt.B_gyro, axis=2)[:,:,None]  # damping
        C_lin =          fowt.C_struc   + self.C_moor        + fowt.C_hydro                           # stiffness
        # consider only excitation from the primary sea state in the load case for now
        F_lin = fowt.F_BEM[0,:,:] + fowt.F_hydro_iner[0,:,:] + Fhydro_2nd[0, :, :]

        
        #F_lin = np.sum(fowt.F_aero, axis=2) + fowt.F_BEM + np.sum(fowt.F_hydro_iner, axis=0) # excitation
        
        # start fixed point iteration loop for dynamics
        for iiter in range(nIter):
=======
            # total FOWT complex response amplitudes (this gets updated each iteration)
            XiLast = np.zeros([fowt.nDOF,self.nw], dtype=complex) + XiStart    # displacement and rotation complex amplitudes [m, rad]
>>>>>>> 188e7687
            
            # calculate linear wave excitation forces for this case  (THIS IS A NEW WAY OF DOING THIS)<<<
            fowt.calcHydroExcitation(case, memberList=fowt.memberList)
            
            # add up coefficients for any number of turbines
            if fowt.nrotors> 0:
                M_turb = np.sum(fowt.A_aero, axis=3)
                B_turb = np.sum(fowt.B_aero, axis=3)
            else:
                M_turb = np.zeros([6,6,self.nw])
                B_turb = np.zeros([6,6,self.nw])
                
            # >>>> NOTE: Turbulent wind excitation is currently disabled pending formulation checks/fixes <<<<
            print('Solving for system response to wave excitation in primary wave direction') 

            # sum up all linear (non-varying) matrices up front, including potential summation across multiple rotors
            M_lin.append( M_turb + fowt.M_struc[:,:,None] + fowt.A_BEM + fowt.A_hydro_morison[:,:,None]        ) # mass
            B_lin.append( B_turb + fowt.B_struc[:,:,None] + fowt.B_BEM + np.sum(fowt.B_gyro, axis=2)[:,:,None] ) # damping
            C_lin.append(          fowt.C_struc   + fowt.C_moor        + fowt.C_hydro                          ) # stiffness
            F_lin.append( fowt.F_BEM[0,:,:] + fowt.F_hydro_iner[0,:,:] ) # consider only excitation from the primary sea state in the load case for now
            
            #F_lin = np.sum(fowt.F_aero, axis=2) + fowt.F_BEM + np.sum(fowt.F_hydro_iner, axis=0) # excitation
            
            # start fixed point iteration loop for dynamics of the individual FOWT
            for iiter in range(nIter):
                
                # initialize/zero total system coefficient arrays
                M_tot = np.zeros([fowt.nDOF,fowt.nDOF,self.nw])       # total mass and added mass matrix [kg, kg-m, kg-m^2]
                B_tot = np.zeros([fowt.nDOF,fowt.nDOF,self.nw])       # total damping matrix [N-s/m, N-s, N-s-m]
                C_tot = np.zeros([fowt.nDOF,fowt.nDOF,self.nw])       # total stiffness matrix [N/m, N, N-m]
                F_tot = np.zeros([fowt.nDOF,self.nw], dtype=complex)  # total excitation force/moment complex amplitudes vector [N, N-m]

                Z  = np.zeros([fowt.nDOF,fowt.nDOF,self.nw], dtype=complex)  # total  fowt impedance matrix


                # a loop could be added here for an array
                # fowt = self.fowtList[0]  <<< so far I'm thinking iterative for individual FOWTs rather than whole system... exception would be very stiff shared moorings
                
                # get linearized terms for the current turbine given latest amplitudes
                B_linearized = fowt.calcHydroLinearization(XiLast)
                F_linearized = fowt.calcDragExcitation(0)  # just looking at first sea state (wave heading) for the sake of linearization
                
                # calculate the response based on the latest linearized terms
                Xi = np.zeros([fowt.nDOF,self.nw], dtype=complex)     # displacement and rotation complex amplitudes [m, rad]

                # add fowt's terms to system matrices (BEM arrays are not yet included here)
                M_tot[:,:,:] = M_lin[i]
                B_tot[:,:,:] = B_lin[i]           + B_linearized[:,:,None]
                C_tot[:,:,:] = C_lin[i][:,:,None]
                F_tot[:  ,:] = F_lin[i]           + F_linearized

            # If we are computing the QTFs internally, we need to consider the motions induced by first-order hydrodynamic forces, which were computed above
            # Rigorously, they should be computed at each iteration, but that would be very expensive. We will assume that the first-order motions won't change that much after two iterations
            #  to impact the QTFs at a level that justifies the computational cost
            if fowt.potSecOrder == 1 and iiter < 1:
                Xi_unitWave = np.zeros([fowt.nDOF, fowt.nw], dtype=complex) # RAOs (unit wave amplitude)
                for iDoF in range(Xi_unitWave.shape[0]):
                    # get indices where fowt.zeta[ih,:] is not zero
                    idx = np.where(np.abs(fowt.zeta[0,:])>1e-6) # Is there an eps value to use instead of that?
                    Xi_unitWave[iDoF, idx] = Xi[iDoF, idx]/fowt.zeta[0,idx]                    
                        
                # Time the QTF computation
                import time 
                tic = time.perf_counter()
                fowt.calcQTF_slenderBody(0, Xi_unitWave)
                toc = time.perf_counter()
                print(f"\n Time to compute QTFs: {toc - tic:0.4f} seconds") 
                _, Fhydro_2nd[0, :, :] = fowt.calcHydroForce_2ndOrd(fowt.beta[0], fowt.S[0,:])
                F_lin += Fhydro_2nd[0, :, :]

                for ii in range(self.nw):
                    # form impedance matrix
                    Z[:,:,ii] = -self.w[ii]**2 * M_tot[:,:,ii] + 1j*self.w[ii]*B_tot[:,:,ii] + C_tot[:,:,ii]
                    
                    # solve response (complex amplitude)
                    Xi[:,ii] = np.linalg.solve(Z[:,:,ii], F_tot[:,ii])


                if conv_plot:
                    # Convergence Plotting
                    # plots of surge response at each iteration for observing convergence
                    ax[0].plot(self.w, np.abs(Xi[0,:]) , color=c[iiter], label=f"iteration {iiter}")
                    ax[1].plot(self.w, np.real(Xi[0,:]), color=c[iiter], label=f"iteration {iiter}")
                    ax[2].plot(self.w, np.imag(Xi[0,:]), color=c[iiter], label=f"iteration {iiter}")
        
                # check for convergence
                tolCheck = np.abs(Xi - XiLast) / ((np.abs(Xi)+tol))
                if (tolCheck < tol).all():
                    print(f" Iteration {iiter}, converged (largest change is {np.max(tolCheck):.5f} < {tol})")
                    break
                else:
                    XiLast = 0.2*XiLast + 0.8*Xi    # use a mix of the old and new response amplitudes to use for the next iteration
                                                    # (uses hard-coded successive under relaxation for now)
                    print(f" Iteration {iiter}, unconverged (largest change is {np.max(tolCheck):.5f} >= {tol})")
        
                if iiter == nIter-1:
                    print("WARNING - solveDynamics iteration did not converge to the tolerance.")
            
            
            if conv_plot:
                # labels for convergence plots
                ax[1].legend()
                ax[0].set_ylabel("response magnitude")
                ax[1].set_ylabel("response, real")
                ax[2].set_ylabel("response, imag")
                ax[2].set_xlabel("frequency (rad/s)")
                fig.suptitle("Response convergence")
        
        
            # Save the FOWT's impedance matrix
            fowt.Z = Z
        
        # Now that invididual FOWT impedences matrices have been found, construct the 
        # system-level matrices (in case of couplings) and compute the total response
        # including multiple excitation sources.
        
        # 0. Construct full system matrices
        
        Z_sys = np.zeros([self.nDOF,self.nDOF,self.nw], dtype=complex)   # total system impedance matrix
        #M_sys = np.zeros([self.nDOF,self.nDOF,self.nw])       # total mass and added mass matrix [kg, kg-m, kg-m^2]
        #B_sys = np.zeros([self.nDOF,self.nDOF,self.nw])       # total damping matrix [N-s/m, N-s, N-s-m]
        #C_sys = np.zeros([self.nDOF,self.nDOF,self.nw])       # total stiffness matrix [N/m, N, N-m]
        #F_sys = np.zeros([self.nDOF,self.nw], dtype=complex)
        
        # include each FOWT's individual impedance matrix
        for i, fowt in enumerate(self.fowtList):
            i1 = i*6                                              # range of DOFs for the current turbine
            i2 = i*6+6
            Z_sys[i1:i2, i1:i2] += fowt.Z
            #M_sys[i1:i2, i1:i2] += fowt.
            #B_sys[i1:i2, i1:i2] += fowt.
            #C_sys[i1:i2, i1:i2] += fowt.
        
        # include array-level mooring stiffness
        if self.ms:
            Z_sys += self.ms.getCoupledStiffnessA(lines_only=True)[:,:,None]
        
        
        # >>> For arrays, we would want a sparse solver for Zinv. <<<
        
        # 1. get latest impedence matrix and invert it
        #Z = Z (already done)
        Zinv  = np.zeros([self.nDOF,self.nDOF,self.nw], dtype=complex)  # total system impedance matrix
        for iw in range(self.nw):
            Zinv[:,:,iw] = np.linalg.inv(Z_sys[:,:,iw])
        
        # 2. calculate response for each source of excitation
        # This is the sytem response tensor, including for each excitation type.
        self.Xi = np.zeros([self.fowtList[0].nWaves+1,self.nDOF,self.nw], dtype=complex)  
        
        # >>> TODO: need to make a system-level wave description, and nWaves value <<<
        
        # wave excitation
        for ih in range(fowt.nWaves):
            
            F_wave = np.zeros([self.nDOF, self.nw], dtype=complex)  # system wave excitation vector for this wave
        
            for i, fowt in enumerate(self.fowtList):
                # calculate linear and nonlinear wave excitation for this FOWT and case (consider phasing due to position in array)
                fowt.calcHydroExcitation(case, memberList=fowt.memberList)
                F_linearized = fowt.calcDragExcitation(ih)

                # We can include second-order hydrodynamic forces here if they are computed by an external QTF file
                Fhydro_2nd = np.zeros([fowt.nWaves, fowt.nDOF, fowt.nw], dtype=complex) 
                fowt.Fhydro_2nd_mean = np.zeros([fowt.nWaves, fowt.nDOF]) # Keep that as a member because it will be used in the functions that compute mean displacements
                if fowt.potSecOrder==2:
                    fowt.Fhydro_2nd_mean[ih, :], Fhydro_2nd[ih, :, :] = fowt.calcHydroForce_2ndOrd(fowt.beta[ih], fowt.S[ih,:])

                F_wave[i*6:i*6+6] = fowt.F_BEM[ih,:,:] + fowt.F_hydro_iner[ih,:,:] + F_linearized + Fhydro_2nd[ih, :, :]
        
            # compute system response
            for iw in range(self.nw):
<<<<<<< HEAD
                Xi[ih,:,iw] = np.matmul(Zinv[:,:,iw], F_wave[:,iw])

            # If we are computing the QTFs internally, we need to consider the motions induced by first-order hydrodynamic forces, which were computed above
            # TODO: Not very nice to keep the same code twice. Maybe we can move it to a function?
            if fowt.potSecOrder == 1:
                if ih > 0: # Don't recompute it for the first wave because it was already done above. It would change slightly, but it's probably not worth the computational cost
=======
                self.Xi[ih,:,iw] = np.matmul(Zinv[:,:,iw], F_wave[:,iw])
        
            # Time this loop with tic and toc
            import time 
            tic = time.perf_counter()

            # If we are computing the QTFs internally, we need to consider the motions induced by first-order hydrodynamic forces, which were computed above
            # For now, I am assuming that 2nd order loads will be computed in the same way for all FOWTs
            if self.fowtList[0].potSecOrder == 1:
                for i, fowt in enumerate(self.fowtList):
>>>>>>> 188e7687
                    Xi_unitWave = np.zeros([fowt.nDOF, fowt.nw], dtype=complex)
                    for iDoF in range(Xi_unitWave.shape[0]):
                        # get indices where fowt.zeta[ih,:] is not zero
                        idx = np.where(np.abs(fowt.zeta[ih,:])>1e-6) # Is there an eps value to use instead of that?
<<<<<<< HEAD
                        Xi_unitWave[iDoF, idx] = Xi[ih,iDoF, idx]/fowt.zeta[ih,idx]

                    fowt.calcQTF_slenderBody(ih, Xi_unitWave)      
                fowt.Fhydro_2nd_mean[ih, :], Fhydro_2nd[ih, :, :] = fowt.calcHydroForce_2ndOrd(fowt.beta[ih], fowt.S[ih,:])

                # Recompute the wave excitation forces and consequent motions to include second-order hydrodynamic forces
                F_wave = fowt.F_BEM[ih,:,:] + fowt.F_hydro_iner[ih,:,:] + F_linearized + Fhydro_2nd[ih,:,:]
                for iw in range(self.nw):
                    Xi[ih,:,iw] = np.matmul(Zinv[:,:,iw], F_wave[:,iw])

=======
                        Xi_unitWave[iDoF, idx] = self.Xi[ih,i*6+iDoF, idx]/fowt.zeta[ih,idx]
                    fowt.calcQTF_slenderBody(ih, Xi_unitWave)      
                    fowt.Fhydro_2nd_mean[ih, :], Fhydro_2nd[ih, :, :] = fowt.calcHydroForce_2ndOrd(fowt.beta[ih], fowt.S[ih,:])

                    F_wave[i*6:i*6+6] = fowt.F_BEM[ih,:,:] + fowt.F_hydro_iner[ih,:,:] + F_linearized + Fhydro_2nd[ih, :, :]
                # Recompute system response
                for iw in range(self.nw):
                    self.Xi[ih,:,iw] = np.matmul(Zinv[:,:,iw], F_wave[:,iw])
            toc = time.perf_counter()
            print(f"\n Time to compute QTFs: {toc - tic:0.4f} seconds")
>>>>>>> 188e7687

            # For illustration purposes
            ident = ''
            if fowt.potSecOrder == 1:
                ident = 'slenderBody'
            elif fowt.potSecOrder == 2:
                ident += 'WAMIT'
            
            if fowt.outFolderQTF is not None:
                with open(os.path.join(fowt.outFolderQTF, 'f_hydro-'+ ident + '.txt'), 'w') as file:
                    for w, frow in zip(self.w, np.abs(F_wave.T)):
                        file.write(f'{w:.5f} {frow[0]:.5f} {frow[1]:.5f} {frow[2]:.5f} {frow[3]:.5f} {frow[4]:.5f} {frow[5]:.5f}\n')
        
        # rotor excitation
        '''
        F_rotor = np.zeros([self.nDOF, self.nw], dtype=complex)
        
        for i, fowt in enumerate(self.fowtList):
            F_rotor[i*6:i*6+6] = np.sum(fowt.F_aero, axis=2)
            
        for iw in range(self.nw):
            self.Xi[-1,:,iw] = np.matmul(Zinv[:,:,iw], F_rotor[:,iw])
        '''
        
        # store all the results in the FOWT object 
        for i, fowt in enumerate(self.fowtList):
            fowt.Xi = self.Xi[:, i*6:i*6+6, :]  # this overwrites the response in the FOWT with what's been calculated
        
        
        # XXX  3. calculate overall response spectrum with Stot = |Hw|^2 Sw + |Hi|^2 Si + ...
        # XXX Stot = np.sum(np.abs(Xi)**2, axis=0)
        


        # ------------------------------ preliminary plotting of response ---------------------------------
        
        if RAO_plot:
            # response amplitude plotting (for first wave heading)
            
            for i, fowt in enumerate(self.fowtList):
            
                fig, ax = plt.subplots(7,1, sharex=True)
        
                ax[0].plot(self.w, np.abs(fowt.Xi[0,0,:])          , 'k' , label="magnitude")
                ax[1].plot(self.w, np.abs(fowt.Xi[0,1,:])          , 'k' )
                ax[2].plot(self.w, np.abs(fowt.Xi[0,2,:])          , 'k' )
                ax[3].plot(self.w, np.abs(fowt.Xi[0,3,:])*180/np.pi, 'k' )
                ax[4].plot(self.w, np.abs(fowt.Xi[0,4,:])*180/np.pi, 'k' )
                ax[5].plot(self.w, np.abs(fowt.Xi[0,5,:])*180/np.pi, 'k' )
                ax[6].plot(self.w, fowt.zeta[0,:]                  , 'k' )
        
                ax[0].plot(self.w, np.real(fowt.Xi[0,0,:])          , ':g', label='real')
                ax[1].plot(self.w, np.real(fowt.Xi[0,1,:])          , ':g')
                ax[2].plot(self.w, np.real(fowt.Xi[0,2,:])          , ':g')
                ax[3].plot(self.w, np.real(fowt.Xi[0,3,:])*180/np.pi, ':g')
                ax[4].plot(self.w, np.real(fowt.Xi[0,4,:])*180/np.pi, ':g')
                ax[5].plot(self.w, np.real(fowt.Xi[0,5,:])*180/np.pi, ':g')
                
                ax[0].plot(self.w, np.imag(fowt.Xi[0,0,:])          , ':r', label='imag')
                ax[1].plot(self.w, np.imag(fowt.Xi[0,1,:])          , ':r')
                ax[2].plot(self.w, np.imag(fowt.Xi[0,2,:])          , ':r')
                ax[3].plot(self.w, np.imag(fowt.Xi[0,3,:])*180/np.pi, ':r')
                ax[4].plot(self.w, np.imag(fowt.Xi[0,4,:])*180/np.pi, ':r')
                ax[5].plot(self.w, np.imag(fowt.Xi[0,5,:])*180/np.pi, ':r')
                
                ax[0].legend()
        
                #ax[0].set_ylim([0, 1e6])
                #ax[1].set_ylim([0, 1e9])
        
                ax[0].set_ylabel("Surge (m)")
                ax[1].set_ylabel("Sway (m)")
                ax[2].set_ylabel("Heave (m)")
                ax[3].set_ylabel("Roll (deg)")
                ax[4].set_ylabel("Pitch (deg)")
                ax[5].set_ylabel("Yaw (deg)")
                ax[6].set_ylabel("wave amplitude (m)")
                ax[6].set_xlabel("frequency (rad/s)")


        self.results['response'] = {}   # signal this data is available by adding a section to the results dictionary

        return self.Xi  # is it better to return the response or save it in the model object? Or in the FOWT objects? <<<



    def calcOutputs(self):
        '''This is where various output quantities of interest are calculated based on the already-solved system response.'''
        
        fowt = self.fowtList[0]   # just using a single turbine for now
        
        
        # ----- system properties outputs -----------------------------
        # all values about platform reference point (z=0) unless otherwise noted
        
        if 'properties' in self.results:
        
            self.results['properties']['tower mass'] = fowt.mtower
            self.results['properties']['tower CG'] = fowt.rCG_tow
            self.results['properties']['substructure mass'] = fowt.msubstruc
            self.results['properties']['substructure CG'] = fowt.rCG_sub
            self.results['properties']['shell mass'] = fowt.mshell
            self.results['properties']['ballast mass'] = fowt.mballast
            self.results['properties']['ballast densities'] = fowt.pb
            self.results['properties']['total mass'] = fowt.M_struc[0,0]
            self.results['properties']['total CG'] = fowt.rCG_TOT
            #self.results['properties']['roll inertia at subCG'] = fowt.I44
            #self.results['properties']['pitch inertia at subCG'] = fowt.I55
            #self.results['properties']['yaw inertia at subCG'] = fowt.I66
            self.results['properties']['roll inertia at subCG'] = fowt.M_struc_subCM[3,3]
            self.results['properties']['pitch inertia at subCG'] = fowt.M_struc_subCM[4,4]
            self.results['properties']['yaw inertia at subCG'] = fowt.M_struc_subCM[5,5]
            
            self.results['properties']['buoyancy (pgV)'] = fowt.rho_water*fowt.g*fowt.V
            self.results['properties']['center of buoyancy'] = fowt.rCB
            self.results['properties']['C hydrostatic'] = fowt.C_hydro
            self.results['properties']['C system'] = fowt.C_struc + fowt.C_hydro + self.C_moor0
            
            # unloaded equilibrium <<< 
            
            self.results['properties']['F_lines0'] = self.F_moor0
            self.results['properties']['C_lines0'] = self.C_moor0
                    
            # 6DOF matrices for the support structure (everything but turbine) including mass, hydrostatics, and mooring reactions
            self.results['properties']['M support structure'] = fowt.M_struc_subCM                          # mass matrix
            self.results['properties']['A support structure'] = fowt.A_hydro_morison + fowt.A_BEM[:,:,-1]   # hydrodynamic added mass (currently using highest frequency of BEM added mass)
            self.results['properties']['C support structure'] = fowt.C_struc_sub + fowt.C_hydro + self.C_moor0  # stiffness

        
        
        # ----- response outputs (always in standard units) ---------------------------------------
        
        if 'response' in self.results:
            
            RAOmag      = abs(self.Xi          /fowt.zeta)  # magnitudes of motion RAO

            self.results['response']['frequencies'] = self.w/2/np.pi         # Hz
            self.results['response']['wave elevation'] = fowt.zeta
            self.results['response']['Xi'         ] = self.Xi
            self.results['response']['surge RAO'  ] = RAOmag[0,:]
            self.results['response'][ 'sway RAO'  ] = RAOmag[1,:]
            self.results['response']['heave RAO'  ] = RAOmag[2,:]
            self.results['response']['pitch RAO'  ] = RAOmag[3,:]
            self.results['response'][ 'roll RAO'  ] = RAOmag[4,:]
            self.results['response'][  'yaw RAO'  ] = RAOmag[5,:]
            
            # save dynamic derived quantities
            #self.results['response']['mooring tensions'] = ...
            self.results['response']['nacelle acceleration'] = self.w**2 * (self.Xi[0] + self.Xi[4]*fowt.hHub)
        
    
        
        return self.results
        
        
    

    def plotResponses(self):
        '''Plots the power spectral densities of the available response channels for each case.'''
        
        fig, ax = plt.subplots(6, 1, sharex=True)
        
        metrics = self.results['case_metrics'][0]
        nCases = len(metrics['surge_avg'])
        
        for iCase in range(nCases):
        
            ax[0].plot(self.w/TwoPi, TwoPi*metrics['surge_PSD'][iCase,:]    )  # surge
            ax[1].plot(self.w/TwoPi, TwoPi*metrics['heave_PSD'][iCase,:]    )  # heave
            ax[2].plot(self.w/TwoPi, TwoPi*metrics['pitch_PSD'][iCase,:]    )  # pitch [deg]
            ax[3].plot(self.w/TwoPi, TwoPi*metrics['AxRNA_PSD'][iCase,:]    )  # nacelle acceleration
            ax[4].plot(self.w/TwoPi, TwoPi*metrics['Mbase_PSD'][iCase,:]    )  # tower base bending moment (using FAST's kN-m)
            ax[5].plot(self.w/TwoPi, TwoPi*metrics['wave_PSD' ][iCase,:], label=f'case {iCase+1}')  # wave spectrum

            # need a variable number of subplots for the mooring lines
            #ax2[3].plot(model.w/2/np.pi, TwoPi*metrics['Tmoor_PSD'][0,3,:]  )  # fairlead tension

        ax[0].set_ylabel('surge \n'+r'(m$^2$/Hz)')
        ax[1].set_ylabel('heave \n'+r'(m$^2$/Hz)')
        ax[2].set_ylabel('pitch \n'+r'(deg$^2$/Hz)')
        ax[3].set_ylabel('nac. acc. \n'+r'((m/s$^2$)$^2$/Hz)')
        ax[4].set_ylabel('twr. bend \n'+r'((Nm)$^2$/Hz)')
        ax[5].set_ylabel('wave elev.\n'+r'(m$^2$/Hz)')

        #ax[0].set_ylim([0.0, 25])
        #ax[1].set_ylim([0.0, 15])
        #ax[2].set_ylim([0.0, 4])
        #ax[-1].set_xlim([0.03, 0.15])
        ax[-1].set_xlabel('frequency (Hz)')
        
        #if nCases > 1:
        ax[-1].legend()
        fig.suptitle('RAFT power spectral densities')

    def saveResponses(self, outPath):
        '''Save the power spectral densities of the available response channels for each case to an output file.'''
        
        metrics = self.results['case_metrics'][0]
        nCases = len(metrics['surge_avg'])
        
        chooseMetrics = ['wave_PSD', 'surge_PSD', 'sway_PSD', 'heave_PSD', 'roll_PSD', 'pitch_PSD', 'yaw_PSD', 'AxRNA_PSD', 'Mbase_PSD']
        metricUnit    = ['m^2/Hz', 'm^2/Hz', 'm^2/Hz', 'deg^2/Hz', '(m/s^2)^2/Hz', '(Nm)^2/Hz']
        for iCase in range(nCases):
            with open(f'{outPath}_Case{iCase}.txt', 'w') as file:
                # Write the header
                file.write('Frequency [rad/s] \t')
                for metric, unit in zip(chooseMetrics, metricUnit):
                    file.write(f'{metric} [{unit}] \t')
                file.write('\n')

                # Write the data
                for iFreq in range(len(self.w)):
                    file.write(f'{self.w[iFreq]:.5f} \t')
                    for metric in chooseMetrics:
                        file.write(f'{np.squeeze(metrics[metric][iCase, iFreq]):.5f} \t')
                    file.write('\n')

    def plotResponses_extended(self):
        '''Plots more power spectral densities of the available response channels for each case.'''

        fig, ax = plt.subplots(9, 1, sharex=True)

        metrics = self.results['case_metrics']
        nCases = len(metrics['surge_avg'])

        for iCase in range(nCases):
            ax[0].plot(self.w / TwoPi, TwoPi * metrics['surge_PSD'][iCase, :])  # surge
            ax[1].plot(self.w / TwoPi, TwoPi * metrics['sway_PSD'][iCase, :])  # surge
            ax[2].plot(self.w / TwoPi, TwoPi * metrics['heave_PSD'][iCase, :])  # heave
            ax[3].plot(self.w / TwoPi, TwoPi * metrics['pitch_PSD'][iCase, :])  # pitch [deg]
            ax[4].plot(self.w / TwoPi, TwoPi * metrics['roll_PSD'][iCase, :])  # pitch [deg]
            ax[5].plot(self.w / TwoPi, TwoPi * metrics['yaw_PSD'][iCase, :])  # pitch [deg]
            ax[6].plot(self.w / TwoPi, TwoPi * metrics['AxRNA_PSD'][iCase, :])  # nacelle acceleration
            ax[7].plot(self.w / TwoPi,
                       TwoPi * metrics['Mbase_PSD'][iCase, :])  # tower base bending moment (using FAST's kN-m)
            ax[8].plot(self.w / TwoPi, TwoPi * metrics['wave_PSD'][iCase, :],
                       label=f'case {iCase + 1}')  # wave spectrum

            # need a variable number of subplots for the mooring lines
            # ax2[3].plot(model.w/2/np.pi, TwoPi*metrics['Tmoor_PSD'][0,3,:]  )  # fairlead tension

        ax[0].set_ylabel('surge \n' + r'(m$^2$/Hz)')
        ax[1].set_ylabel('sway \n' + r'(m$^2$/Hz)')
        ax[2].set_ylabel('heave \n' + r'(m$^2$/Hz)')
        ax[3].set_ylabel('pitch \n' + r'(deg$^2$/Hz)')
        ax[4].set_ylabel('roll \n' + r'(deg$^2$/Hz)')
        ax[5].set_ylabel('yaw \n' + r'(deg$^2$/Hz)')
        ax[6].set_ylabel('nac. acc. \n' + r'((m/s$^2$)$^2$/Hz)')
        ax[7].set_ylabel('twr. bend \n' + r'((Nm)$^2$/Hz)')
        ax[8].set_ylabel('wave elev.\n' + r'(m$^2$/Hz)')

        # ax[0].set_ylim([0.0, 25])
        # ax[1].set_ylim([0.0, 15])
        # ax[2].set_ylim([0.0, 4])
        # ax[-1].set_xlim([0.03, 0.15])
        ax[-1].set_xlabel('frequency (Hz)')

        # if nCases > 1:
        ax[-1].legend()
        fig.suptitle('RAFT power spectral densities')

        
        

    def preprocess_HAMS(self, dw=0, wMax=0, dz=0, da=0):
        '''This generates a mesh for the platform, runs a BEM analysis on it
        using pyHAMS, and writes .1 and .3 output files for use with OpenFAST.
        The input parameters are useful for multifidelity applications where 
        different levels have different accuracy demands for the HAMS analysis.
        The mesh is only made for non-interesecting members flagged with potMod=1.
        
        PARAMETERS
        ----------
        dw : float
            Optional specification of custom frequency increment (rad/s).
        wMax : float
            Optional specification of maximum frequency for BEM analysis (rad/s). Will only be
            used if it is greater than the maximum frequency used in RAFT.
        dz : float
            desired longitudinal panel size for potential flow BEM analysis (m)
        da : float
            desired azimuthal panel size for potential flow BEM analysis (m)
        '''
        
        self.fowtList[0].calcBEM(dw=dw, wMax=wMax, dz=dz, da=da)


    def plot(self, ax=None, hideGrid=False, draw_body=True, color='k', nodes=0, 
             xbounds=None, ybounds=None, zbounds=None, plot_rotor=True, airfoils=False, station_plot=[]):
        '''plots the whole model, including FOWTs and mooring system...'''

        # for now, start the plot via the mooring system, since MoorPy doesn't yet know how to draw on other codes' plots
        #self.ms.bodyList[0].setPosition(np.zeros(6))
        #self.ms.initialize()
        
        #fig = plt.figure(figsize=(20/2.54,12/2.54))
        #ax = Axes3D(fig)

        # if axes not passed in, make a new figure
        if ax == None:    
            if self.ms:
                fig, ax = self.ms.plot(color=color, draw_body=draw_body, xbounds=xbounds, ybounds=ybounds, zbounds=zbounds)
            else:   
                fig = plt.figure(figsize=(6,4))
                ax = plt.axes(projection='3d')
            
        else:
            fig = ax.get_figure()
            if self.ms:
                self.ms.plot(ax=ax, color=color, draw_body=draw_body, xbounds=xbounds, ybounds=ybounds, zbounds=zbounds)

        # plot each FOWT
        for fowt in self.fowtList:
            fowt.plot(ax, color=color, nodes=nodes, plot_rotor=plot_rotor, station_plot=station_plot, airfoils=airfoils)
        
        set_axes_equal(ax)
        
        if hideGrid:       
            ax.set_xticks([])    # Hide axes ticks
            ax.set_yticks([])
            ax.set_zticks([])     
            ax.grid(False)       # Hide grid lines
            ax.grid(b=None)
            ax.axis('off')
            ax.set_frame_on(False)
            
        return fig, ax
    
    
    
    def adjustBallast(self, fowt, heave_tol=1, l_fill_adj=1e-2, rtn=0, display=0):
        '''function to add or subtract the fill level of ballast in a member to get equilibrium heave close to 0
        fowt: the FOWT object that needs to be ballasted
        heave_tol: the tolerance acceptable for equilibrium heave [m]
        l_fill_adj: the amount you want the heave to change by in each iteration of the while loop [m]
        rtn: flag to output relevant data'''
        
        member_break_flag=False
        data = []
        
        # calculate the difference in theoretical mass and actual mass
        fowt.calcStatics()
        mass = (fowt.V*fowt.rho_water*fowt.g + self.F_moor0[2])/fowt.g
        dmass = mass - fowt.M_struc[0,0]
        sumFz = -fowt.M_struc[0,0]*fowt.g + fowt.V*fowt.rho_water*fowt.g + self.F_moor0[2]
        heave = sumFz/(fowt.rho_water*fowt.g*fowt.body.AWP)
        if display==1: print(mass, dmass, heave)
        
        # loop through each member and adjust the l_fill of each to match the volume needed to balance the mass
        for i,member in enumerate(fowt.memberList):
            if display==1: print('-------',i,member.rA)
            # organize the headings to work for this specific function
            if np.isscalar(member.headings):
                headings = [member.headings]
            else:
                headings = member.headings
            if display==1: print(headings)
            if member.heading != headings[0]:   # to ensure that only one member in a repeated member list is adjusted
                pass
            else:
                # organize the l_fill and rho_fill variables for this specific function
                if type(member.l_fill) is float:  # if there is only one section of ballast in the member, make it a list
                    l_fills = [member.l_fill]    
                    rho_fills = [member.rho_fill]
                else:
                    l_fills = member.l_fill
                    rho_fills = member.rho_fill
                if display==1: print(l_fills, rho_fills)
                
                # loop through each section of ballast in the member and adjust its l_fill to balance heave
                for j,ballast in enumerate(rho_fills):
                    if ballast > 0:                                         # only adjust the sections with existing ballast
                        if display==1: print(j, ballast)    
                        dvol = dmass/ballast                                # the volume required to balance heave
                        mdvol = dvol/len(headings)                          # the volume required per repeated member
                        err = 1e5                                           # initialize the error for the l_fill solver
                        l_fill = l_fills[j]                                 # set the current l_fill value
                        #l = member.stations[j+1]-member.stations[j]         # set the length of the submember with ballast
                        l = member.l        # assume that the sub-member fill level (specified in 'l_fills[j]') can reach the entire height of the member
                        if display==1: print(dvol, mdvol, l_fill, l)
                        if member.shape=='circular':
                            dAi = member.d[j] - 2*member.t[j]
                            dBi = member.d[j+1] - 2*member.t[j+1]
                            # calculate the initial volume in the current submember first
                            dBi_fill = (dBi-dAi)*(l_fill/l) + dAi           # interpolated diameter of frustum that ballast is filled to
                            V0 = FrustumVCV(dAi, dBi_fill, l_fill, rtn=1)
                            
                            # adjust the l_fill value of the submember by l_fill_adj until the new ballast volume settles on V0+mdvol
                            while abs(err) > 0.01*V0:
                                if l_fill >= l and mdvol < 0:       # if l_fill is more than the given submember length and volume needs to decrease
                                    l_fill += -l_fill_adj
                                elif l_fill >= l and mdvol > 0:     # if l_fill is more than the given submember length and volume needs to increase
                                    l_fill = l_fill
                                    break                           # end the while loop since this is the maximum l_fill can go for this submember
                                elif l_fill <= 0 and mdvol > 0:     # if l_fill is less than 0 and the volume needs to increase
                                    l_fill += l_fill_adj
                                elif l_fill <= 0 and mdvol < 0:     # if l_fill is less than 0 and the volume needs to decrease
                                    l_fill = l_fill
                                    break                           # end the whole loop since l_fill can't go below 0
                                else:
                                    l_fill += l_fill_adj*np.sign(err)   # otherwise, adjust by l_fill in the correct direction
                                
                                dBi_fill = (dBi-dAi)*(l_fill/l) + dAi
                                V = FrustumVCV(dAi, dBi_fill, l_fill, rtn=1)    # calculate the volume of the ballast with the new l_fill
                                err = V0+mdvol - V                              # ensure V0+mdvol = V to solve for the correct l_fill
                            l_fill = np.round(l_fill, 2)
                            
                        
                        elif member.shape=='rectangular':
                            slAi = member.sl[j] - 2*member.t[j]
                            slBi = member.sl[j+1] - 2*member.t[j+1]
                            # calculate the initial volume in the current submember first
                            slBi_fill = (slBi-slAi)*(l_fill/l) + slAi   # interpolated side lengths of frustum that ballast is filled to
                            V0 = FrustumVCV(slAi, slBi_fill, l_fill, rtn=1)
                            
                            # adjust the l_fill value of the submember by l_fill_adj until the new ballast volume settles on V0+mdvol                            
                            while abs(err)> 0.01*V0:
                                if l_fill >= l and mdvol < 0:       # if l_fill is more than the given submember length and volume needs to decrease
                                    l_fill += -l_fill_adj
                                elif l_fill >= l and mdvol > 0:     # if l_fill is more than the given submember length and volume needs to increase
                                    l_fill = l_fill
                                    break                           # end the while loop since this is the maximum l_fill can go for this submember
                                elif l_fill <= 0 and mdvol > 0:     # if l_fill is less than 0 and the volume needs to increase
                                    l_fill += l_fill_adj
                                elif l_fill <= 0 and mdvol < 0:     # if l_fill is less than 0 and the volume needs to decrease
                                    l_fill = l_fill
                                    break                           # end the whole loop since l_fill can't go below 0
                                else:
                                    l_fill += l_fill_adj*np.sign(err)   # otherwise, adjust by l_fill in the correct direction
                                
                                slBi_fill = (slBi-slAi)*(l_fill/l) + slAi
                                V = FrustumVCV(slAi, slBi_fill, l_fill, rtn=1)  # calculate the volume of the ballast with the new l_fill
                                err = V0+mdvol - V                              # ensure V0+mdvol = V to solve for the correct l_fill
                            l_fill = np.round(l_fill, 2)
                        
                        if display==1:  print('solved l_fill = ', l_fill)
                        # replace the solved for l_fill value in each repeated member
                        for k,heading in enumerate(headings):
                            if np.isscalar(fowt.memberList[i+k].l_fill):
                                fowt.memberList[i+k].l_fill = l_fill
                            else:
                                fowt.memberList[i+k].l_fill[j] = l_fill
                                
                        
                        # check if heave equilibrium was reached by only changing this ballast section of the member
                        fowt.calcStatics()
                        sumFz = -fowt.M_struc[0,0]*fowt.g + fowt.V*fowt.rho_water*fowt.g + self.F_moor0[2]
                        heave = sumFz/(fowt.rho_water*fowt.g*fowt.body.AWP)
                        if display==1: print('heave', heave, heave_tol)
                        if abs(heave) < heave_tol:  # congrats, you've ballasted to achieve the given heave tolerance
                            member_break_flag=True  # break out of the outer member for loop as well
                            data.append([member.rA, member.l_fill, member.rho_fill, heave])             # save data
                            break                   # break out of this inner for loop iterating between ballast sections in one member
                        else:                       # bummer, you have to keep ballasting in other members or sections of the same member
                            mass = (fowt.V*fowt.rho_water*fowt.g + self.F_moor0[2])/fowt.g
                            dmass = mass - fowt.M_struc[0,0]                                # newly evaluated change in mass you need
                            data.append([member.rA.tolist(), member.l_fill, member.rho_fill, heave])    # save data
                            
                if member_break_flag:
                    break
                        
        # if you've gone through all the members in the model that have initial ballast, maybe try adjusting densities
        # this also does not currently support members with multiple types of ballast, even though RAFT can
        """
        fowt.calcStatics()
        sumFz = -fowt.M_struc[0,0]*fowt.g + fowt.V*fowt.rho_water*fowt.g + self.F_moor0[2]
        heave = sumFz/(fowt.rho_water*fowt.g*fowt.body.AWP)
        while abs(heave) > 0.5:
            #print(f'Adjusting ballast since the heave is {heave:6.2f} m')
            for i in range(len(fowt.memberList)):
                if fowt.memberList[i].rho_fill > 0:     # find the first member in the memberList that has ballast
                    for j in range(len(fowt.memberList[i].headings)):   # for each copy of the member
                        fowt.memberList[i+j].rho_fill += rho_fill_adj*(heave/abs(heave))
                        #print(fowt.memberList[i+j].rho_fill)
                    break
                # >>>>>> fyi there could be an else case where no members have ballast initially <<<<<
            fowt.calcStatics()
            sumFz = -fowt.M_struc[0,0]*fowt.g + fowt.V*fowt.rho_water*fowt.g + self.F_moor0[2]
            heave = sumFz/(fowt.rho_water*fowt.g*fowt.body.AWP)
        """
        
        if rtn:
            return data


    def adjustBallastDensity(self, fowt):
        '''Adjusts ballast densities unifromly to trim FOWT in heave.
        fowt: the FOWT object that needs to be ballasted
        '''
        
        print("Adjusting ballast to trim heave.")
        
        # check for any instances of zero-density ballast and ensure the corresponding fill length is zero        
        for member in fowt.memberList:
            if type(member.l_fill) is float:  # if there is only one section of ballast in the member            
                if member.rho_fill == 0.0:
                    member.l_fill = 0.0
            else:
                for i in range(len(member.l_fill)):
                    if member.rho_fill[i] == 0.0:
                        member.l_fill[i] = 0.0
        
        # compute ballast and check initial offset
        fowt.calcStatics()
        sumFz = -fowt.M_struc[0,0]*fowt.g + fowt.V*fowt.rho_water*fowt.g + self.F_moor0[2]
        heave = sumFz/(fowt.rho_water*fowt.g*fowt.body.AWP)        
        print(f" Original sumFz is {sumFz/1000:.0f} kN and heave is ~{heave:.3f} m")
        
        # total up the ballast volume
        ballast_volume = 0.0        
        for member in fowt.memberList:
            ballast_volume += sum(member.vfill)
        
        # ensure there isn't zero ballast volume
        if ballast_volume <= 0:
            raise Exception("adjustBallastDenity can only be used for platforms that have some ballast volume.")
        
        # calculate required change in ballast densities to zero heave offset
        delta_rho_fill = sumFz/fowt.g/ballast_volume
        
        print(f" Adjusting fill density by {delta_rho_fill:.3f} kg/m over {ballast_volume:.3f} m3 of ballast")
        
        # apply the change to each ballasted (sub)member's fill densities
        for member in fowt.memberList:
            if type(member.l_fill) is float:  # if there is only one section of ballast in the member            
                if member.l_fill > 0.0:
                    member.rho_fill += delta_rho_fill
            else:
                for i in range(len(member.l_fill)):
                    if member.l_fill[i] > 0.0:
                        member.rho_fill[i] += delta_rho_fill
        
        # recompute ballast and check adjusted offset
        fowt.calcStatics()
        sumFz = -fowt.M_struc[0,0]*fowt.g + fowt.V*fowt.rho_water*fowt.g + self.F_moor0[2]
        heave = sumFz/(fowt.rho_water*fowt.g*fowt.body.AWP)
        
        print(f" New sumFz is {sumFz/1000:.0f} kN and heave is ~{heave:.3f} m")
        
        # return adjustment
        return delta_rho_fill
    
    
    def adjustWISDEM(self, old_wisdem_file, new_wisdem_file):
        '''
        This loads an existing WISDEM input file and adjusts the ballast in the members in WISDEM based on 
        a RAFT model that was created based on the original WISDEM model
        '''
        
        # read in the wisdem file that you want to adjust and save it as a wisdem_design dictionary
        import ruamel_yaml as ry
        reader = ry.YAML(typ="safe", pure=True)
        with open(old_wisdem_file, "r", encoding="utf-8") as f:
            wisdem_design = reader.load(f)
        
        fowt = self.fowtList[0]
        membersRAFT = fowt.memberList       # list of members in the RAFT model
        membersWISDEM = wisdem_design['components']['floating_platform']['members']     # list of members in the WISDEM model
        
        # Main adjuster section:
        # Loop through each member in WISDEM and make adjustments based on the data in RAFT
        # For right now, this only changes the ballast fill levels
        for wisdem_member in membersWISDEM:
            if 'ballasts' in wisdem_member['internal_structure'].keys():    # skip the wisdem member if there is no ballast section
                for raft_member in membersRAFT:
                    # determine if the raft_member is the same type as the current wisdem member (they don't have great identifiers to relate)
                    # first, find the bottom joint of the current wisdem member
                    for joint in wisdem_design['components']['floating_platform']['joints']:
                        if wisdem_member['joint1']==joint['name']:  # find the name of the bottom 
                            # if that joint's location is the same as the raft member's bottom node location AND both the wisdem member and the raft member have the same diameter
                            if str(joint['location'][2])[0:5] == str(raft_member.rA[2])[0:5] and wisdem_member['outer_shape']['outer_diameter']['values'][0]==raft_member.d[0]:
                                # adjust the volume of the wisdem member based on the similar raft member's fill level
                                
                                # assume the diameter is constant along the member's length in both WISDEM and RAFT
                                area = np.pi * ((raft_member.d[0]-2*raft_member.t[0])/2)**2
                                # update the volume of the wisdem member based on the l_fill value in RAFT
                                wisdem_member['internal_structure']['ballasts'][0]['volume'] = float(area*raft_member.l_fill[0])
                                
                                break   # stop looping through the rest of the joints
                    break   # stop looping through the rest of the raft members
        
        # save the adjusted wisdem design dictionary into a new wisdem yaml file
        yaml = ry.YAML()
        yaml.default_flow_style = None
        yaml.width = float("inf")
        yaml.indent(mapping=4, sequence=6, offset=3)
        yaml.allow_unicode = False
        with open(new_wisdem_file, "w", encoding="utf-8") as f:
            yaml.dump(wisdem_design, f)






def runRAFT(input_file, turbine_file="", plot=0, ballast=False, station_plot=[]):
    '''
    This will set up and run RAFT based on a YAML input file.
    '''
    
    
    if input_file[-3:]=='pkl' or input_file[-6:]=='pickle':
        with open(input_file, 'rb') as pfile:
            design = pickle.load(pfile)
    elif not isinstance(input_file, dict):
        # open the design YAML file and parse it into a dictionary for passing to raft
        print("\n\nLoading RAFT input file: "+input_file)
        with open(input_file) as file:
            design = yaml.load(file, Loader=yaml.FullLoader)
    else:
        design = input_file
        print(f"'{design['name']}'")
    
    
    depth = float(design['mooring']['water_depth'])
    
    # for now, turn off potMod in the design dictionary to avoid BEM analysis
    #design['platform']['potModMaster'] = 1
    
    # read in turbine data and combine it in
    # if len(turbine_file) > 0:
    #   turbine = convertIEAturbineYAML2RAFT(turbine_file)
    #   design['turbine'].update(turbine)
    
    # Create and run the model
    print(" --- making model ---")
    model = Model(design)  
    #print(" --- analyzing unloaded ---")
    #model.analyzeUnloaded(ballast=ballast)
    print(" --- analyzing cases ---")
    model.analyzeCases(display=1)
    
    
    if plot:
        #model.plot(station_plot=station_plot, zbounds=[-model.ms.depth, model.ms.depth + 2*model.ms.bodyList[0].r6[2]], hideGrid=True, draw_body=True)        
        model.plot(station_plot=station_plot)
        model.plotResponses()
    
    #model.preprocess_HAMS("testHAMSoutput", dw=0.1, wMax=10)
    
    return model
    

    
    
if __name__ == "__main__":
    
    #model = runRAFT(os.path.join(raft_dir,'designs/OC3spar.yaml'), plot=1)
    #model = runRAFT(os.path.join(raft_dir,'designs/OC4semi.yaml'), plot=1)
    #model = runRAFT(os.path.join(raft_dir,'designs/VolturnUS-S.yaml'), ballast=True, plot=1)

    #model = runRAFT(os.path.join(raft_dir,'designs/test2.yaml'), plot=1)
    #model = runRAFT(os.path.join(raft_dir,'designs/FOCTT_example.yaml'), plot=1)
    #model = runRAFT(os.path.join(raft_dir,'designs/Vertical_cylinder.yaml'), plot=1)
    model = runRAFT(os.path.join(raft_dir,'designs/MHKF1_Rotor_RAFT.yaml'), plot=1)
   
    plt.show()
    <|MERGE_RESOLUTION|>--- conflicted
+++ resolved
@@ -355,16 +355,6 @@
 
         if runPyHAMS:
             fowt.calcBEM(meshDir=meshDir)
-<<<<<<< HEAD
-=======
-        '''
-
-        # w_2nd = np.linspace(self.w[0], self.w[-1], 50)
-        # k_2nd = np.zeros(len(w_2nd))
-        # for i in range(len(w_2nd)):
-        #     k_2nd[i] = waveNumber(w_2nd[i], self.depth)
-        # fowt.calcQTF_slenderbody(w_2nd=w_2nd, k_2nd=k_2nd, beta=0)
->>>>>>> 188e7687
             
         # loop through each case
         for iCase in range(nCases):
@@ -988,32 +978,8 @@
             i1 = i*6                                              # range of DOFs for the current turbine
             i2 = i*6+6
             
-<<<<<<< HEAD
-        # >>>> NOTE: Turbulent wind excitation is currently disabled pending formulation checks/fixes <<<<
-        print('Solving for system response to wave excitation in primary wave direction') 
-
-        # We can compute second-order hydrodynamic forces here if they are calculated using external QTF file
-        Fhydro_2nd = np.zeros([fowt.nWaves, fowt.nDOF, fowt.nw], dtype=complex) 
-        fowt.Fhydro_2nd_mean = np.zeros([fowt.nWaves, fowt.nDOF]) # Keep that as a member because it will be used in the functions that compute mean displacements
-        if fowt.potSecOrder==2:
-            fowt.Fhydro_2nd_mean[0, :], Fhydro_2nd[0, :, :] = fowt.calcHydroForce_2ndOrd(fowt.beta[0], fowt.S[0,:])
-
-        # sum up all linear (non-varying) matrices up front, including potential summation across multiple rotors
-        M_lin = M_turb + fowt.M_struc[:,:,None] + fowt.A_BEM + fowt.A_hydro_morison[:,:,None]         # mass
-        B_lin = B_turb + fowt.B_struc[:,:,None] + fowt.B_BEM + np.sum(fowt.B_gyro, axis=2)[:,:,None]  # damping
-        C_lin =          fowt.C_struc   + self.C_moor        + fowt.C_hydro                           # stiffness
-        # consider only excitation from the primary sea state in the load case for now
-        F_lin = fowt.F_BEM[0,:,:] + fowt.F_hydro_iner[0,:,:] + Fhydro_2nd[0, :, :]
-
-        
-        #F_lin = np.sum(fowt.F_aero, axis=2) + fowt.F_BEM + np.sum(fowt.F_hydro_iner, axis=0) # excitation
-        
-        # start fixed point iteration loop for dynamics
-        for iiter in range(nIter):
-=======
             # total FOWT complex response amplitudes (this gets updated each iteration)
             XiLast = np.zeros([fowt.nDOF,self.nw], dtype=complex) + XiStart    # displacement and rotation complex amplitudes [m, rad]
->>>>>>> 188e7687
             
             # calculate linear wave excitation forces for this case  (THIS IS A NEW WAY OF DOING THIS)<<<
             fowt.calcHydroExcitation(case, memberList=fowt.memberList)
@@ -1065,24 +1031,6 @@
                 C_tot[:,:,:] = C_lin[i][:,:,None]
                 F_tot[:  ,:] = F_lin[i]           + F_linearized
 
-            # If we are computing the QTFs internally, we need to consider the motions induced by first-order hydrodynamic forces, which were computed above
-            # Rigorously, they should be computed at each iteration, but that would be very expensive. We will assume that the first-order motions won't change that much after two iterations
-            #  to impact the QTFs at a level that justifies the computational cost
-            if fowt.potSecOrder == 1 and iiter < 1:
-                Xi_unitWave = np.zeros([fowt.nDOF, fowt.nw], dtype=complex) # RAOs (unit wave amplitude)
-                for iDoF in range(Xi_unitWave.shape[0]):
-                    # get indices where fowt.zeta[ih,:] is not zero
-                    idx = np.where(np.abs(fowt.zeta[0,:])>1e-6) # Is there an eps value to use instead of that?
-                    Xi_unitWave[iDoF, idx] = Xi[iDoF, idx]/fowt.zeta[0,idx]                    
-                        
-                # Time the QTF computation
-                import time 
-                tic = time.perf_counter()
-                fowt.calcQTF_slenderBody(0, Xi_unitWave)
-                toc = time.perf_counter()
-                print(f"\n Time to compute QTFs: {toc - tic:0.4f} seconds") 
-                _, Fhydro_2nd[0, :, :] = fowt.calcHydroForce_2ndOrd(fowt.beta[0], fowt.S[0,:])
-                F_lin += Fhydro_2nd[0, :, :]
 
                 for ii in range(self.nw):
                     # form impedance matrix
@@ -1186,14 +1134,6 @@
         
             # compute system response
             for iw in range(self.nw):
-<<<<<<< HEAD
-                Xi[ih,:,iw] = np.matmul(Zinv[:,:,iw], F_wave[:,iw])
-
-            # If we are computing the QTFs internally, we need to consider the motions induced by first-order hydrodynamic forces, which were computed above
-            # TODO: Not very nice to keep the same code twice. Maybe we can move it to a function?
-            if fowt.potSecOrder == 1:
-                if ih > 0: # Don't recompute it for the first wave because it was already done above. It would change slightly, but it's probably not worth the computational cost
-=======
                 self.Xi[ih,:,iw] = np.matmul(Zinv[:,:,iw], F_wave[:,iw])
         
             # Time this loop with tic and toc
@@ -1204,23 +1144,10 @@
             # For now, I am assuming that 2nd order loads will be computed in the same way for all FOWTs
             if self.fowtList[0].potSecOrder == 1:
                 for i, fowt in enumerate(self.fowtList):
->>>>>>> 188e7687
                     Xi_unitWave = np.zeros([fowt.nDOF, fowt.nw], dtype=complex)
                     for iDoF in range(Xi_unitWave.shape[0]):
                         # get indices where fowt.zeta[ih,:] is not zero
                         idx = np.where(np.abs(fowt.zeta[ih,:])>1e-6) # Is there an eps value to use instead of that?
-<<<<<<< HEAD
-                        Xi_unitWave[iDoF, idx] = Xi[ih,iDoF, idx]/fowt.zeta[ih,idx]
-
-                    fowt.calcQTF_slenderBody(ih, Xi_unitWave)      
-                fowt.Fhydro_2nd_mean[ih, :], Fhydro_2nd[ih, :, :] = fowt.calcHydroForce_2ndOrd(fowt.beta[ih], fowt.S[ih,:])
-
-                # Recompute the wave excitation forces and consequent motions to include second-order hydrodynamic forces
-                F_wave = fowt.F_BEM[ih,:,:] + fowt.F_hydro_iner[ih,:,:] + F_linearized + Fhydro_2nd[ih,:,:]
-                for iw in range(self.nw):
-                    Xi[ih,:,iw] = np.matmul(Zinv[:,:,iw], F_wave[:,iw])
-
-=======
                         Xi_unitWave[iDoF, idx] = self.Xi[ih,i*6+iDoF, idx]/fowt.zeta[ih,idx]
                     fowt.calcQTF_slenderBody(ih, Xi_unitWave)      
                     fowt.Fhydro_2nd_mean[ih, :], Fhydro_2nd[ih, :, :] = fowt.calcHydroForce_2ndOrd(fowt.beta[ih], fowt.S[ih,:])
@@ -1231,7 +1158,7 @@
                     self.Xi[ih,:,iw] = np.matmul(Zinv[:,:,iw], F_wave[:,iw])
             toc = time.perf_counter()
             print(f"\n Time to compute QTFs: {toc - tic:0.4f} seconds")
->>>>>>> 188e7687
+
 
             # For illustration purposes
             ident = ''
