# RAFT - Response Amplitudes of Floating Turbines

RAFT is a Python code for frequency-domain analysis of floating wind turbines. It constitutes the "Level 1" of modeling fidelity in the [WEIS](https://weis.readthedocs.io/en/latest/index.html) toolset for floating wind turbine controls co-design. Once completed, RAFT will provide frequency-domain modeling of full floating wind turbine systems including turbine aerodynamics, controls, select structural degrees of freedom, platform hydrodynamics, and mooring response. RAFT is under active development and currently has the floating support structure components implemented. These components will be actively tested and revised as the model is verified and further developed. The mooring system is represented by NREL's new quasi-static mooring system model, [MoorPy](https://github.com/NREL/MoorPy). Upcoming development efforts focus on inclusion of tower flexibility and turbine aerodynamics, and then integration with the larger WEIS framework.

This project makes use of the HAMS (Hydrodynamic Analysis of Marine Structures) tool for boundary-element-method solution of the potential flow problem developed by Yingyi Liu and available at https://github.com/YingyiLiu/HAMS. We use a Python wrapper for it, [pyHAMS](https://github.com/WISDEM/pyHAMS).

## Getting Started

As RAFT is still a work in progress, prospective users and beta testers are recommended to begin by running runRAFT.py, which is set to use one of three included example input files.

### Prerequisites

- Python 3
- MoorPy (available at https://github.com/NREL/MoorPy)
- pyHams (available at https://github.com/WISDEM/pyHAMS)

### Installation

<<<<<<< HEAD
Download or clone this RAFT repository as well as the [MoorPy](https://github.com/NREL/MoorPy) repository. To install each package, go to its main directory and run ```python setup.py develop``` or ```pip install -e .``` from the command line.
=======
Download or clone this RAFT repository as well as the [MoorPy](https://github.com/NREL/MoorPy)  and [pyHAMS](https://github.com/WISDEM/pyHAMS) repositories. To install each package in development mode, go to its main directory and run ```python setup.py develop``` or ```pip install -e .``` from the command line.
>>>>>>> ceae22fa

## Documentation

A dedicated documentation site is under development. In the meantime, comments in the code are the best guide for how RAFT works.

## License
Licensed under the Apache License, Version 2.0<|MERGE_RESOLUTION|>--- conflicted
+++ resolved
@@ -1,30 +1,26 @@
 # RAFT - Response Amplitudes of Floating Turbines
 
-RAFT is a Python code for frequency-domain analysis of floating wind turbines. It constitutes the "Level 1" of modeling fidelity in the [WEIS](https://weis.readthedocs.io/en/latest/index.html) toolset for floating wind turbine controls co-design. Once completed, RAFT will provide frequency-domain modeling of full floating wind turbine systems including turbine aerodynamics, controls, select structural degrees of freedom, platform hydrodynamics, and mooring response. RAFT is under active development and currently has the floating support structure components implemented. These components will be actively tested and revised as the model is verified and further developed. The mooring system is represented by NREL's new quasi-static mooring system model, [MoorPy](https://github.com/NREL/MoorPy). Upcoming development efforts focus on inclusion of tower flexibility and turbine aerodynamics, and then integration with the larger WEIS framework.
+RAFT is a Python code for frequency-domain analysis of floating wind turbines. It constitutes the "Level 1" of modeling fidelity in the [WEIS](https://weis.readthedocs.io/en/latest/index.html) toolset for floating wind turbine controls co-design. Once completed, RAFT will provide frequency-domain modeling of full floating wind turbine systems including turbine aerodynamics, controls, select structural degrees of freedom, platform hydrodynamics, and mooring response. RAFT is under active development and currently has the floating support structure components implemented. These components will be actively tested and revised as the model is verified and further developed. Upcoming development efforts focus turbine aerodynamics and control, and integration with the larger WEIS framework.
 
 This project makes use of the HAMS (Hydrodynamic Analysis of Marine Structures) tool for boundary-element-method solution of the potential flow problem developed by Yingyi Liu and available at https://github.com/YingyiLiu/HAMS. We use a Python wrapper for it, [pyHAMS](https://github.com/WISDEM/pyHAMS).
 
 ## Getting Started
 
-As RAFT is still a work in progress, prospective users and beta testers are recommended to begin by running runRAFT.py, which is set to use one of three included example input files.
+As RAFT is still a work in progress, we recomend prospective users and beta testers begin by running runRAFT.py, which is set to use one of three included example input files.
 
 ### Prerequisites
 
 - Python 3
 - MoorPy (available at https://github.com/NREL/MoorPy)
 - pyHams (available at https://github.com/WISDEM/pyHAMS)
+- CCBlade and WISDEM* (available at https://github.com/WISDEM/WISDEM)
+
+\* RAFT uses CCBlade and currently requires additional related functions from the larger WISDEM code. We recommend installing WISDEM for the time being.
 
 ### Installation
 
-<<<<<<< HEAD
-Download or clone this RAFT repository as well as the [MoorPy](https://github.com/NREL/MoorPy) repository. To install each package, go to its main directory and run ```python setup.py develop``` or ```pip install -e .``` from the command line.
-=======
-Download or clone this RAFT repository as well as the [MoorPy](https://github.com/NREL/MoorPy)  and [pyHAMS](https://github.com/WISDEM/pyHAMS) repositories. To install each package in development mode, go to its main directory and run ```python setup.py develop``` or ```pip install -e .``` from the command line.
->>>>>>> ceae22fa
+Download/clone and install this RAFT repository as well as that of [MoorPy](https://github.com/NREL/MoorPy), [pyHAMS](https://github.com/WISDEM/pyHAMS), and [WISDEM](https://github.com/WISDEM/WISDEM). To install RAFT in development mode, go to its directory and run ```python setup.py develop``` or ```pip install -e .``` from the command line.
 
 ## Documentation
 
-A dedicated documentation site is under development. In the meantime, comments in the code are the best guide for how RAFT works.
-
-## License
-Licensed under the Apache License, Version 2.0+A dedicated documentation site is under development. In the meantime, comments in the code are the best guide for how RAFT works.