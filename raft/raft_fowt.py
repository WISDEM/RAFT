# RAFT's floating wind turbine class

import os
import matplotlib.pyplot as plt
import numpy as np
from scipy.interpolate import interp1d, interp2d, griddata

import raft.member2pnl as pnl
from raft.helpers import *
from raft.raft_member import Member
from raft.raft_rotor import Rotor
import moorpy as mp

# deleted call to ccblade in this file, since it is called in raft_rotor
# also ignoring changes to solveEquilibrium3 in raft_model and the re-addition of n=len(stations) in raft_member, based on raft_patch



class FOWT():
    '''This class comprises the frequency domain model of a single floating wind turbine'''

    def __init__(self, design, w, mpb, depth=600, x_ref=0, y_ref=0, heading_adjust=0):
        '''This initializes the FOWT object which contains everything for a single turbine's frequency-domain dynamics.
        The initializiation sets up the design description.

        Parameters
        ----------
        design : dict
            Dictionary of the design - must include sections for site, turbine, platform, and mooring
        w
            Array of frequencies to be used in analysis (rad/s)
        mpb
            A MoorPy Body object that represents this FOWT in MoorPy
        mooring : dict
            A dictionary describing the mooring system that is specific to this FOWT (to be stored inside this object)
        depth
            Water depth, positive-down. (m)
        x_ref : float
            Reference x location of this fowt in the array [m]
        y_ref : float
            Reference y location of this fowt in the array [m]
        heading_adjust : float
            Rotation to the heading of the platform and mooring system to be applied [deg]
        '''

        print("Making FOWT")

        # from Joep: for muliple HAMS threads and multiple wave headings >>>
        #self.numThreads = int(getFromDict(design['settings'],'numThreads', default=8)) # number of threads to run HAMS
        #self.headsStored = np.empty(1)  
        
        # basic setup
        self.nDOF = 6
        self.nw = len(w)                                          # number of frequencies
        self.Xi0 = np.zeros( self.nDOF)                           # mean offsets of platform from its reference point [m, rad]
        self.Xi  = np.zeros([self.nDOF, self.nw], dtype=complex)  # complex response amplitudes as a function of frequency  [m, rad]
        
        # position in the array
        self.x_ref = x_ref      # reference x position of the FOWT in the array [m]
        self.y_ref = y_ref      # reference y position of the FOWT in the array [m]
        self.r6 = np.zeros(6)   # mean position/orientation in absolute/array coordinates [m,rad]
        
        # count number of platform members
        self.nplatmems = 0
        for platmem in design['platform']['members']:
            if 'heading' in platmem:
                #print(platmem['heading'])
                self.nplatmems += len(platmem['heading'])
            else:
                self.nplatmems += 1
        
        # count numbers of rotors and their towers and copy some info
        if 'turbine' in design:
        
            self.nrotors = getFromDict(design['turbine'], 'nrotors', dtype=int, shape=0, default=1)
            if self.nrotors==1: design['turbine']['nrotors'] = 1
            
            if 'tower' in design['turbine']:
                if isinstance(design['turbine']['tower'], dict):                            # if a single tower is specified (rather than a list)
                    design['turbine']['tower'] = [design['turbine']['tower']]*self.nrotors  # replicate the tower info for each rotor
            
                self.ntowers = len(design['turbine']['tower'])
            
            else:
                self.ntowers = 0

            # copy over site info into turbine dictionary
            design['turbine']['rho_air'       ] = getFromDict(design['site'], 'rho_air', shape=0, default=1.225)
            design['turbine']['mu_air'        ] = getFromDict(design['site'], 'mu_air', shape=0, default=1.81e-05)
            design['turbine']['shearExp_air'  ] = getFromDict(design['site'], 'shearExp_air', shape=0, default=0.12)
            design['turbine']['rho_water'     ] = getFromDict(design['site'], 'rho_water', shape=0, default=1025.0)
            design['turbine']['mu_water'      ] = getFromDict(design['site'], 'mu_water', shape=0, default=1.0e-03)
            design['turbine']['shearExp_water'] = getFromDict(design['site'], 'shearExp_water', shape=0, default=0.12)
            
            # turbine RNA description 
            self.mRNA    = getFromDict(design['turbine'], 'mRNA'   , shape=self.nrotors)
            self.IxRNA   = getFromDict(design['turbine'], 'IxRNA'  , shape=self.nrotors)
            self.IrRNA   = getFromDict(design['turbine'], 'IrRNA'  , shape=self.nrotors)
            self.xCG_RNA = getFromDict(design['turbine'], 'xCG_RNA', shape=self.nrotors)
            self.hHub    = getFromDict(design['turbine'], 'hHub'   , shape=self.nrotors)
        
        else: # no turbines/rotors case
        
            self.nrotors = 0  # this will ensure RAFT doesn't set up or look for any Rotor objects
            self.ntowers = 0
            
            # note: RNA descriptions are not defined because there is no turbine


        self.rotorList = []

        self.depth = depth

        self.w = np.array(w)
        self.dw = w[1]-w[0]         # frequency increment [rad/s]    
        
        self.k = np.array([waveNumber(w, self.depth) for w in self.w])  # wave number [m/rad]

        self.rho_water = getFromDict(design['site'], 'rho_water', default=1025.0)
        self.g         = getFromDict(design['site'], 'g'        , default=9.81)
        self.shearExp_water = getFromDict(design['site'], 'shearExp_water', default=0.12)
        
        # <<<<<<<<<<< Should it be something like self.dlsMax?
        #design['turbine']['tower']['dlsMax'] = getFromDict(design['turbine']['tower'], 'dlsMax', shape=-1, default=5.0)

        potModMaster = getFromDict(design['platform'], 'potModMaster', dtype=int, default=0)
        self.potModMaster = potModMaster
        dlsMax       = getFromDict(design['platform'], 'dlsMax'      , default=5.0)
        min_freq_BEM = getFromDict(design['platform'], 'min_freq_BEM', default=self.dw/2/np.pi)
        self.dw_BEM  = 2.0*np.pi*min_freq_BEM
        self.dz_BEM  = getFromDict(design['platform'], 'dz_BEM', default=3.0)
        self.da_BEM  = getFromDict(design['platform'], 'da_BEM', default=2.0)


        #self.aeroServoMod = np.atleast_1d(getFromDict(design['turbine'], 'aeroServoMod', default=1))  # flag for aeroservodynamics (0=none, 1=aero only, 2=aero and control)


        # member-based platform description
        self.memberList = []                                         # list of member objects

        for mi in design['platform']['members']:

            # prepare member info
            if potModMaster==1:
                mi['potMod'] = False
            elif potModMaster==2:
                mi['potMod'] = True
                
            if 'dlsMax' not in mi:    # apply the global dlsMax setting to any member that doesn't have its own setting
                mi['dlsMax'] = dlsMax

            headings = getFromDict(mi, 'heading', shape=-1, default=0.)
            mi['headings'] = headings   # differentiating the list of headings/copies of a member from the individual member's heading
            
            # create member object
            if np.isscalar(headings):
                self.memberList.append(Member(mi, self.nw, heading=headings+heading_adjust))
            else:
                for heading in headings:
                    self.memberList.append(Member(mi, self.nw, heading=heading+heading_adjust))
        
        
        # add tower(s) to member list if applicable
        for ti in range(self.ntowers):
            #tower['dlsMax'] = design['turbine']['tower']['dlsMax']     # for when we want to make a list of tower 'members' and have general inputs like dlsMax first
            self.memberList.append(Member(design['turbine']['tower'][ti], self.nw))
        #TODO: consider putting the tower somewhere else rather than in end of memberList <<<

        # array-level mooring system connection
        self.body = mpb                                              # reference to Body in mooring system corresponding to this turbine

        # this FOWT's own MoorPy system (may not be used)
        if design['mooring']:

            self.ms = mp.System()
            self.ms.parseYAML(design['mooring'])
            
            # ensure proper setup with one coupled Body tied to this FOWT
            if len(self.ms.bodyList) == 0:
                self.ms.addBody(-1, [0,0,0,0,0,0]) # create a new body if needed
                for point in self.ms.pointList:
                    if point.type == -1:  # attached any coupled points to the body
                        self.ms.bodyList[0].attachPoint(point.number, point.r)
                        point.type = 1  # now indicate point is fixed (to the body)
                        
            elif len(self.ms.bodyList) == 1:
                self.ms.bodyList[0].type = -1  # ensure it's set to coupled type
            else:
                raise Exception("More than one body detected in FOWT mooring system.")
                
            # move mooring system according to the FOWT's reference position
            self.ms.transform(trans=[x_ref, y_ref], rot=heading_adjust)  
            self.ms.initialize()

        else:
            self.ms = None
        
        self.F_moor0 = np.zeros(6)     # mean mooring forces in a given scenario
        self.C_moor = np.zeros([6,6])  # mooring stiffness matrix in a given scenario

        if 'yaw_stiffness' in design['platform']:
            self.yawstiff = design['platform']['yaw_stiffness']       # If you're modeling OC3 spar, for example, import the manual yaw stiffness needed by the bridle config
        else:
            self.yawstiff = 0

        # build Rotor list
        for ir in range(self.nrotors):
            self.rotorList.append(Rotor(design['turbine'], self.w, ir))
            #self.rotorCoords.append(design['turbine']['rotorCoords'])
        
        # initialize mean force arrays to zero, so the model can work before we calculate excitation
        self.f_aero0 = np.zeros([6, self.nrotors])
        # mean weight and hydro force arrays are set elsewhere. In future hydro could include current.
        self.D_hydro = np.zeros(6)      # initialize mean drag force from current - acts as a "static" force, like f_aero0

        # flag to signal whether any BEM hydro modeling is done
        self.potMod = any([member['potMod']==True for member in design['platform']['members'] ])

        # initialize BEM arrays, whether or not a BEM solver is used
        # __, __, nWaveHeadings = getUniqueCaseHeadings(design['cases']['keys'], design['cases']['data'])  # identify how many wave headings need to be preprocessed
        self.A_BEM = np.zeros([6,6,self.nw], dtype=float)                 # hydrodynamic added mass matrix [kg, kg-m, kg-m^2]
        self.B_BEM = np.zeros([6,6,self.nw], dtype=float)                 # wave radiation drag matrix [kg, kg-m, kg-m^2]
        #self.X_BEM = np.zeros([self.nWaves, 6, self.nw], dtype=complex)               # linaer wave excitation force/moment coefficients vector [N, N-m]
        #self.F_BEM = np.zeros([self.nWaves, 6, self.nw], dtype=complex)               # linaer wave excitation force/moment complex amplitudes vector [N, N-m]
        # <<< TODO: Set maximum of amount of headingsm for X_BEM and F_BEM and use interpolation of hydrodynamics. Or not?

        # Add a flag to either not compute 2nd order hydro; read QTF; or compute it with a slender-body approximation
        # self.qtf = np.zeros([nw1, nw2, nheads, self.nDOF], dtype=complex)
        self.potSecOrder = getFromDict(design['platform'], 'potSecOrder', dtype=int, default=0)
        if self.potSecOrder==1:
            if (not 'min_freq2nd' in design['platform']) or (not 'max_freq2nd' in design['platform']):
                raise Exception('If potSecOrder==1, then both min_freq2nd and max_freq2nd must be specified in the platform input.')
            min_freq2nd = design['platform']['min_freq2nd']
            max_freq2nd = design['platform']['max_freq2nd']
            df_freq2nd = min_freq2nd
            if ('df_freq2nd' in design['platform']):
                df_freq2nd = design['platform']['df_freq2nd']
            self.w1_2nd = np.arange(min_freq2nd, max_freq2nd+0.5*min_freq2nd, df_freq2nd)*2*np.pi
            self.w2_2nd = self.w1_2nd.copy()

            self.k1_2nd = np.zeros(len(self.w1_2nd))
            for i, w in enumerate(self.w1_2nd):
                self.k1_2nd[i] = waveNumber(w, self.depth)
            self.k2_2nd = self.k1_2nd.copy()

        elif self.potSecOrder==2:
            if not 'qtfPath' in design['platform']:
                raise Exception('If potSecOrder==2, then qtfPath must be specified in the platform input.')
            self.qtfPath = design['platform']['qtfPath']
            self.readQTF(self.qtfPath)

        # Set output folder for QTFs
        self.outFolderQTF = None
        if 'outFolderQTF' in design['platform']:
            self.outFolderQTF = design['platform']['outFolderQTF']
                          
    def setPosition(self, r6):
        '''Updates the FOWT's (mean) position including all components.
        
        r6 : float array
            6 DOF absolute position of FOWT [m, rad]
        '''
        
        # if offset provided, set things according to those positions, otherwise zero it
        #if r6:
        self.r6 = r6
        #else:
        #    self.r6 = np.array([x_ref, y_ref, 0, 0, 0, 0])
        self.Xi0 = self.r6 - np.array([self.x_ref, self.y_ref, 0, 0, 0, 0])
        
        # calculate and save a rotation/orientation matrix
        self.Rmat = rotationMatrix(*self.r6[3:])  # rotation matrix for fowt orientation
        
        # set the positions of the FOWT's members, rotors, and MoorPy system
        if self.ms:
            self.ms.bodyList[0].setPosition(self.r6)
        
        for rot in self.rotorList:
            rot.setPosition(r6=self.r6)
            
        for mem in self.memberList:
            mem.setPosition(r6=self.r6)
        
        # solve the mooring system equilibrium of this FOWT's own MoorPy system
        if self.ms:
            self.ms.solveEquilibrium()
            self.C_moor = self.ms.getCoupledStiffnessA()
            self.F_moor0 = self.ms.bodyList[0].getForces(lines_only=True)
        

    def calcStatics(self):
        '''Computes the static properties of the FOWT in terms of mass and hydrostatic-related
        matrices and mean force vectors about the FOWT PRP in unrotated directions, based on
        the mean offsets of the FOWT, Xi0.
        '''

        rho = self.rho_water
        g   = self.g

        # structure-related arrays
        self.M_struc = np.zeros([6,6])                # structure/static mass/inertia matrix [kg, kg-m, kg-m^2]
        self.B_struc = np.zeros([6,6])                # structure damping matrix [N-s/m, N-s, N-s-m] (may not be used)
        self.C_struc = np.zeros([6,6])                # structure effective stiffness matrix [N/m, N, N-m]
        self.W_struc = np.zeros([6])                  # static weight vector [N, N-m]
        
        # hydrostatic arrays
        self.C_hydro = np.zeros([6,6])                # hydrostatic stiffness matrix [N/m, N, N-m]
        self.W_hydro = np.zeros(6)                    # buoyancy force/moment vector [N, N-m]  <<<<< not used yet


        # --------------- add in linear hydrodynamic coefficients here if applicable --------------------
        #[as in load them] <<<<<<<<<<<<<<<<<<<<<

        # --------------- Get general geometry properties including hydrostatics ------------------------

        # initialize some variables for running totals
        VTOT = 0.                   # Total underwater volume of all members combined
        m_all = 0.                   # Total mass of all members [kg]
        AWP_TOT = 0.                # Total waterplane area of all members [m^2]
        IWPx_TOT = 0                # Total waterplane moment of inertia of all members about x axis [m^4]
        IWPy_TOT = 0                # Total waterplane moment of inertia of all members about y axis [m^4]
        Sum_V_rCB = np.zeros(3)     # product of each member's buoyancy multiplied by center of buoyancy [m^4]
        Sum_AWP_rWP = np.zeros(2)   # product of each member's waterplane area multiplied by the area's center point [m^3]
        m_center_sum = np.zeros(3)  # product of each member's mass multiplied by its center of mass [kg-m] (Only considers the shell mass right now)

        self.m_sub = 0              # total mass of just the members that make up the substructure [kg]
        self.C_struc_sub = np.zeros([6,6])  # substructure effective stiffness matrix [N/m, N, N-m]
        self.M_struc_sub = np.zeros([6,6])  # total mass matrix of just the substructure about the PRP
        m_sub_sum = 0               # product of each substructure member's mass and CG, to be used to find the total substructure CG [kg-m]
        self.m_shell = 0             # total mass of the shells/steel of the members in the substructure [kg]
        mballast = []               # list to store the mass of the ballast in each of the substructure members [kg]
        pballast = []               # list to store the density of ballast in each of the substructure members [kg]
        '''
        I44list = []                # list to store the I44 MoI about the PRP of each substructure member
        I55list = []                # list to store the I55 MoI about the PRP of each substructure member
        I66list = []                # list to store the I66 MoI about the PRP of each substructure member
        masslist = []               # list to store the mass of each substructure member
        '''
        self.mtower = np.zeros(self.ntowers)    # assume that the whole tower will always be one member
        self.rCG_tow = []

        # loop through each member
        for i,mem in enumerate(self.memberList):

            # calculate member's orientation information (stored in the member and used in later steps)
            mem.setPosition(r6=self.r6)  # <<< is this redundant, assume fowt.setPosition has been called?
            
            # note: quantities in the following section are relative to the PRP (but with global direcions)

            # ---------------------- get member's mass and inertia properties ------------------------------
            # get member mass and inertia info (including mem.M_struc) <<< still split between converting to PRP in or out of these functions
            mass, center, m_shell, mfill, pfill = mem.getInertia(rPRP=self.r6[:3]) 

            # Calculate the mass matrix of the FOWT about the PRP
            self.W_struc += translateForce3to6DOF( np.array([0,0, -g*mass]), center )  # weight vector
            self.M_struc += mem.M_struc     # mass/inertia matrix about the PRP
            
            m_center_sum += center*mass     # product sum of the mass and center of mass to find the total center of mass [kg-m]

            # Tower calculations
            if mem.type <= 1:   # <<<<<<<<<<<< maybe find a better way to do the if condition
                self.mtower[i-self.nplatmems] = mass                  # mass of the tower [kg]
                self.rCG_tow.append(center)               # center of mass of the tower from the PRP [m]
            # Substructure calculations
            if mem.type > 1:
                self.m_sub += mass              # mass of the substructure
                self.M_struc_sub += mem.M_struc     # mass matrix of the substructure about the PRP
                m_sub_sum += center*mass        # product sum of the substructure members and their centers of mass [kg-m]
                self.m_shell += m_shell               # mass of the substructure shell material [kg]
                mballast.extend(mfill)              # list of ballast masses in each substructure member (list of lists) [kg]
                pballast.extend(pfill)              # list of ballast densities in each substructure member (list of lists) [kg/m^3]
                '''
                # Store substructure moment of inertia terms
                I44list.append(mem.M_struc[3,3])
                I55list.append(mem.M_struc[4,4])
                I66list.append(mem.M_struc[5,5])
                masslist.append(mass)
                '''

            # -------------------- get each member's buoyancy/hydrostatic properties -----------------------

            Fvec, Cmat, V_UW, r_CB, AWP, IWP, xWP, yWP = mem.getHydrostatics(rho=self.rho_water, g=self.g, rPRP=self.r6[:3])
            
            # add to fowt's mean force vector and stiffness matrix
            self.W_hydro += Fvec # translateForce3to6DOF( np.array([0,0, Fz]), mem.rA )  # buoyancy vector
            self.C_hydro += Cmat # translateMatrix6to6DOF(Cmat, mem.rA)                       # hydrostatic stiffness matrix
       
            # convert other metrics to also be about the PRP (platform reference point)
            VTOT    += V_UW    # add to total underwater volume of all members combined
            AWP_TOT += AWP
            IWPx_TOT += IWP + AWP*yWP**2
            IWPy_TOT += IWP + AWP*xWP**2
            Sum_V_rCB   += r_CB*V_UW
            Sum_AWP_rWP += np.array([xWP, yWP])*AWP
            
        
        # ------------- include buoyancy effects of underwater rotors -------------
        # loop through each blade member to calculate rotor buoyancy forces (for underwater turbines)
        for i in range(self.nrotors):       # for each rotor in the fowt

            rotor = self.rotorList[i]

            if rotor.Zhub < 0:      # only do this for underwater rotors
                
                for j in range(int(rotor.nBlades)):     # for each blade on the rotor

                    # ensure the blade headings are equally spaced apart (so that the specific heading values are arbitrary)
                    if all(np.mod(np.diff(rotor.headings, append=rotor.headings[0]),360) != np.mod(np.diff(rotor.headings, append=rotor.headings[0])[0], 360)):
                        raise ValueError("The headings of the blades need to be equally spaced apart")

                    for k,afmem in enumerate(rotor.bladeMemberList):    # for each airfoil member in the bladeMemberList

                        # store original positions of the airfoil member about the original rotor axis
                        rA_OG = afmem.rA0
                        rB_OG = afmem.rB0
                        rOG = np.vstack([rA_OG, rB_OG])

                        # set the heading, or azimuth angle, of the blade member
                        afmem.heading = rotor.headings[j]

                        # find the end nodes of the blade member about the global coordinates (e.g,, if rA_OG = [0,0,0] and rB_OG=[0,1,0], and heading=90, then rA=[0,0,0] and rB=[0,0,1])
                        r_new = rotor.getBladeMemberPositions(rotor.headings[j], rOG)

                        # save these end node positions in the blade member
                        afmem.rA0 = r_new[0,:]
                        afmem.rB0 = r_new[1,:]

                        # save the positions of the nodes for each blade
                        rotor.nodes[j,k,:] = afmem.rA0
                        if k==len(rotor.bladeMemberList)-1:     # if it's the last blade member, save it's rB position to the last position in the nodes array
                            rotor.nodes[j,k+1,:] = afmem.rB0

                        # find the actual orientation vectors of the blade member
                        afmem.setPosition()

                        # calculate the mass and inertial properties of the blade members
                        #mass, center, m_shell, mfill, pfill = afmem.getInertia()
                        # >>>>>> can be used later if actual rectangular mass properties are desired other than mRNA <<<<<<<<

                        # calculate hydrostatic properties of the blade (sub)member and add them to the system matrices
                        Fvec, Cmat, V_UW, r_CB, AWP, IWP, xWP, yWP = afmem.getHydrostatics(rho=self.rho_water, g=self.g, rPRP=self.r6[:3])
                        
                        # outputs of getHydrostatics should already be about the PRP
                        self.W_hydro += Fvec # buoyancy vector
                        self.C_hydro += Cmat # hydrostatic stiffness matrix

                        VTOT    += V_UW    # add to total underwater volume of all members combined
                        AWP_TOT += AWP
                        IWPx_TOT += IWP + AWP*yWP**2
                        IWPy_TOT += IWP + AWP*xWP**2
                        Sum_V_rCB   += r_CB*V_UW
                        Sum_AWP_rWP += np.array([xWP, yWP])*AWP

                        # reset original rA and rB values of the airfoil member
                        afmem.rA0 = rA_OG
                        afmem.rB0 = rB_OG
                        afmem.setPosition()
                        
                        # Note: it might be possible to streamline the above using new capabilities in setPosition (but not sure).



        # ------------------------- include RNA properties -----------------------------

        # Here we could initialize first versions of the structure matrix components.
        # These might be iterated on later to deal with mean- or amplitude-dependent terms.
        #self.M_struc += structural.M_lin(q0,      self.turbineParams)        # Linear Mass Matrix
        #self.B_struc += structural.C_lin(q0, qd0, self.turbineParams, u0)    # Linear Damping Matrix
        #self.C_struc += structural.K_lin(q0, qd0, self.turbineParams, u0)    # Linear Stifness Matrix
        #self.W_struc += structural.B_lin(q0, qd0, self.turbineParams, u0)    # Linear RHS

        # below are temporary placeholders
        # for now, turbine RNA is specified by some simple lumped properties

        for i in range(self.nrotors):
            Mmat = np.diag([self.mRNA[i], self.mRNA[i], self.mRNA[i], self.IxRNA[i], self.IrRNA[i], self.IrRNA[i]])            # create mass/inertia matrix
            center = np.array([self.xCG_RNA[i], self.rotorList[i].rHub[1], self.hHub[i]])   # RNA center of mass location <<< need to overhaul this!

            # compute rotated RNA mass properties considering current fowt pose <<< need to double check these
            Mmat = rotateMatrix6(Mmat, self.Rmat)       # adjust the inertia matrix to align with global directions
            center = np.matmul(self.Rmat, center)      # adjust center offset from PRP along global directions

            # now convert everything to be about PRP (platform reference point) and add to global vectors/matrices
            self.W_struc += translateForce3to6DOF(np.array([0,0, -g*self.mRNA[i]]), center )   # weight vector
            self.M_struc += translateMatrix6to6DOF(Mmat, center)                            # mass/inertia matrix
            m_center_sum += center*self.mRNA[i]

        # ----------- process inertia-related totals ----------------

        m_all = self.M_struc[0,0]             # total mass of all the members
        rCG_all = m_center_sum/m_all          # total CG of all the members
        
        self.rCG = rCG_all
        self.rCG_sub = m_sub_sum/self.m_sub   # solve for just the substructure mass and CG
        
        
  
        # get principal moments of inertia (about CG) 
        # note: these are likely only useful in the unrotated frame, i.e.
        # the first time calcStatics is called.
        
        # the mass matrix of the substructure about the substruc's CM
        M_sub = translateMatrix6to6DOF(self.M_struc_sub, -self.rCG_sub)  # -rCG_sub due to convention of the function
        
        # overall structure mass matrix about its CM
        M_all = translateMatrix6to6DOF(self.M_struc, -self.rCG)

        # could check that off-diagonals are approximately zero as an error check
        
        
        # Solve for the total mass of each type of ballast in the substructure
        self.pb = []                                                # empty list to store the unique ballast densities
        for i in range(len(pballast)):
            if pballast[i] != 0:                                    # if the value in pballast is not zero
                if self.pb.count(pballast[i]) == 0:                 # and if that value is not already in pb
                    self.pb.append(pballast[i])                     # store that ballast density value

        self.m_ballast = np.zeros(len(self.pb))                      # make an empty m_ballast list with len=len(pb)
        for i in range(len(self.pb)):                               # for each ballast density
            for j in range(len(mballast)):                          # loop through each ballast mass
                if float(pballast[j]) == float(self.pb[i]):   # but only if the index of the ballast mass (density) matches the value of pb
                    self.m_ballast[i] += mballast[j]                 # add that ballast mass to the correct index of mballast



        # ----------- process key hydrostatic-related totals for use in static equilibrium solution ------------------
                               # save the total underwater volume
        rCB_TOT = Sum_V_rCB/VTOT       # location of center of buoyancy on platform
        
        if VTOT==0: # if you're only working with members above the platform, like modeling the wind turbine
            zMeta = 0
        else:
            zMeta   = rCB_TOT[2] + IWPx_TOT/VTOT  # add center of buoyancy and BM=I/v to get z elevation of metecenter [m] (have to pick one direction for IWP)

        self.C_struc[3,3] = -m_all*g*rCG_all[2]
        self.C_struc[4,4] = -m_all*g*rCG_all[2]
        
        self.C_struc_sub[3,3] = -self.m_sub*g*self.rCG_sub[2]
        self.C_struc_sub[4,4] = -self.m_sub*g*self.rCG_sub[2]

        # add relevant properties to this turbine's MoorPy Body
        # >>> should double check proper handling of mean weight and buoyancy forces throughout model <<<
        if self.body:   # note: this is likely unused now <<<
            self.body.m = m_all
            self.body.v = VTOT
            self.body.rCG = rCG_all
            self.body.AWP = AWP_TOT
            self.body.rM = np.array([rCB_TOT[0], rCB_TOT[1], zMeta])    # now includes x and y coordinates for center of buoyancy
        #is there any risk of additional moments due to offset CB since MoorPy assumes CB at ref point? <<<
        self.rCB = rCB_TOT
        self.m = m_all
        self.V = VTOT
        self.AWP = AWP_TOT
        self.rM = np.array([rCB_TOT[0], rCB_TOT[1], zMeta])
      
        # save things in a dictionary now        
        self.props = {}
        self.props['m']     = self.m 
        self.props['m_sub'] = self.m_sub 
        self.props['v'] = self.V
        self.props['rCG']     = self.rCG
        self.props['rCG_sub'] = self.rCG_sub
        self.props['rCB'] = self.rCB
        self.props['AWP'] = self.AWP
        self.props['rM'] = self.rM
        self.props['Ixx'] = M_all[3,3]  # principale moments of inertia of entire structure
        self.props['Iyy'] = M_all[4,4]
        self.props['Izz'] = M_all[5,5]
        self.props['Ixx_sub'] = M_sub[3,3]  # principale moments of inertia of substructure
        self.props['Iyy_sub'] = M_sub[4,4]
        self.props['Izz_sub'] = M_sub[5,5]


    def calcBEM(self, dw=0, wMax=0, wInf=10.0, dz=0, da=0, headings=[0], meshDir=os.path.join(os.getcwd(),'BEM')):
        '''This generates a mesh for the platform and runs a BEM analysis on it
        using pyHAMS. It can also write adjusted .1 and .3 output files suitable
        for use with OpenFAST.
        The mesh is only made for non-interesecting members flagged with potMod=1.
        Note that this method does not consider mean offsets when calculating coefficients.
        
        PARAMETERS
        ----------
        dw : float
            Optional specification of custom frequency increment (rad/s).
        wMax : float
            Optional specification of maximum frequency for BEM analysis (rad/s). Will only be
            used if it is greater than the maximum frequency used in RAFT.
        wInf : float
            Optional specification of large frequency to use as approximation for infinite
            frequency in pyHAMS analysis (rad/s).
        dz : float
            desired longitudinal panel size for potential flow BEM analysis (m)
        da : float
            desired azimuthal panel size for potential flow BEM analysis (m)
        headings : list of floats
            incident wave headings to be considered, default [0] (deg). <<<<<<<< capability still needs to be added, after adjustments to pyHAMS
        '''
        
        # go through members to be modeled with BEM and calculated their nodes and panels lists
        nodes = []
        panels = []

        vertices = np.zeros([0,3])  # for GDF output

        dz = self.dz_BEM if dz==0 else dz  # allow override if provided
        da = self.da_BEM if da==0 else da

        for mem in self.memberList:

            if mem.potMod==True:
                pnl.meshMember(mem.stations, mem.d, mem.rA, mem.rB,
                        dz_max=dz, da_max=da, savedNodes=nodes, savedPanels=panels)

                # for GDF output
                vertices_i = pnl.meshMemberForGDF(mem.stations, mem.d, mem.rA, mem.rB, dz_max=dz, da_max=da)
                vertices = np.vstack([vertices, vertices_i])              # append the member's vertices to the master list


        # only try to save a mesh and run HAMS if some members DO have potMod=True
        if len(panels) > 0:
            
            import pyhams.pyhams as ph  # import PyHAMS only if we're going to use it

            pnl.writeMesh(nodes, panels, oDir=os.path.join(meshDir,'Input')) # generate a mesh file in the HAMS .pnl format

            #pnl.writeMeshToGDF(vertices)                # also a GDF for visualization

            ph.create_hams_dirs(meshDir)                #

            # HAMS needs a hydrostatics file, it's unused for .1 and .3,
            # but HAMS write the .hst file that OpenFAST uses
            ph.write_hydrostatic_file(meshDir, kHydro=self.C_hydro)

            # prepare frequency settings for HAMS
            dw_HAMS = self.dw_BEM if dw==0 else dw     # frequency increment - allow override if provided

            wMax_HAMS = max(wMax, max(self.w))         # make sure the HAMS runs includes both RAFT and export frequency extents

            nw_HAMS = int(np.ceil(wMax_HAMS/dw_HAMS))  # ensure the upper frequency of the HAMS analysis is large enough

            ph.write_control_file(meshDir, waterDepth=self.depth, incFLim=1, iFType=3, oFType=4,   # inputs are in rad/s, outputs in s
                                  numFreqs=-nw_HAMS, minFreq=dw_HAMS, dFreq=dw_HAMS,
                                  numHeadings=len(headings), headingList=headings) #, numThreads=self.numThreads) <<<
            
            # Note about zero/infinite frequencies from WAMIT-formatted output files (as per WAMIT v7 manual): 
            # The limiting values of the added-mass coefficients may be evaluated for zero or infinite
            # period by specifying the values PER= 0:0 and PER< 0:0, respectively.  These special values are always
            # associated with the wave period, irrespective of the value of IPERIN and the corresponding
            # interpretation of the positive elements of the array PER


            # execute the HAMS analysis
            ph.run_hams(meshDir)

            # read the HAMS WAMIT-style output files
            addedMass, damping, w1 = ph.read_wamit1(os.path.join(meshDir,'Output','Wamit_format','Buoy.1'), TFlag=True)  # first two entries in frequency dimension are expected to be zero-frequency then infinite frequency
            M, P, R, I, w3, heads  = ph.read_wamit3(os.path.join(meshDir,'Output','Wamit_format','Buoy.3'), TFlag=True)   
            
            # process headings and sort frequencies
            self.BEM_headings = np.array(heads)%(360)  # save headings in range of 0-360 [deg]            # interpole to the frequencies RAFT is using
            '''
            isort1 = np.argsort(w1)  # indices that will sort the radiation results
            isort3 = np.argsort(w3)  # indices that will sort the diffraction results
            w1        = np.take(w1, isort1)
            w3        = np.take(w3, isort3)
            addedMass = np.take(addedMass, isort1, axis=2)
            damping   = np.take(damping  , isort1, axis=2)
            M         = np.take(M        , isort3, axis=2)
            P         = np.take(P        , isort3, axis=2)
            R         = np.take(R        , isort3, axis=2)
            I         = np.take(I        , isort3, axis=2)
            '''
            # interpolate to RAFT model frequencies
            # zero frequency values are being stacked on to give smooth results if the requested frequency is below what's available from HAMS
            addedMassInterp = interp1d(np.hstack([w1[2:],  0.0]), np.dstack([addedMass[:,:,2:], addedMass[:,:,0]]), assume_sorted=False, axis=2)(self.w)
            dampingInterp   = interp1d(np.hstack([w1[2:],  0.0]), np.dstack([  damping[:,:,2:], np.zeros([6,6]) ]), assume_sorted=False, axis=2)(self.w)
            fExRealInterp   = interp1d(np.hstack([w3,      0.0]), np.dstack([       R, np.zeros([len(heads),6]) ]), assume_sorted=False, axis=2)(self.w)
            fExImagInterp   = interp1d(np.hstack([w3,      0.0]), np.dstack([       I, np.zeros([len(heads),6]) ]), assume_sorted=False, axis=2)(self.w)
            # note: fEx tensors are sized according to [nHeadings, 6 DOFs, frequencies]
            
            # copy results over to the FOWT's coefficient arrays
            self.A_BEM = self.rho_water * addedMassInterp
            self.B_BEM = self.rho_water * dampingInterp                                 
            X_BEM_temp = self.rho_water * self.g * (fExRealInterp + 1j*fExImagInterp)
            
            
            # transform excitation coefficients so that DOFs are always relative to incident wave heading rather than global frame
            self.X_BEM = np.zeros_like(X_BEM_temp)
            
            for ih in range(len(heads)):
                sin_heading = np.sin(np.radians(heads[ih]))
                cos_heading = np.cos(np.radians(heads[ih]))
                
                self.X_BEM[ih,0,:] =  cos_heading * X_BEM_temp[ih,0,:] + sin_heading * X_BEM_temp[ih,1,:]
                self.X_BEM[ih,1,:] = -sin_heading * X_BEM_temp[ih,0,:] + cos_heading * X_BEM_temp[ih,1,:]
                self.X_BEM[ih,2,:] = X_BEM_temp[ih,2,:]
                self.X_BEM[ih,3,:] =  cos_heading * X_BEM_temp[ih,3,:] + sin_heading * X_BEM_temp[ih,4,:]
                self.X_BEM[ih,4,:] = -sin_heading * X_BEM_temp[ih,3,:] + cos_heading * X_BEM_temp[ih,4,:]
                self.X_BEM[ih,5,:] = X_BEM_temp[ih,5,:]
                
            
            # HAMS results error checks  >>> any more we should have? <<<
            if np.isnan(self.A_BEM).any():
                #print("NaN values detected in HAMS calculations for added mass. Check the geometry.")
                #breakpoint()
                raise Exception("NaN values detected in HAMS calculations for added mass. Check the geometry.")
            if np.isnan(self.B_BEM).any():
                #print("NaN values detected in HAMS calculations for damping. Check the geometry.")
                #breakpoint()
                raise Exception("NaN values detected in HAMS calculations for damping. Check the geometry.")
            if np.isnan(self.X_BEM).any():
                #print("NaN values detected in HAMS calculations for excitation. Check the geometry.")
                #breakpoint()
                raise Exception("NaN values detected in HAMS calculations for excitation. Check the geometry.")

            # TODO: add support for multiple wave headings <<<
            # note: RAFT will only be using finite-frequency potential flow coefficients


    def calcTurbineConstants(self, case, ptfm_pitch=0):
        '''This computes turbine linear terms (excluding hydrodynamic added 
        mass and inertial excitation, which are handled by getHydroConstants).
        
        case
            dictionary of case information
        ptfm_pitch
            mean pitch angle of the platform [rad]

        '''

        #self.rotor.runCCBlade(case['wind_speed'], ptfm_pitch=ptfm_pitch, yaw_misalign=case['yaw_misalign'])
        #print(case)
        turbine_heading = getFromDict(case, 'turbine_heading', shape=0, dtype = float, default=0.0)  # [deg]
        turbine_status  = getFromDict(case, 'turbine_status', shape=0, dtype=str, default='operating')

        # initialize arrays (can remain zero if aerodynamics are disabled)
        self.A_aero  = np.zeros([6,6,self.nw,self.nrotors])                      # frequency-dependent aero-servo added mass matrix
        self.B_aero  = np.zeros([6,6,self.nw,self.nrotors])                      # frequency-dependent aero-servo damping matrix
        self.f_aero  = np.zeros([6,  self.nw,self.nrotors], dtype=complex)       # dynamice excitation force and moment amplitude spectra
        self.f_aero0 = np.zeros([6,          self.nrotors])                      # mean aerodynamic forces and moments
        #todo: reorder above so that w is last index <<<
        
        self.B_gyro  = np.zeros([6,6,self.nrotors])  # rotor gyroscopic damping matrix
        
        if turbine_status == 'operating':
            
            for ir in range(self.nrotors):
                # only compute the aerodynamics if enabled and windspeed is nonzero

                if self.rotorList[ir].Zhub < 0:
                    current = True
                    speed = getFromDict(case, 'current_speed', shape=0, default=1.0)
                else:
                    current = False
                    speed = getFromDict(case, 'wind_speed', shape=0, default=10.0)
                
                if self.rotorList[ir].aeroServoMod > 0 and speed > 0.0:
                
                    # Get mean aero forces and fore-aft coefficients 
                    # Note: these are about hub coordinate in global orientation.
                    f_aero0, f_aero, a_aero, b_aero = self.rotorList[ir].calcAero(case, current=current)  # get values about hub
                    
                    # hub reference frame relative to PRP <<<<<<<<<<<<<<<<<
                    rHub = self.rotorList[ir].rHub   # TODO: change the loop to use enumerate to streamline this section, and add mean position support <<<
                    
                    # convert coefficients to platform reference frame and populate tensor slice for this rotor
                    for iw in range(self.nw):
                        self.A_aero[:,:,iw,ir] = translateMatrix6to6DOF(a_aero[:,:,iw], rHub)
                        self.B_aero[:,:,iw,ir] = translateMatrix6to6DOF(b_aero[:,:,iw], rHub)
                    
                    # convert forces to platform reference frame
                    self.f_aero0[:,ir] = transformForce(f_aero0, offset=rHub) # mean forces and moments
                    
                    for iw in range(self.nw):
                        self.f_aero[:,iw,ir] = transformForce(f_aero[:,iw], offset=rHub) # excitation
                    
                    # calculate cavitation of the rotor (platform motions should already be accounted for in the CCBlade object after running calcAero)
                    # if rotor is submerged...
                    # cav = self.rotorList[ir].calcCavitation(case)  # TO-DO: wire this to be a result/output, then uncomment <<<
                    
                    # ----- calculate rotor gyroscopic effects -----
                    # rotor speed [rpm]
                    Omega_rpm = np.interp(speed, self.rotorList[ir].Uhub, self.rotorList[ir].Omega_rpm)
                    
                    rotMat = RotFrm2Vect(np.array([1,0,0]), self.rotorList[ir].q) # rotation matrix from global to rotor axis
                    Omega_rotor = np.matmul(rotMat, [Omega_rpm*2*np.pi/60, 0, 0]) # rotor angular velocity vector
                    
                    # rotating inertia vector [kg-m^2 * rad/s = N-m-s]
                    IO_rotor = self.rotorList[ir].I_drivetrain * Omega_rotor
                    
                    GyroDampingMatrix = getH(IO_rotor)
                    
                    self.B_gyro[3:, 3:, ir] = GyroDampingMatrix  
                    
                    # note, gyroscopic effect is purely rotational so no translation adjustment needed

        else:
            print(f"Warning: turbine status is '{turbine_status}' so rotor fluid loads are neglected.")


    def calcHydroConstants(self):
        '''Compute FOWT hydrodynamic added mass matrix and member-level
        inertial excitation coefficients.'''


        rho = self.rho_water
        g   = self.g
        
        # --------------------- get constant hydrodynamic values along each member -----------------------------

        self.A_hydro_morison = np.zeros([6,6])                # hydrodynamic added mass matrix, from only Morison equation [kg, kg-m, kg-m^2]

        # loop through each member

        for i,mem in enumerate(self.memberList):
            '''

            circ = mem.shape=='circular'  # convenience boolian for circular vs. rectangular cross sections
            
            # find the proper member node positions (mem.r) if this memberList is a bladeMemberList for underwater rotors. Otherwise, skip
            if mem.type==3 and Rotor is not None:
                
                # save specific rotor variables and original positions of the blade member nodes
                rotor = Rotor
                rOG = [mem.rA0, mem.rB0]

                # (without making any changes to the rest of the hydrodynamics calculations below)
                # the input memberList is the rotor.bladeMemberList multiplied by nBlades (e.g. if len(rotor.bladeMemberList)=10, then this len(memberList)=30 for 3 blade rotor)
                # adjust the heading/orientation of the each section of blade members by the corresponding heading in rotor.headings based on where in the list you are
                j = i // int(len(memberList)/rotor.nBlades)     # i (from 0 to 30) // 10, which results in either j = 1, 2, or 3, for each blade heading

                # find the end nodes of the blade member about the global coordinates (e.g,, if rA_OG = [0,0,0] and rB_OG=[0,1,0], and heading=90, then rA=[0,0,0] and rB=[0,0,1])
                rUpdated = rotor.getBladeMemberPositions(rotor.headings[j], rOG)
                mem.rA0 = rUpdated[0]
                mem.rB0 = rUpdated[-1]
                
                # apply a blade pitch angle to every blade member if applicable
                mem.gamma = mem.gamma + dgamma

                # run calcOrientation to ensure the p1 and p2 axes of the members are oriented the way they should be
                mem.setPosition()

                # >>>>>>> TODO (for added mass of underwater rotors) <<<<<<<<<<
                # - Do we need to adjust any other methods in raft_fowt to account for added mass?
                # - Do we need to make any changes to the pyHAMS code to account for rotor added mass?
                # - How should we adjust the inclusion of member end effects of added mass knowing blade members are attached on ends to each other?
            

            # loop through each node of the member
            for il in range(mem.ns):

                # only process hydrodynamics if this node is submerged
                if mem.r[il,2] < 0:
                    
                    # only compute inertial loads and added mass for members that aren't modeled with potential flow
                    if mem.potMod==False:

                        # interpolate coefficients for the current strip
                        Ca_q   = np.interp( mem.ls[il], mem.stations, mem.Ca_q  )
                        Ca_p1  = np.interp( mem.ls[il], mem.stations, mem.Ca_p1 )
                        Ca_p2  = np.interp( mem.ls[il], mem.stations, mem.Ca_p2 )
                        Ca_End = np.interp( mem.ls[il], mem.stations, mem.Ca_End)


                        # ----- compute side effects (transverse only) -----

                        if circ:
                            v_i = 0.25*np.pi*mem.ds[il]**2*mem.dls[il]
                        else:
                            v_i = mem.ds[il,0]*mem.ds[il,1]*mem.dls[il]  # member volume assigned to this node

                        if mem.r[il,2] + 0.5*mem.dls[il] > 0:    # if member extends out of water              # <<< may want a better appraoch for this...
                            v_i = v_i * (0.5*mem.dls[il] - mem.r[il,2]) / mem.dls[il]  # scale volume by the portion that is under water
                        
                        # added mass (axial term explicitly excluded here - we aren't dealing with chains)
                        Amat_sides = rho*v_i *( Ca_p1*mem.p1Mat + Ca_p2*mem.p2Mat )  # local added mass matrix
                        
                        # inertial excitation - Froude-Krylov  (axial term explicitly excluded here - we aren't dealing with chains)
                        Imat_sides = rho*v_i *(  (1.+Ca_p1)*mem.p1Mat + (1.+Ca_p2)*mem.p2Mat ) # local inertial excitation matrix (note: the 1 is the Cp, dynamic pressure, term)
                        

                        # ----- add axial/end effects for added mass, and excitation including dynamic pressure ------
                        # note : v_a and a_i work out to zero for non-tapered sections or non-end sections

                        if circ:
                            v_i = np.pi/12.0 * abs((mem.ds[il]+mem.drs[il])**3 - (mem.ds[il]-mem.drs[il])**3)  # volume assigned to this end surface
                            a_i = np.pi*mem.ds[il] * mem.drs[il]   # signed end area (positive facing down) = mean diameter of strip * radius change of strip
                        else:
                            v_i = np.pi/12.0 * ((np.mean(mem.ds[il]+mem.drs[il]))**3 - (np.mean(mem.ds[il]-mem.drs[il]))**3)    # so far just using sphere eqn and taking mean of side lengths as d
                            a_i = (mem.ds[il,0]+mem.drs[il,0])*(mem.ds[il,1]+mem.drs[il,1]) - (mem.ds[il,0]-mem.drs[il,0])*(mem.ds[il,1]-mem.drs[il,1])
                            # >>> should support different coefficients or reference volumes for rectangular cross sections <<<

                        # added mass
                        Amat_end = rho*v_i * Ca_End*mem.qMat                             # local added mass matrix
                        
                        # inertial excitation
                        Imat_end = rho*v_i * Ca_End*mem.qMat                         # local inertial excitation matrix (note, there is no 1 added to Ca_End because dynamic pressure is handled separately) 
                        

                        # ----- sum up side and end added mass and inertial excitation coefficient matrices ------
                        mem.Amat[il,:,:] = Amat_sides + Amat_end
                        mem.Imat[il,:,:] = Imat_sides + Imat_end
                        mem.a_i[il] = a_i
                        
                        
                        # add to global added mass matrix for Morison members, which considers the mean offsets and is relative to the RPP with global orientation
                        self.A_hydro_morison += translateMatrix3to6DOF(mem.Amat[il,:,:], mem.r[il,:] - self.r6[:3])    
            

            # reset the member.r variable if underwater blade members were used
            if mem.type==3 and Rotor is not None:
                mem.rA0 = rOG[0]
                mem.rB0 = rOG[-1]
            '''
            # get member added mass matrix about PRP (also saves each member's inertial excitation coefficients)
            A_hydro_i = mem.calcHydroConstants(r_ref=self.r6[:3])  
            
            self.A_hydro_morison += A_hydro_i  # add to FOWT added mass matrix
    
    
        # ----- Get hydrodynamic contributions from any underwater rotors ------
        for i, rot in enumerate(self.rotorList):
            
            # compute rotor hydro added mass/inertia properties
            A_hydro_i, I_hydro_i = rot.calcHydroConstants(rho=self.rho_water, g=self.g)
            
            # make relative to PRP and add to system added mass matrix
            self.A_hydro_morison += translateMatrix6to6DOF(A_hydro_i, rot.r3-self.r6[:3]) 
    

    def calcHydroExcitation(self, case, memberList=[], dgamma=0):
        '''This computes the wave kinematics and linear excitation for a given case.
        It calculates and F_BEM and F_hydro_iner, each with dimensions [wave headings, DOFs, frequencies].
        '''
        
        # ----- set up sea state -----
        
        # JvS made support for a second set of case wave info for a different heading. Instead, to generalize,
        # we will allow the case wave entries to be lists, with size nHeadings.
        
        if np.isscalar(case['wave_heading']):  # deal with the typical case of just one set of waves specified
            self.nWaves = 1
        else:
            self.nWaves = len(case['wave_heading'])
        
        # ensure our inputs are all arrays and of size nWaves (any scalar inputs will be tiled)
        case['wave_heading'] = getFromDict(case, 'wave_heading'  , shape=self.nWaves, dtype=float, default=0)
        case['wave_spectrum']= getFromDict(case, 'wave_spectrum' , shape=self.nWaves, dtype=str, default='JONSWAP')
        case['wave_period']  = getFromDict(case, 'wave_period'   , shape=self.nWaves, dtype=float)
        case['wave_height']  = getFromDict(case, 'wave_height'   , shape=self.nWaves, dtype=float)
        case['wave_gamma']   = getFromDict(case, 'wave_gamma'    , shape=self.nWaves, dtype=float, default=0)
        
        
        self.beta = case['wave_heading']   # [rad] array of wave headings
        self.zeta = np.zeros([self.nWaves,self.nw], dtype=complex)

        # make wave spectrum for each heading
        self.S = np.zeros([self.nWaves,self.nw])
        for ih in range(self.nWaves):
            if case['wave_spectrum'][ih] == 'unit':
                #self.zeta[ih,:] = np.tile(1, self.nw)
                S         = np.tile(1, self.nw)
                self.zeta[ih,:] = np.sqrt(2*S*self.dw)
            elif case['wave_spectrum'][ih] == 'JONSWAP':
                self.S[ih,:] = JONSWAP(self.w, case['wave_height'][ih], case['wave_period'][ih], Gamma=case['wave_gamma'][ih])        
                self.zeta[ih,:] = np.sqrt(2*self.S[ih,:]*self.dw)    # wave elevation amplitudes (these are easiest to use)
            elif case['wave_spectrum'][ih] in ['none','still']:
                self.zeta[ih,:] = np.zeros(self.nw)        
                self.S[ih,:] = np.zeros(self.nw)        
            else:
                raise ValueError(f"Wave spectrum input '{case['wave_spectrum'][ih]}' not recognized.")                        

        #print(f"significant wave height:  {4*np.sqrt(np.sum(S)*self.dw):5.2f} = {4*getRMS(self.zeta, self.dw):5.2f}") # << temporary <<<

        # TODO: consider current and viscous drift <<<
        
        # resize members' wave kinematics arrays for this case's sea states
        for i,mem in enumerate(memberList):
            mem.u    = np.zeros([self.nWaves, mem.ns, 3, self.nw], dtype=complex)
            mem.ud   = np.zeros([self.nWaves, mem.ns, 3, self.nw], dtype=complex)
            mem.pDyn = np.zeros([self.nWaves, mem.ns,    self.nw], dtype=complex)
        
        # also set up wave kinematics arrays for the rotors
        for i,rot in enumerate(self.rotorList):
            rot.u    = np.zeros([self.nWaves, 3, self.nw], dtype=complex)
            rot.ud   = np.zeros([self.nWaves, 3, self.nw], dtype=complex)
            rot.pDyn = np.zeros([self.nWaves,    self.nw], dtype=complex)
            
        # ----- calculate potential-flow wave excitation force -----

        self.F_BEM = np.zeros([self.nWaves,6,self.nw], dtype=complex)
        self.F_hydro_iner = np.zeros([self.nWaves, 6, self.nw],dtype=complex) # inertia excitation force/moment complex amplitudes vector [N, N-m]

        # BEM-based wave excitation force on platform for each wave heading (will be zero if HAMS isn't run). This includes heading interpolation.
        if self.potMod:

            for ih in range(self.nWaves):
                
                # phase offset due to FOWT position in array
                phase_offset = np.exp(-1j*self.k* ( self.x_ref*np.cos(case['wave_heading'][ih]) 
                                                  + self.y_ref*np.sin(case['wave_heading'][ih]) ) )

                beta = np.degrees(self.beta[ih])%360  # heading in range of 0-360 [deg]
                
                headings = self.BEM_headings      # the headings of the available BEM data [deg]
                nhs = len(headings)
                # find interpolation indices and factors, of format y* = y[iout[0]]*fout[0] + y[iout[1]]*fout[1]
                
                # this code needs checking!
                if (beta <= headings[0]):         # when wave heading (beta) is before first BEM heading
                    hlast = headings[-1] - 360    # make the last BEM heading negative so that it's before beta
                    i1 = nhs-1
                    i2 = 0
                    f2 = (beta - hlast)/( headings[0] - hlast )
                
                elif (beta >= headings[nhs-1]):   # when wave heading (beta) is after last BEM heading
                    hfirst = headings[0] + 360    # make the fisrt BEM heading positive so that it's after beta
                    i1 = nhs-1  
                    i2 = 0
                    f2 = (beta - headings[-1])/( hfirst - headings[-1] )
                
                else:                             # normal case
                    for i in range(nhs-1):
                        if (headings[i+1] > beta):
                            i1 = i
                            i2 = i+1 
                            f2 = (beta - headings[i] )/( headings[i+1] - headings[i] )
                            break
                
                f1 = 1.0 - f2
                      
                # interpolate excitation coefficients
                X_prime = self.X_BEM[i1,:,:]*f1 + self.X_BEM[i2,:,:]*f2  # excitation coefficients (relative to wave direction)            
                
                #self.beta[ih], self.BEM_headings, self.X_BEM[, period=360) * 

                # rotate back to global frame
                sin_beta = np.sin(self.beta[ih])   #  check that I'm right in assuming HAMS outputs degrees
                cos_beta = np.cos(self.beta[ih])
                
                self.X_BEM[ih,0,:] = X_prime[0,:]*cos_beta - X_prime[1,:]*sin_beta
                self.X_BEM[ih,1,:] = X_prime[0,:]*sin_beta + X_prime[1,:]*cos_beta
                self.X_BEM[ih,2,:] = X_prime[2,:]
                self.X_BEM[ih,3,:] = X_prime[3,:]*cos_beta - X_prime[4,:]*sin_beta
                self.X_BEM[ih,4,:] = X_prime[3,:]*sin_beta + X_prime[4,:]*cos_beta
                self.X_BEM[ih,5,:] = X_prime[5,:]
                
                # multiply excitation coefficients by wave elevation to get excitation forces and moments for this wave heading
                self.F_BEM[ih,:,:] = self.X_BEM[ih,:,:] * self.zeta[ih,:] * phase_offset


        # ----- strip-theory wave excitation force -----
        # loop through each member to compute strip-theory contributions
        for i,mem in enumerate(memberList):
            
            circ = mem.shape=='circular'  # convenience boolian for circular vs. rectangular cross sections


            # loop through each node of the member
            for il in range(mem.ns):

                # only process hydrodynamics if this node is submerged
                if mem.r[il,2] < 0:

                    # get wave kinematics spectra given a certain wave spectrum and location
                    # for each wave direction, calculate this node's frequency-dependent wave velocity, acceleration, and dynamic presure
                    for ih in range(self.nWaves):
                        mem.u[ih,il,:,:], mem.ud[ih,il,:,:], mem.pDyn[ih,il,:] = getWaveKin(self.zeta[ih,:], self.beta[ih], 
                                                                                 self.w, self.k, self.depth, mem.r[il,:], self.nw)
                    # Note: the above wave kinematics account for phasing due to the FOWT's mean offset position in the array
                    
                    # now sum across wave headings and store these values - not accurate for multidirectional, 
                    # but versatile if we want to visualize something. <<< not currently used
                    #mem.u[ il,:,:] = np.sum(u   , axis=0)
                    #mem.ud[il,:,:] = np.sum(ud  , axis=0)
                    #mem.pDyn[il,:] = np.sum(pDyn, axis=0)     


                    # calculate the linear excitation forces on this node for each wave heading and frequency
                    for ih in range(self.nWaves):
                        for i in range(self.nw):

                            # add dynamic pressure - positive with q if end A - determined by sign of a_i
                            F_exc_iner_temp = np.matmul(mem.Imat[il,:,:], mem.ud[ih,il,:,i]) + mem.pDyn[ih,il,i]*mem.a_i[il]*mem.q 
                            
                            # add the excitation complex amplitude for this heading and frequency to the global excitation vector
                            self.F_hydro_iner[ih,:,i] += translateForce3to6DOF(F_exc_iner_temp, mem.r[il,:] - self.r6[:3]) # (about PRP)


        # ----- inertial excitation on rotor(s) -----
        
        for i, rot in enumerate(self.rotorList):
            if rot.Zhub < 0:  # if submerged

                # get wave kinematics spectra given a certain wave spectrum and location
                # for each wave direction, calculate the hub wave kinematics
                for ih in range(self.nWaves):
                    rot.u[ih,:,:], rot.ud[ih,:,:], rot.pDyn[ih,:] = getWaveKin(self.zeta[ih,:], self.beta[ih], 
                                                                    self.w, self.k, self.depth, rot.r3, self.nw)
                # Note: the above wave kinematics account for phasing due to the FOWT's mean offset position in the array
                
                # Rotate rotor inertial excitation matrix to align with global
                #angles = self.r6[3:] + np.array([0, np.atan2(rot.axis[2], rot.axis[0]),
                #                                    np.atan2(rot.axis[1], rot.axis[0])])
                #Rmat = rotationMatrix(*angles)  # rotation matrix for rotor+fowt orientation
                Rmat = RotFrm2Vect( np.array([1,0,0]), rot.q)
                I_hydro = rotateMatrix6(rot.I_hydro, Rmat)  # Should check. Only first 3 columns of I_hydro have meaning.

                # compute force across frequency range
                for i in range(self.nw):
                    f3 = np.matmul( I_hydro[:3,:3], rot.ud[ih,:,i] )  # Forces due to acceleration
                    f6 = translateForce3to6DOF(f3, rot.r3 - self.r6[:3])  # Translate to about PRP (induces some moments)
                    f6[3:] += np.matmul( I_hydro[3:,:3], rot.ud[ih,:,i] )  # Add moments due to acceleration

                    self.F_hydro_iner[ih,:,i] += f6
                

    def calcHydroLinearization(self, Xi):
        '''The FOWT's dynamics solve iteration method. This calculates the amplitude-dependent 
        linearized coefficients, including the system linearized drag damping matrix. For the 
        drag-based excitation, call calcDragExcitation after this method.
        
        Currently hard-coded to only consider the first seastate/heading.

        Xi : complex array
            system response (just for this FOWT) - displacement and rotation complex amplitudes [m, rad]

        '''

        rho = self.rho_water
        g   = self.g

        # The linearized coefficients to be calculated

        B_hydro_drag = np.zeros([6,6])             # hydrodynamic damping matrix (just linearized viscous drag for now) [N-s/m, N-s, N-s-m]

        F_hydro_drag = np.zeros([6,self.nw],dtype=complex) # excitation force/moment complex amplitudes vector [N, N-m]

        ih = 0  # we will only consider the first sea state in this linearization process

        # loop through each member
        for mem in self.memberList:

            circ = mem.shape=='circular'  # convenience boolian for circular vs. rectangular cross sections

            # loop through each node of the member
            for il in range(mem.ns):

                # get node complex velocity spectrum based on platform motion's and relative position from PRP
                # node displacement, velocity, and acceleration (each [3 x nw])
                drnode, vnode, anode = getKinematics(mem.r[il,:], Xi, self.w)

                # only process hydrodynamics if this node is submerged
                if mem.r[il,2] < 0:

                    # interpolate coefficients for the current strip
                    Cd_q   = np.interp( mem.ls[il], mem.stations, mem.Cd_q  )
                    Cd_p1  = np.interp( mem.ls[il], mem.stations, mem.Cd_p1 )
                    Cd_p2  = np.interp( mem.ls[il], mem.stations, mem.Cd_p2 )
                    Cd_End = np.interp( mem.ls[il], mem.stations, mem.Cd_End)


                    # ----- compute side effects ------------------------

                    # member acting area assigned to this node in each direction
                    a_i_q  = np.pi*mem.ds[il]*mem.dls[il]  if circ else  2*(mem.ds[il,0]+mem.ds[il,0])*mem.dls[il]
                    a_i_p1 =       mem.ds[il]*mem.dls[il]  if circ else             mem.ds[il,0]      *mem.dls[il]
                    a_i_p2 =       mem.ds[il]*mem.dls[il]  if circ else             mem.ds[il,1]      *mem.dls[il]

                    # water relative velocity over node (complex amplitude spectrum)  [3 x nw]
                    vrel = mem.u[ih,il,:] - vnode

                    # break out velocity components in each direction relative to member orientation [nw]
                    vrel_q  = np.sum(vrel*mem.q[ :,None], axis=0)*mem.q[ :,None]     # (the ,None is for broadcasting q across all frequencies in vrel)
                    vrel_p1 = np.sum(vrel*mem.p1[:,None], axis=0)*mem.p1[:,None]
                    vrel_p2 = np.sum(vrel*mem.p2[:,None], axis=0)*mem.p2[:,None]
                    
                    # get RMS of relative velocity component magnitudes (real-valued)
                    vRMS_q  = getRMS(vrel_q)
                    vRMS_p1 = getRMS(vrel_p1)
                    vRMS_p2 = getRMS(vrel_p2)
                    
                    # linearized damping coefficients in each direction relative to member orientation [not explicitly frequency dependent...] (this goes into damping matrix)
                    Bprime_q  = np.sqrt(8/np.pi) * vRMS_q  * 0.5*rho * a_i_q  * Cd_q
                    Bprime_p1 = np.sqrt(8/np.pi) * vRMS_p1 * 0.5*rho * a_i_p1 * Cd_p1
                    Bprime_p2 = np.sqrt(8/np.pi) * vRMS_p2 * 0.5*rho * a_i_p2 * Cd_p2

                    # form damping matrix for the node based on linearized drag coefficients
                    Bmat_sides = Bprime_q*mem.qMat + Bprime_p1*mem.p1Mat + Bprime_p2*mem.p2Mat 


                    # ----- add end/axial effects for added mass, drag, and excitation including dynamic pressure ------
                    # note : v_a and a_i work out to zero for non-tapered sections or non-end sections

                    # end/axial area (removing sign for use as drag)
                    if circ:
                        a_i = np.abs(np.pi*mem.ds[il]*mem.drs[il])
                    else:
                        a_i = np.abs((mem.ds[il,0]+mem.drs[il,0])*(mem.ds[il,1]+mem.drs[il,1]) - (mem.ds[il,0]-mem.drs[il,0])*(mem.ds[il,1]-mem.drs[il,1]))

                    Bprime_End = np.sqrt(8/np.pi)*vRMS_q*0.5*rho*a_i*Cd_End
                    #print(f"  {a_i:5.2f}  {vRMS_q:5.2f}  {Bprime_End:5.2f}")

                    # form damping matrix for the node based on linearized drag coefficients
                    Bmat_end = Bprime_End*mem.qMat                                       #


                    # ----- sum up side and end damping matrices ------
                    
                    mem.Bmat[il,:,:] = Bmat_sides + Bmat_end   # store in Member object to be called later to get drag excitation for each wave heading

                    B_hydro_drag += translateMatrix3to6DOF(mem.Bmat[il,:,:], mem.r[il,:] - self.r6[:3])   # add to global damping matrix for Morison members


                    # ----- calculate wave drag excitation (this may be recalculated later) -----

                    for i in range(self.nw):

                        mem.F_exc_drag[il,:,i] = np.matmul(mem.Bmat[il,:,:], mem.u[ih,il,:,i])   # get local 3d drag excitation force complex amplitude for each frequency [3 x nw]

                        F_hydro_drag[:,i] += translateForce3to6DOF(mem.F_exc_drag[il,:,i], mem.r[il,:] - self.r6[:3])   # add to global excitation vector (frequency dependent)
                    
                    '''
                    for i in range(self.nw):                                         # for each wave frequency...

                        F_exc_drag_temp = np.matmul(Bmat, mem.u[ih,il,:,i])             # local drag excitation force complex amplitude in x,y,z

                        mem.F_exc_drag[il,:,i] += F_exc_drag_temp                    # add to stored member force vector

                        F_hydro_drag[:,i] += translateForce3to6DOF(F_exc_drag_temp, mem.r[il,:]) # add to global excitation vector (frequency dependent)
                    '''

        # save the arrays internally in case there's ever a need for the FOWT to solve it's own latest dynamics or for visualization
        self.B_hydro_drag = B_hydro_drag
        self.F_hydro_drag = F_hydro_drag

        # return the linearized coefficients
        return B_hydro_drag
    
    
    
    def calcDragExcitation(self, ih):
        '''Calculated linearized viscous drag excitation for a given sea state (wave heading). calcLinearizedTerms should be called first.

        ih : int
            index of wave case being evaluated here

        '''

        F_hydro_drag = np.zeros([6,self.nw],dtype=complex) # excitation force/moment complex amplitudes vector [N, N-m]
     
        for mem in self.memberList:   # loop through each member
            for il in range(mem.ns):  # loop through each node of the member
                if mem.r[il,2] < 0:   # only process hydrodynamics if this node is submerged
                    for i in range(self.nw):
                        
                        # get local 3d drag excitation force complex amplitude for each frequency [3 x nw]
                        mem.F_exc_drag[il,:,i] = np.matmul(mem.Bmat[il,:,:], mem.u[ih,il,:,i])   
                        
                        # add to global excitation vector (frequency dependent)
                        F_hydro_drag[:,i] += translateForce3to6DOF(mem.F_exc_drag[il,:,i], mem.r[il,:] - self.r6[:3])   

        self.F_hydro_drag = F_hydro_drag

        return F_hydro_drag
    
    
    
    def calcCurrentLoads(self, case):
        '''method to calculate the "static" current loads on each member and save as a current force
        Uses a simple power law relationship to calculate the current velocity as a function of member node depth'''

        rho = self.rho_water
        g   = self.g

        D_hydro = np.zeros(6)      # create variable to hold the total drag force

        # extract current variables out of the case dictionary
        speed = getFromDict(case, 'current_speed', shape=0, default=0.0)
        heading = getFromDict(case, 'current_heading', shape=0, default=0)

        
        Zref = 0.0  # reference z elevation for current profile (at the sea surface by default) (reference height set to submerged rotor hub depth if rotor is submerged)
        for ti in range(self.nrotors):
            if self.rotorList[ti].Zhub < 0:     # If there is a submerged rotor,
                Zref = self.rotorList[ti].Zhub  # use it for the reference current height.

        # loop through each member
        for mem in self.memberList:

            circ = mem.shape=='circular'  # convenience boolian for circular vs. rectangular cross sections

            # loop through each node of the member
            for il in range(mem.ns):

                # only process hydrodynamics if this node is submerged
                if mem.r[il,2] < 0:

                    # calculate current velocity as a function of node depth [x,y,z] (assumes no vertical current velocity)
                    v = speed * (((self.depth + Zref) - abs(mem.r[il,2]))/(self.depth + Zref))**self.shearExp_water
                    vcur = np.array([v*np.cos(np.deg2rad(heading)), v*np.sin(np.deg2rad(heading)), 0])

                    # interpolate coefficients for the current strip
                    Cd_q   = np.interp( mem.ls[il], mem.stations, mem.Cd_q  )
                    Cd_p1  = np.interp( mem.ls[il], mem.stations, mem.Cd_p1 )
                    Cd_p2  = np.interp( mem.ls[il], mem.stations, mem.Cd_p2 )
                    Cd_End = np.interp( mem.ls[il], mem.stations, mem.Cd_End)

                    # current (relative) velocity over node (no complex numbers bc not function of frequency)
                    vrel = np.array(vcur)
                    # break out velocity components in each direction relative to member orientation
                    vrel_q  = np.sum(vrel*mem.q[:] )*mem.q[:] 
                    vrel_p1 = np.sum(vrel*mem.p1[:])*mem.p1[:]
                    vrel_p2 = np.sum(vrel*mem.p2[:])*mem.p2[:]
                    
                    # ----- compute side effects ------------------------

                    # member acting area assigned to this node in each direction
                    a_i_q  = np.pi*mem.ds[il]*mem.dls[il]  if circ else  2*(mem.ds[il,0]+mem.ds[il,0])*mem.dls[il]
                    a_i_p1 =       mem.ds[il]*mem.dls[il]  if circ else             mem.ds[il,0]      *mem.dls[il]
                    a_i_p2 =       mem.ds[il]*mem.dls[il]  if circ else             mem.ds[il,1]      *mem.dls[il]

                    # calculate drag force wrt to each orientation using simple Morison's drag equation
                    Dq = 0.5 * rho * a_i_q * Cd_q * np.linalg.norm(vrel_q) * vrel_q
                    Dp1 = 0.5 * rho * a_i_p1 * Cd_p1 * np.linalg.norm(vrel_p1) * vrel_p1
                    Dp2 = 0.5 * rho * a_i_p2 * Cd_p2 * np.linalg.norm(vrel_p2) * vrel_p2
                    
                    # ----- end/axial effects drag ------

                    # end/axial area (removing sign for use as drag)
                    if circ:
                        a_i_End = np.abs(np.pi*mem.ds[il]*mem.drs[il])
                    else:
                        a_i_End = np.abs((mem.ds[il,0]+mem.drs[il,0])*(mem.ds[il,1]+mem.drs[il,1]) - (mem.ds[il,0]-mem.drs[il,0])*(mem.ds[il,1]-mem.drs[il,1]))
                    
                    Dq_End = 0.5 * rho * a_i_End * Cd_End * np.linalg.norm(vrel_q) * vrel_q

                    # ----- sum forces and add to total mean drag load about PRP ------
                    D = Dq + Dp1 + Dp2 + Dq_End     # sum drag forces at node in member's local orientation frame

                    D_hydro += translateForce3to6DOF(D, mem.r[il,:] - self.r6[:3])  # sum as forces and moments about PRP
                    
        self.D_hydro = D_hydro  # save hydro drag forces/moments to FOWT for later access

        return D_hydro

    def calcQTF_slenderBody(self, ih, Xi0=None, beta=None):
        '''This computes the second-order strip-theory-hydrodynamics terms'''
        ''' Only long crested seas are currently considered here, but multidirectional
            wave pairs can be considered in the functions that compute the accelerations'''
        if Xi0 is None:
            Xi0 = np.zeros([self.nDOF, len(self.w)], dtype=complex)

        rho = self.rho_water
        g   = self.g
        if beta is None:
            beta = self.beta[ih]
        self.heads_2nd = [beta] # Need that to print the QTF

        # Resample Xi0, which is input in the same frequency as the first-order loads,
        # to the frequencies of the 2nd order hydrodynamic forces
        Xi = np.zeros([self.nDOF, len(self.w1_2nd)], dtype=complex)
        for iDoF in range(self.nDOF):
            Xi[iDoF,:] = np.interp(self.w1_2nd, self.w, Xi0[iDoF,:], left=0, right=0)

        # First-order forces, which are used to compute Pinkster's IV term]
        # F1st = np.matmul(self.M_struc, -self.w1_2nd**2 * Xi)
        F1st = np.zeros([self.nDOF, len(self.w1_2nd)], dtype=complex)
        F1st[0:3,:] = self.M_struc[0,0] * (-self.w1_2nd**2 * Xi[0:3,:]) # F_1stOrder = Mass * Acceleration_1stOrder
        F1st[3:6,:] = np.matmul(self.M_struc[3:,3:], (-self.w1_2nd**2 * Xi[3:,:]))
        
        # Print Xi in the same format as a WAMIT .4 file for comparison
        if self.outFolderQTF is not None:
            with open(os.path.join(self.outFolderQTF, 'raos-slender_body.4'), "w") as f:
                ULEN = 1
                for iDoF in range(self.nDOF):
                    for w1, x in zip(self.w1_2nd, Xi[iDoF,:]):
                        f.write(f"{2*np.pi/w1: 8.4e} {beta: 8.4e} {iDoF+1} {np.abs(x): 8.4e} {np.angle(x): 8.4e} {x.real: 8.4e} {x.imag: 8.4e}\n")
                        
        # Variables to store different components for post-processing
        qtf_2ndPot = np.zeros([len(self.w1_2nd), len(self.w1_2nd), 1, self.nDOF], dtype=complex)
        qtf_axdv   = np.zeros([len(self.w1_2nd), len(self.w1_2nd), 1, self.nDOF], dtype=complex)
        qtf_conv   = np.zeros([len(self.w1_2nd), len(self.w1_2nd), 1, self.nDOF], dtype=complex)
        qtf_eta    = np.zeros([len(self.w1_2nd), len(self.w1_2nd), 1, self.nDOF], dtype=complex)
        qtf_nabla  = np.zeros([len(self.w1_2nd), len(self.w1_2nd), 1, self.nDOF], dtype=complex)
        qtf_rotN   = np.zeros([len(self.w1_2nd), len(self.w1_2nd), 1, self.nDOF], dtype=complex)
        qtf_rslb   = np.zeros([len(self.w1_2nd), len(self.w1_2nd), 1, self.nDOF], dtype=complex)
          
        # Initialize qtf that will actually be used by the solver
        self.qtf = np.zeros([len(self.w1_2nd), len(self.w2_2nd), 1, self.nDOF], dtype=complex)  # Need this fourth dimension for conformity with the case where the QTFs are read from a file
        print(f"Computing QTF for heading {beta:.2f}")

        # Start with the force due to rotation of first-order wave forces
        # This component depends on the forces on the whole body, hence it is outside of the member loop
        for i1 in range(len(self.w1_2nd)):
            for i2 in range(i1, len(self.w2_2nd)):
                if self.w2_2nd[i2] < self.w1_2nd[i1]:
                        continue
                F_rotN = np.zeros(6, dtype='complex')    
                F_rotN[0:3] = 0.25 * (np.cross(Xi[3:,i1], np.conj(F1st[0:3,i2])) + np.cross(np.conj(Xi[3:,i2]), F1st[0:3,i1]))
                F_rotN[3: ] = 0.25 * (np.cross(Xi[3:,i1], np.conj(F1st[3: ,i2])) + np.cross(np.conj(Xi[3:,i2]), F1st[3: ,i1]))
                self.qtf[i1,i2,0,:] = F_rotN
                qtf_rotN[i1,i2,0,:] = F_rotN

        # Loop for each member to pre-compute quantities that are used in the QTF computation
        for i,mem in enumerate(self.memberList):
            if mem.r[-1,2] > 0 and mem.r[0,2] > 0:
                continue

            circ = mem.shape=='circular'  # convenience boolian for circular vs. rectangular cross sections              

            # Quantities at each node
            nodeV           = np.zeros([3, len(self.w1_2nd), mem.ns], dtype=complex)    # Node velocity
            dr              = np.zeros([3, len(self.w1_2nd), mem.ns], dtype=complex)    # Node displacement
            u               = np.zeros([3, len(self.w1_2nd), mem.ns], dtype=complex)    # Incident fluid velocity at node
            grad_u          = np.zeros([3, 3, len(self.w1_2nd), mem.ns], dtype=complex) # Gradient matrix of first-order velocity
            grad_dudt       = np.zeros([3, 3, len(self.w1_2nd), mem.ns], dtype=complex) # Gradient matrix of first-order acceleration
            nodeV_axial_rel = np.zeros([len(self.w1_2nd), mem.ns], dtype=complex)       # Node relative axial velocity
            grad_pres1st    = np.zeros([3, len(self.w1_2nd), mem.ns], dtype=complex)    # Gradient of first order pressure at each node
            for iNode, r in enumerate(mem.r):
                dr[:,:, iNode], nodeV[:,:, iNode], _ = getKinematics(r, Xi, self.w1_2nd)
                u[:,:, iNode], _, _ = getWaveKin(np.ones(self.w1_2nd.shape), beta, self.w1_2nd, self.k1_2nd, self.depth, r, len(self.w1_2nd), rho=rho, g=g)

                for iw in range(len(self.w1_2nd)):
                    grad_u[:, :, iw, iNode]    = getWaveKin_grad_u1(self.w1_2nd[iw], self.k1_2nd[iw], beta, self.depth, r)
                    grad_dudt[:, :, iw, iNode] = getWaveKin_grad_dudt(self.w1_2nd[iw], self.k1_2nd[iw], beta, self.depth, r)
                    nodeV_axial_rel[iw, iNode] = np.dot(u[:, iw, iNode]-nodeV[:,iw, iNode], mem.q)
                    grad_pres1st[:, iw, iNode] = getWaveKin_grad_pres1st(self.k1_2nd[iw], beta, self.depth, r, rho=rho, g=g)
                                                
            # Quantities at intersection with water line            
            eta   = np.zeros([len(self.w1_2nd)], dtype=complex)    # Incoming wave elevation
            eta_r = np.zeros([len(self.w1_2nd)], dtype=complex)    # Relative incoming wave elevation (i.e. wave elevation - vertical body motion)
            ud_wl = np.zeros([3, len(self.w1_2nd)], dtype=complex) # Incoming wave acceleration
            dr_wl = np.zeros([3, len(self.w1_2nd)], dtype=complex) # Body displacement at intersection with water line
            a_wl  = np.zeros([3, len(self.w1_2nd)], dtype=complex) # Body acceleration at intersection with water line
            if mem.r[-1,2] * mem.r[0,2] < 0:
                r_int = mem.r[0,:] + (mem.r[-1,:] - mem.r[0,:]) * (0. - mem.r[0,2]) / (mem.r[-1,2] - mem.r[0,2])
                _, ud_wl, eta  = getWaveKin(np.ones(self.w1_2nd.shape), beta, self.w1_2nd, self.k1_2nd, self.depth, r_int, len(self.w1_2nd), rho=1, g=1) # getWaveKin actually returns dynamic pressure, so consider unitary rho and g to get wave elevation
                dr_wl, _, a_wl = getKinematics(r_int, Xi, self.w1_2nd)
            
            # Vector with the acceleration of gravity projected along the displaced local x and y axes
            g_e1 = np.zeros([3, len(self.w1_2nd)], dtype=complex)
            for iw in range(len(self.w1_2nd)):
                g_e1[:, iw] = -g * (np.cross(Xi[3:, iw], mem.p1)[2] * mem.p1 + np.cross(Xi[3:, iw], mem.p2)[2] * mem.p2)

            # Relative wave elevation
            eta_r = eta-dr_wl[2,:]

            # Loop through each pair of frequency
            for i1, (w1, k1) in enumerate(zip(self.w1_2nd, self.k1_2nd)):
                print(f" Element {i+1} of {len(self.memberList)} - Line {i1+1:02d} of {len(self.w1_2nd):02d}", end='\r')            
                for i2, (w2, k2) in enumerate(zip(self.w2_2nd, self.k2_2nd)):
                    F_2ndPot = np.zeros(6, dtype='complex')
                    F_conv   = np.zeros(6, dtype='complex')
                    F_axdv   = np.zeros(6, dtype='complex')
                    F_eta    = np.zeros(6, dtype='complex')
                    F_nabla  = np.zeros(6, dtype='complex')         
                    F_rslb   = np.zeros(6, dtype='complex')

                    # Need to loop only half of the matrix due to symmetry (QTFs are Hermitian matrices)
                    if w2 < w1:
                        continue

                    # loop through each node of the member
                    for il in range(mem.ns):
                        # only process hydrodynamics if this node is submerged
                        if mem.r[il,2] >= 0:
                            continue

                        # interpolate coefficients for the current strip
                        Ca_p1  = np.interp( mem.ls[il], mem.stations, mem.Ca_p1 )
                        Ca_p2  = np.interp( mem.ls[il], mem.stations, mem.Ca_p2 )
                        Ca_End = np.interp( mem.ls[il], mem.stations, mem.Ca_End)


                        # ----- compute side effects ---------------------------------------------------------
                        if circ:
                            v_i = 0.25*np.pi*mem.ds[il]**2*mem.dls[il]
                        else:
                            v_i = mem.ds[il,0]*mem.ds[il,1]*mem.dls[il]  # member volume assigned to this node
                            
                        if mem.r[il,2] + 0.5*mem.dls[il] > 0:    # if member extends out of water              # <<< may want a better appraoch for this...
                            v_i = v_i * (0.5*mem.dls[il] - mem.r[il,2]) / mem.dls[il]  # scale volume by the portion that is under water
                                                    
                        acc_2ndPot, p_2nd = getWaveKin_pot2ndOrd(w1, w2, k1, k2, beta, beta, self.depth, mem.r[il,:], g=g, rho=rho)
                        f_2ndPot = rho*v_i * np.matmul((1.+Ca_p1)*mem.p1Mat + (1.+Ca_p2)*mem.p2Mat, acc_2ndPot)

                        conv_acc = 0.25 * ( np.matmul(grad_u[:, :, i1, il], np.conj(u[:, i2, il])) + np.matmul(np.conj(grad_u[:, :, i2, il]), u[:, i1, il]) )
                        f_conv   = rho*v_i * np.matmul((1.+Ca_p1)*mem.p1Mat + (1.+Ca_p2)*mem.p2Mat, conv_acc)
                        f_axdv   = rho*v_i * np.matmul(Ca_p1*mem.p1Mat + Ca_p2*mem.p2Mat, getWaveKin_axdivAcc(w1, w2, k1, k2, beta, beta, self.depth, mem.r[il,:], nodeV[:, i1, il], nodeV[:, i2, il], mem.q, g=g))
                        
                        acc_nabla = 0.25*np.matmul(np.squeeze(grad_dudt[:, :, i1, il]), np.squeeze(np.conj(dr[:, i2, il]))) + 0.25*np.matmul(np.squeeze(np.conj(grad_dudt[:, :, i2, il])), np.squeeze(dr[:, i1, il]))
                        f_nabla  = rho*v_i * np.matmul((1.+Ca_p1)*mem.p1Mat + (1.+Ca_p2)*mem.p2Mat, acc_nabla)

                        OMEGA1  = -getH(1j*w1*Xi[3:,i1]) # The alternator matrix is the opposite of what we need, that is why we subtract it
                        OMEGA2  = -getH(1j*w2*Xi[3:,i2])
                        f_rslb  = -0.25*2*np.matmul(Ca_p1*mem.p1Mat + Ca_p2*mem.p2Mat, np.matmul(OMEGA1, np.conj(nodeV_axial_rel[i2, il]*mem.q)) + np.matmul(np.conj(OMEGA2), nodeV_axial_rel[i1, il]*mem.q))
                        f_rslb *= rho*v_i                                                
                        
                        # # Rainey load that is only non zero for non-circular cylinders
                        u1_aux  = u[:,i1, il]-nodeV[:,i1, il]
                        u2_aux  = u[:,i2, il]-nodeV[:,i2, il]
                        Vmatrix1 = getWaveKin_grad_u1(w1, k1, beta, self.depth, mem.r[il,:]) + OMEGA1
                        Vmatrix2 = getWaveKin_grad_u1(w2, k2, beta, self.depth, mem.r[il,:]) + OMEGA2
                        aux      = 0.25*(np.matmul(Vmatrix1, np.conj(np.matmul(Ca_p1*mem.p1Mat + Ca_p2*mem.p2Mat, u2_aux))) + np.matmul(np.conj(Vmatrix2), np.matmul(Ca_p1*mem.p1Mat + Ca_p2*mem.p2Mat, u1_aux)))
                        aux     -= np.matmul(mem.qMat, aux) # remove axial component                            
                        f_rslb  += rho*v_i * aux

                        # # Similar to the one above, but note that the order in which the axial part is removed is different
                        # u1_aux  -= np.matmul(mem.qMat, u1_aux) # remove axial component
                        # u2_aux  -= np.matmul(mem.qMat, u2_aux)
                        # aux      = 0.25*(np.matmul(Ca_p1*mem.p1Mat + Ca_p2*mem.p2Mat, np.matmul(Vmatrix1, np.conj(u2_aux))) + np.matmul(Ca_p1*mem.p1Mat + Ca_p2*mem.p2Mat, np.matmul(np.conj(Vmatrix2), u1_aux)))
                        # f_rslb  += - rho*v_i * aux

                                                    
                        # ----- add axial/end effects for added mass, and excitation including dynamic pressure ------
                        # note : v_a and a_i work out to zero for non-tapered sections or non-end sections
                        if circ:
                            v_i = np.pi/12.0 * abs((mem.ds[il]+mem.drs[il])**3 - (mem.ds[il]-mem.drs[il])**3)  # volume assigned to this end surface
                            a_i = np.pi*mem.ds[il] * mem.drs[il]   # signed end area (positive facing down) = mean diameter of strip * radius change of strip
                        else:
                            v_i = np.pi/12.0 * ((np.mean(mem.ds[il]+mem.drs[il]))**3 - (np.mean(mem.ds[il]-mem.drs[il]))**3)    # so far just using sphere eqn and taking mean of side lengths as d
                            a_i = (mem.ds[il,0]+mem.drs[il,0])*(mem.ds[il,1]+mem.drs[il,1]) - (mem.ds[il,0]-mem.drs[il,0])*(mem.ds[il,1]-mem.drs[il,1])
                        

                        f_2ndPot += mem.a_i[il]*p_2nd*mem.q # 2nd order pressure
                        f_2ndPot += rho*v_i*Ca_End*np.matmul(mem.qMat, acc_2ndPot) # 2nd order axial acceleration
                        f_conv   += rho*v_i*Ca_End*np.matmul(mem.qMat, conv_acc)   # convective acceleration
                        f_nabla  += rho*v_i*Ca_End*np.matmul(mem.qMat, acc_nabla) # Gradient of first-order axial acceleration times displacement                                      
                        p_nabla   = 0.25*np.dot(grad_pres1st[:, i1, il], np.conj(dr[:, i2, il])) + 0.25*np.dot(np.conj(grad_pres1st[:, i2, il]), dr[:, i1, il])
                        f_nabla  += mem.a_i[il]*p_nabla*mem.q # Gradient of first-order pressure times displacement
                        p_drop    = -0.25*0.5*rho*np.dot(u[:,i1, il]-nodeV[:, i1, il], np.conj(np.matmul(Ca_p1*mem.p1Mat + Ca_p2*mem.p2Mat, u[:,i2, il]-nodeV[:, i2, il])))
                        p_drop   += -0.25*0.5*rho*np.dot(np.conj(u[:,i2, il]-nodeV[:, i2, il]), np.matmul(Ca_p1*mem.p1Mat + Ca_p2*mem.p2Mat, u[:,i2, il]-nodeV[:, i2, il]))
                        f_conv   += mem.a_i[il]*p_drop*mem.q

                        F_2ndPot += translateForce3to6DOF(f_2ndPot, mem.r[il,:])
                        F_conv   += translateForce3to6DOF(f_conv, mem.r[il,:])                   
                        F_axdv   += translateForce3to6DOF(f_axdv, mem.r[il,:])
                        F_nabla  += translateForce3to6DOF(f_nabla, mem.r[il,:])
                        F_rslb   += translateForce3to6DOF(f_rslb, mem.r[il,:])
                                                        
                    # Force acting at the intersection of the member with the mean waterline
                    f_eta = np.zeros(3, dtype=complex)
                    if mem.r[-1,2] * mem.r[0,2] < 0:
                        # Need just the cross section area, as the length is the relative wave elevation
                        # Get the area of the cross section at the mean waterline
                        i_wl = np.where(mem.r[:,2] < 0)[0][-1] # find index of mem.r[:,2] that is right before crossing 0
                        if circ:
                            if i_wl != len(mem.ds)-1:
                                d_wl = 0.5*(mem.ds[i_wl]+mem.ds[i_wl+1])
                            else:
                                d_wl = mem.ds[iwl]
                            a_i = 0.25*np.pi*d_wl**2
                        else:
                            if i_wl != len(mem.ds)-1:
                                d1_wl = 0.5*(mem.ds[i_wl,0]+mem.ds[i_wl+1,0])
                                d2_wl = 0.5*(mem.ds[i_wl,1]+mem.ds[i_wl+1,1])
                            else:
                                d1_wl = mem.ds[i_wl, 0]
                                d2_wl = mem.ds[i_wl, 1]
                            a_i = d1_wl*d2_wl

                        f_eta = 0.25*((ud_wl[:,i1])*np.conj(eta_r[i2])+np.conj((ud_wl[:,i2]))*eta_r[i1])
                        f_eta = rho*a_i*np.matmul((1.+Ca_p1)*mem.p1Mat + (1.+Ca_p2)*mem.p2Mat, f_eta)
                        a_eta = 0.25*((a_wl[:,i1])*np.conj(eta_r[i2])+np.conj((a_wl[:,i2]))*eta_r[i1])
                        f_eta -= rho*a_i*np.matmul(Ca_p1*mem.p1Mat + Ca_p2*mem.p2Mat, a_eta)
                        f_eta -= 0.25*rho*a_i * (g_e1[:,i1]*np.conj(eta_r[i2])+np.conj(g_e1[:,i2])*eta_r[i1])


                    F_eta = translateForce3to6DOF(f_eta, r_int)                    
                        
                    self.qtf[i1,i2,0,:] += F_2ndPot + F_axdv + F_conv + F_nabla + F_eta + F_rslb
               
                    qtf_2ndPot[i1,i2,0,:] += F_2ndPot
                    qtf_axdv[i1,i2,0,:]   += F_axdv
                    qtf_conv[i1,i2,0,:]   += F_conv
                    qtf_eta[i1,i2,0,:]    += F_eta
                    qtf_nabla[i1,i2,0,:]  += F_nabla
                    qtf_rslb[i1,i2,0,:]   += F_rslb

        # Need a complete matrix due to interpolations that are used to computed the forces
        for i in range(self.nDOF):
            self.qtf[:,:,0,i] = self.qtf[:,:,0,i] + np.conj(self.qtf[:,:,0,i]).T - np.diag(np.diag(np.conj(self.qtf[:,:,0,i])))

        if self.outFolderQTF is not None:
            self.writeQTF(self.qtf,   os.path.join(self.outFolderQTF, "qtf-slender_body-total.12d"))
            # self.writeQTF(qtf_2ndPot, os.path.join(self.outFolderQTF, "qtf-slender_body-pot2.12d"))
            # self.writeQTF(qtf_axdv,   os.path.join(self.outFolderQTF, "qtf-slender_body-axDv.12d"))
            # self.writeQTF(qtf_conv,   os.path.join(self.outFolderQTF, "qtf-slender_body-conv.12d"))
            # self.writeQTF(qtf_eta,    os.path.join(self.outFolderQTF, "qtf-slender_body-eta.12d"))
            # self.writeQTF(qtf_nabla,  os.path.join(self.outFolderQTF, "qtf-slender_body-nabla.12d"))
            # self.writeQTF(qtf_rslb,   os.path.join(self.outFolderQTF, "qtf-slender_body-rslb.12d"))
            # self.writeQTF(qtf_rotN,   os.path.join(self.outFolderQTF, "qtf-slender_body-rotN.12d"))

    def readQTF(self, flPath):
        data = np.loadtxt(flPath)
        ULEN = 1 # For now, assume that ULEN = 1
        data[:,0:2] = 2.*np.pi/data[:,0:2] # Input is assumed to be as a function of wave period

        # Consider only unidirectional QTFs
        if not (data[:,2] == data[:,3]).all():
            raise ValueError("Only unidirectional QTFs are supported for now.")
        self.heads_2nd = np.sort(np.unique(data[:,2]))
        nheads = len(self.heads_2nd)

        # Both frequency vectors should contain the same frequencies,
        # but they are not necessarily the same as self.w 
        self.w1_2nd = np.unique(data[:,0])  
        self.w2_2nd = np.unique(data[:,1])
        nw1 = len(self.w1_2nd)
        nw2 = len(self.w2_2nd)
        if not (self.w1_2nd==self.w2_2nd).all():
            raise ValueError("Both frequency columns in the input QTF must contain the same values.")
        
        self.qtf = np.zeros([nw1, nw2, nheads, self.nDOF], dtype=complex)                
        for row in data:
            indw1, = np.where(self.w1_2nd==row[0]) # index for first frequency
            indw2, = np.where(self.w2_2nd==row[1]) # index for second frequency
            indhead, = np.where(self.heads_2nd==row[2]) # index for heading
            indDOF = round(row[4]-1) # index for degree of freedom. Needs to be an int. -1 is due to being from 1 to 6 in the input file

            # Factor for dimensionalization (except for wave amplitudes)
            factor = self.rho_water * self.g * ULEN
            if indDOF >= 3:
                factor *= ULEN

            self.qtf[indw1[0], indw2[0], indhead[0], indDOF] = factor*(row[7]+1j*row[8])

            # Fill the other half of the matrix (which is equal to the conjugate of its symmetric element)
            if not indw1[0] == indw2[0]:
                self.qtf[indw2[0], indw1[0], indhead[0], indDOF] = factor*(row[7]-1j*row[8])
        

        # plt.matshow(np.squeeze(np.abs(self.qtf[:,:,0,0])))    



    def writeQTF(self, qtfIn, outPath, w=None):
        if w is None:
            w1 = self.w1_2nd
            w2 = self.w2_2nd
        else:
            w1 = w
            w2 = w

        with open(outPath, "w") as f:
            ULEN = 1
            for ih in range(len(self.heads_2nd)):
                for iDoF in range(self.nDOF):
                    qtf = qtfIn[:,:,ih,iDoF]
                    for i1 in range(len(w1)):
                        for i2 in range(i1, len(w2)):
                            F = qtf[i1,i2]/(self.rho_water*self.g*ULEN)
                            f.write(f"{2*np.pi/w1[i1]: 8.4e} {2*np.pi/w2[i2]: 8.4e} {self.heads_2nd[ih]: 8.4e} {self.heads_2nd[ih]: 8.4e} {iDoF+1} {np.abs(F): 8.4e} {np.angle(F): 8.4e} {F.real: 8.4e} {F.imag: 8.4e}\n")
                        

    def calcHydroForce_2ndOrd(self, beta, S0):
    # Compute force due to 2nd order hydrodynamic loads
    # See Pinkster (1980), Section IV.3
    # We are losing the phases when computing forces from the spectrum.
    # We should at least correct the phase of the incoming waves to account for different positions in arrays.
    # Should just multiply things by exp(-1j*(k_j-j_l)*x_j)
        f = np.zeros([self.nDOF, self.nw], dtype=complex)
        f_mean = np.zeros([self.nDOF])
        interpMode = 'qtf'

        # Interpolate for the wave incidence        
        if beta < self.heads_2nd[0]:
            print(f"Warning in calcHydroForce_2ndOrd: angle {beta} is less than the minimum incidence angle in the QTF. An incidence of {self.heads_2nd[0]} will be considered for 2nd order loads.")

        if beta > self.heads_2nd[-1]:
            print(f"Warning in calcHydroForce_2ndOrd: angle {beta} is more than the maximum incidence angle in the QTF. An incidence of {self.heads_2nd[-1]} will be considered for 2nd order loads.")

        if len(self.heads_2nd)==1:
            qtf_interpBeta = self.qtf[:,:,0,:]
        
        else:
            qtf_interpBetaRe = interp1d(self.heads_2nd, self.qtf, assume_sorted=True, axis=2, bounds_error=False, fill_value=(self.qtf[:,:,0,:], self.qtf[:,:,-1,:].real))(beta)
            qtf_interpBetaIm = interp1d(self.heads_2nd, self.qtf, assume_sorted=True, axis=2, bounds_error=False, fill_value=(self.qtf[:,:,0,:], self.qtf[:,:,-1,:].imag))(beta)
            qtf_interpBeta   = qtf_interpBetaRe + 1j*qtf_interpBetaIm

        # Compute force spectrum with QTF resolution and then interpolate to the frequency vector of the input wave spectrum
        if interpMode == 'spectrum':
            # Resample wave spectrum (the input is assumed to be in rad/s)
            nw1 = len(self.w1_2nd)
            S = np.interp(self.w1_2nd, self.w, S0, left=0, right=0) 

            # The number of difference frequencies is the same as the number of frequencies, but starting from frequency mu=0.        
            mu = self.w1_2nd - self.w1_2nd[0]
            Sf = np.zeros([self.nDOF, nw1]) # Second-order force spectrum
            Sf_interp = np.zeros([self.nDOF, self.nw]) 
            for idof in range(0,self.nDOF):                    
                for imu in range(1, nw1): # Loop the difference frequencies
                    Saux = np.zeros(nw1)
                    Saux[0:nw1-imu] = S[imu:] # Auxiliar wave spectrum that is dislocated in frequency. See the definition of second-order force spectrum
                    Qaux = np.zeros(nw1, dtype=complex)

                    Qaux[0:nw1-imu] = np.diag(np.squeeze(qtf_interpBeta[:,:,idof]), imu) # Sum only the upper half of the QTF
                    Sf[idof, imu] = 8 * np.sum(S*Saux*np.abs(Qaux)**2) * (self.w1_2nd[1]-self.w1_2nd[0])
                            
                # Mean drift is easier, as you have just the product of the same wave
                f_mean[idof] = 2*np.sum(S*np.diag(np.squeeze(qtf_interpBeta[:,:,idof].real), 0)) * (self.w1_2nd[1]-self.w1_2nd[0])

                # Interpolate the force spectrum to the same resolution as the original wave spectrum            
                Sf_interp[idof, :] = np.interp(self.w - self.w[0], mu, Sf[idof,:], left=0, right=0)
                f[idof, :] = np.sqrt(2*Sf_interp[idof, :]*self.dw)
                
        # Otherwise, interpolate the QTF first and then compute the force amplitude directly
        else:
            f = np.zeros([self.nDOF, self.nw])
            qtf4print = np.zeros([self.nw, self.nw, 1, self.nDOF], dtype=complex)
            for idof in range(0,self.nDOF):
                # TODO: Need to interpolate real and imaginary part separately
                qtf_interp_Re = interp2d(self.w1_2nd, self.w1_2nd, qtf_interpBeta[:,:, idof].real, bounds_error=False, fill_value=(0))(self.w, self.w)
                qtf_interp_Im = interp2d(self.w1_2nd, self.w1_2nd, qtf_interpBeta[:,:, idof].imag, bounds_error=False, fill_value=(0))(self.w, self.w)
                qtf_interp = qtf_interp_Re + 1j*qtf_interp_Im
                # qtf4print[:,:,0,idof] = qtf_interp
                for imu in range(1, self.nw): # Loop the difference frequencies
                    Saux = np.zeros(self.nw)
                    Saux[0:self.nw-imu] = S0[imu:] # Auxiliar wave spectrum that is dislocated in frequency. See the definition of second-order force spectrum
                    Qaux = np.zeros(self.nw, dtype=complex)
                    Qaux[0:self.nw-imu] = np.diag(np.squeeze(qtf_interp), imu) # Sum only the upper half of the QTF
                    f[idof, imu] = 4 *np.sqrt( np.sum(S0*Saux*np.abs(Qaux)**2) ) * self.dw

                # Mean drift is easier, as you have just the product of the same wave
                f_mean[idof] = 2*np.sum(S0*np.diag(np.squeeze(qtf_interp.real), 0)) * self.dw

        # Displace f by one frequency so that it aligns with the frequency vector
        f[:, 0:-1] = f[:, 1:]
        f[:, -1] = 0

        ident = 'WAMIT'
        if self.potSecOrder == 1:
            ident = 'slenderBody'

        if self.outFolderQTF is not None: 
            with open(os.path.join(self.outFolderQTF, 'f_2nd-'+ ident + '.txt'), 'w') as file:
                for w, frow in zip(self.w, f.T):
                    file.write(f'{w:.5f} {frow[0]:.5f} {frow[1]:.5f} {frow[2]:.5f} {frow[3]:.5f} {frow[4]:.5f} {frow[5]:.5f}\n')
        return f_mean, f


    def saveTurbineOutputs(self, results, case):
        '''Calculate and store output metrics of the FOWT response at the current load case.
        Note that the FOWT offset, motions, load case info, etc. are taken from what is stored
        in the FOWT object. I.e. >>>>>>>>>>>>>>>>>>>>>>>>>>>>>>>>>>>   
        Load cases may have multiple sources of excitation (such as wind, wave, and another wave
        at a different heading). Results are computed by RMS summing across these excitation sources.
        '''
        
        self.Xi0 = self.r6 - np.array([self.x_ref, self.y_ref,0,0,0,0])  # FOWT's mean offset vector [m, rad]

        # platform motions
        results['surge_avg'] = self.Xi0[0]
        results['surge_std'] = getRMS(self.Xi[:,0,:]) 
        results['surge_max'] = self.Xi0[0] + 3*results['surge_std']
        results['surge_PSD'] = getPSD(self.Xi[:,0,:], self.dw)
        
        results['sway_avg'] = self.Xi0[1]
        results['sway_std'] = getRMS(self.Xi[:,1,:])
        results['sway_max'] = self.Xi0[1] + 3*results['sway_std']
        results['sway_PSD'] = getPSD(self.Xi[:,1,:], self.dw)
        
        results['heave_avg'] = self.Xi0[2]
        results['heave_std'] = getRMS(self.Xi[:,2,:])
        results['heave_max'] = self.Xi0[2] + 3*results['heave_std']
        results['heave_PSD'] = getPSD(self.Xi[:,2,:], self.dw)
        
        roll_deg = rad2deg(self.Xi[:,3,:])
        results['roll_avg'] = rad2deg(self.Xi0[3])
        results['roll_std'] = getRMS(roll_deg)
        results['roll_max']  = rad2deg(self.Xi0[3]) + 3*results['roll_std']
        results['roll_PSD'] = getPSD(roll_deg, self.dw)
        
        pitch_deg = rad2deg(self.Xi[:,4,:])
        results['pitch_avg'] = rad2deg(self.Xi0[4])
        results['pitch_std'] = getRMS(pitch_deg)
        results['pitch_max'] = rad2deg(self.Xi0[4]) + 3*results['pitch_std']
        results['pitch_PSD'] = getPSD(pitch_deg, self.dw)
        
        yaw_deg = rad2deg(self.Xi[:,5,:])
        results['yaw_avg'] = rad2deg(self.Xi0[5])
        results['yaw_std'] = getRMS(yaw_deg)
        results['yaw_max'] = rad2deg(self.Xi0[5]) + 3*results['yaw_std']
        results['yaw_PSD'] = getPSD(yaw_deg, self.dw)
        
        # ----- turbine-level mooring outputs (similar code as array-level) -----
        if self.ms:
            nLines = len(self.ms.lineList)
            T_moor_amps = np.zeros([self.nWaves+1, 2*nLines, self.nw], dtype=complex)  # mooring tension amplitudes for each excitation source and line end
            C_moor, J_moor = self.ms.getCoupledStiffness(lines_only=True, tensions=True) # get stiffness matrix and tension jacobian matrix
            T_moor = self.ms.getTensions()  # get line end mean tensions
            
            for ih in range(self.nWaves+1):
                for iw in range(self.nw):
                    T_moor_amps[ih,:,iw] = np.matmul(J_moor, self.Xi[ih,:,iw])   # FFT of mooring tensions
        
            results['Tmoor_avg'] = T_moor
            results['Tmoor_std'] = []
            results['Tmoor_max'] = []
            results['Tmoor_PSD'] =  np.zeros([ self.nw, 2*nLines])
            for iT in range(2*nLines):
                TRMS = getRMS(T_moor_amps[:,iT,:]) # estimated mooring line RMS tension [N]
                results['Tmoor_std'].append(TRMS)
                results['Tmoor_max'].append( T_moor[iT] + 3*TRMS)
                results['Tmoor_PSD'][:,iT] = (getPSD(T_moor_amps[:,iT,:], self.w[0])) # PSD in N^2/(rad/s)
            
            # log the maximum line tensions predicted by RAFT for MoorPy use
            # self.ms.saveMaxTensions(results['Tmoor_max']) 
        
        # hub fore-aft displacement amplitude and acceleration (used as an approximation in a number of outputs)
        XiHub = np.zeros([self.Xi.shape[0], self.nrotors, self.nw], dtype=complex)
        results['AxRNA_std'] = []
        results['AxRNA_PSD'] = np.zeros([self.nw, self.nrotors]) 
        results['AxRNA_avg'] = []
        results['AxRNA_max'] = []
        
        for ir in range(self.nrotors):
            XiHub[:,ir,:] = self.Xi[:,0,:] + self.hHub[ir]*self.Xi[:,4,:]  
        
            # nacelle acceleration
            results['AxRNA_std'].append(getRMS(XiHub[:,ir,:]*self.w**2))
            results['AxRNA_PSD'][:,ir] = (getPSD(XiHub[:,ir,:]*self.w**2, self.dw))
            results['AxRNA_avg'].append(abs(np.sin(self.Xi0[4])*9.81)) # @Matt check this! 
            results['AxRNA_max'].append(results['AxRNA_avg'][ir]+3*results['AxRNA_std'][ir])
            
        # tower base bending moment  >>> should three-dimensionalize this <<<
        m_turbine = np.zeros(len(self.mtower))
        zCG_turbine = np.zeros_like(m_turbine)
        zBase = np.zeros_like(m_turbine)
        hArm = np.zeros_like(m_turbine)
        
        aCG_turbine = np.zeros_like(XiHub, dtype=complex)
        ICG_turbine = np.zeros_like(m_turbine)
        M_I            = np.zeros_like(XiHub)
        M_w            = np.zeros_like(XiHub)
        M_X_aero       = np.zeros_like(XiHub)
        dynamic_moment = np.zeros_like(XiHub)
        dynamic_moment_RMS = np.zeros(self.nrotors)

        results['Mbase_avg'] = []
        results['Mbase_std'] = []
        results['Mbase_PSD'] = np.zeros([self.nw, self.nrotors])
        results['Mbase_max'] = []
        for ir in range(self.nrotors):
            # mass and moment arm >>> should three-dimensionalize <<<
            m_turbine[ir] = self.mtower[ir] + self.mRNA[ir]                        # total masses of each turbine
            zCG_turbine[ir] = (self.rCG_tow[ir][2]*self.mtower[ir]                 # CoG of each turbine
                                + self.hHub[ir]*self.mRNA[ir])/m_turbine[ir]
            zBase[ir] = self.memberList[self.nplatmems + ir].rA[2]                  # tower base elevation [m]
            hArm[ir] = zCG_turbine[ir] - zBase[ir]                                 # vertical distance from tower base to turbine CG [m]

            aCG_turbine[:,ir,:] = -self.w**2 *( self.Xi[:,0,:] + zCG_turbine[ir]*self.Xi[:,4,:] )  # fore-aft acceleration of turbine CG

            # turbine pitch moment of inertia about CG [kg-m^2]
            ICG_turbine[ir] = (translateMatrix6to6DOF(self.memberList[self.nplatmems+ir].M_struc, [0,0,-zCG_turbine[ir]])[4,4] # tower MOI about turbine CG
                        + self.mRNA[ir]*(self.hHub[ir]-zCG_turbine[ir])**2 + self.IrRNA[ir]   )                          # RNA MOI with parallel axis theorem
            # moment components and summation (all complex amplitudes)
            M_I[:,ir,:] = -m_turbine[ir]*aCG_turbine[:,ir,:]*hArm[ir] - ICG_turbine[ir]*(-self.w**2 *self.Xi[:,4,:] ) # tower base inertial reaction moment
            M_w[:,ir,:] =  m_turbine[ir]*self.g * hArm[ir]*self.Xi[:,4]                                    # tower base weight moment
            
            M_F_aero = 0.0 # <<<<self.f_aero[0,:]*(self.hHub - zBase)  # tower base moment from turbulent wind excitation  <<<<<<<<<<<<<
            
            M_X_aero[:,ir,:] = -(-self.w**2 *self.A_aero[0,0,:,ir]                                 # tower base aero reaction moment
                        + 1j*self.w *self.B_aero[0,0,:,ir] )*(self.hHub[ir] - zBase[ir])**2 *self.Xi[:,4,:]        
            dynamic_moment[:,ir,:] = M_I[:,ir,:] + M_w[:,ir,:] + M_F_aero + M_X_aero[:,ir,:]       # total tower base fore-aft bending moment [N-m]
            dynamic_moment_RMS[ir] = getRMS(dynamic_moment[:,ir,:])

            # fill in metrics
            results['Mbase_avg'].append(m_turbine[ir]*self.g * hArm[ir]*np.sin(self.Xi0[4]) + transformForce(self.f_aero0[:,ir], offset=[0,0,-hArm[ir]])[4] )# mean moment from weight and thrust
            results['Mbase_std'].append(dynamic_moment_RMS[ir])
            results['Mbase_PSD'][:,ir] = (getPSD(dynamic_moment[:,ir,:], self.dw))
            results['Mbase_max'].append(results['Mbase_avg'][ir]+3*results['Mbase_std'][ir])
            #results['Mbase_DEL'][iCase]
        
        # wave PSD for reference
        results['wave_PSD'] = getPSD(self.zeta, self.dw)        # wave elevation spectrum

        '''
        # TEMPORARY CHECK>>>
        import matplotlib.pyplot as plt
        plt.close('all')
        fig , ax  = plt.subplots(4, 1, sharex=True)
        ax[0].plot(abs(M_I     ))
        ax[1].plot(abs(M_w     ))
        ax[2].plot(abs(M_F_aero))
        ax[3].plot(abs(M_X_aero))

        ax[0].set_ylabel('M_I     ')
        ax[1].set_ylabel('M_w     ')
        ax[2].set_ylabel('M_F_aero')
        ax[3].set_ylabel('M_X_aero')
        plt.show()
        breakpoint()
        print(endnow)
        '''

        # initialize complex amplitudes for rotor response
        phi_w    = np.zeros([self.nWaves+1, self.nrotors, self.nw], dtype=complex)  # rotor azimuth deviation 
        omega_w  = np.zeros([self.nWaves+1, self.nrotors, self.nw], dtype=complex)  # rotor speed deviation
        torque_w = np.zeros([self.nWaves+1, self.nrotors, self.nw], dtype=complex)  # generator torque
        bPitch_w = np.zeros([self.nWaves+1, self.nrotors, self.nw], dtype=complex)  # blade pitch


        results['omega_avg'] = []
        results['omega_std'] = []
        results['omega_max'] = []
        results['omega_PSD'] = []
        results['torque_avg'] = []
        results['torque_std'] = []
        results['torque_PSD'] = []
        results['power_avg'] = []
        results['bPitch_avg'] = []
        results['bPitch_std'] = []
        results['bPitch_PSD'] = []
        
        
        for ir in range(self.nrotors):
        
            # get inflow speed for wind or current turbine
            if self.rotorList[ir].Zhub < 0:
                speed = getFromDict(case, 'current_speed', shape=0, default=1.0)
            else:
                speed = getFromDict(case, 'wind_speed', shape=0, default=10.0)
        
            # rotor-related outputs are only available if aerodynamics modeling is enabled
            if self.rotorList[ir].aeroServoMod > 1 and speed > 0.0:
            
                # compute spectra of rotor azimuth variation, rotor speed, generator torque, and blade pitch
                for ih in range(self.nWaves):
                    phi_w[ih,ir,:] = self.rotorList[ir].C * XiHub[ih,ir,:]
                
                phi_w[-1,ir,:] = self.rotorList[ir].C * (XiHub[-1,ir,:] - self.rotorList[ir].V_w / (1j *self.w))
                
                # TODO
                omega_w[ :,ir,:] =  1j*self.w * phi_w[:,ir,:]
                torque_w[:,ir,:] = (1j*self.w * self.rotorList[ir].kp_tau  + self.rotorList[ir].ki_tau ) * phi_w[:,ir,:]
                bPitch_w[:,ir,:] = (1j*self.w * self.rotorList[ir].kp_beta + self.rotorList[ir].ki_beta) * phi_w[:,ir,:]
                
                # rotor speed (rpm) 
                results['omega_avg'].append(self.rotorList[ir].Omega_case)
                results['omega_std'].append(radps2rpm(getRMS(omega_w[:,ir,:])))
                results['omega_max'].append(results['omega_avg'][ir] + 2 * results['omega_std'][ir]) # this and other _max values will be based on std (avg + 2 or 3 * std)   (95% or 99% max)
                results['omega_PSD'].append(radps2rpm(1)**2 * getPSD(omega_w[:,ir,:], self.dw))
                
                # generator torque (Nm)
                results['torque_avg'].append(self.rotorList[ir].aero_torque / self.rotorList[ir].Ng)        # Nm
                results['torque_std'].append(getRMS(torque_w[:,ir,:]))
                results['torque_PSD'].append(getPSD(torque_w[:,ir,:], self.dw))
                # results['torque_max'][iCase]    # skip, nonlinear
                
                # rotor power (W)
                results['power_avg'].append(self.rotorList[ir].aero_power) # compute from cc-blade coeffs
                # results['power_std'][iCase]     # nonlinear near rated, covered by torque_ and omega_std
                # results['power_max'][iCase]     # skip, nonlinear
                
                # collective blade pitch (deg)
                results['bPitch_avg'].append(self.rotorList[ir].pitch_case)
                results['bPitch_std'].append(rad2deg(getRMS(bPitch_w[:,ir,:])))
                results['bPitch_PSD'].append(rad2deg(1)**2 *getPSD(bPitch_w[:,ir,:], self.dw))
                # results['bPitch_max'][iCase]    # skip, not something we'd consider in design
                
                # wind PSD for reference
                results['wind_PSD'] = getPSD(self.rotorList[ir].V_w, self.dw)   # <<< need to confirm


        '''
        Outputs from OpenFAST to consider covering:

        # Rotor power outputs
        self.add_output('V_out', val=np.zeros(n_ws_dlc11), units='m/s', desc='wind speed vector from the OF simulations')
        self.add_output('P_out', val=np.zeros(n_ws_dlc11), units='W', desc='rotor electrical power')
        self.add_output('Cp_out', val=np.zeros(n_ws_dlc11), desc='rotor aero power coefficient')
        self.add_output('Omega_out', val=np.zeros(n_ws_dlc11), units='rpm', desc='rotation speeds to run')
        self.add_output('pitch_out', val=np.zeros(n_ws_dlc11), units='deg', desc='pitch angles to run')
        self.add_output('AEP', val=0.0, units='kW*h', desc='annual energy production reconstructed from the openfast simulations')

        self.add_output('My_std',      val=0.0,            units='N*m',  desc='standard deviation of blade root flap bending moment in out-of-plane direction')
        self.add_output('flp1_std',    val=0.0,            units='deg',  desc='standard deviation of trailing-edge flap angle')

        self.add_output('rated_V',     val=0.0,            units='m/s',  desc='rated wind speed')
        self.add_output('rated_Omega', val=0.0,            units='rpm',  desc='rotor rotation speed at rated')
        self.add_output('rated_pitch', val=0.0,            units='deg',  desc='pitch setting at rated')
        self.add_output('rated_T',     val=0.0,            units='N',    desc='rotor aerodynamic thrust at rated')
        self.add_output('rated_Q',     val=0.0,            units='N*m',  desc='rotor aerodynamic torque at rated')

        self.add_output('loads_r',      val=np.zeros(n_span), units='m', desc='radial positions along blade going toward tip')
        self.add_output('loads_Px',     val=np.zeros(n_span), units='N/m', desc='distributed loads in blade-aligned x-direction')
        self.add_output('loads_Py',     val=np.zeros(n_span), units='N/m', desc='distributed loads in blade-aligned y-direction')
        self.add_output('loads_Pz',     val=np.zeros(n_span), units='N/m', desc='distributed loads in blade-aligned z-direction')
        self.add_output('loads_Omega',  val=0.0, units='rpm', desc='rotor rotation speed')
        self.add_output('loads_pitch',  val=0.0, units='deg', desc='pitch angle')
        self.add_output('loads_azimuth', val=0.0, units='deg', desc='azimuthal angle')

        # Control outputs
        self.add_output('rotor_overspeed', val=0.0, desc='Maximum percent overspeed of the rotor during an OpenFAST simulation')  # is this over a set of sims?

        # Blade outputs
        self.add_output('max_TipDxc', val=0.0, units='m', desc='Maximum of channel TipDxc, i.e. out of plane tip deflection. For upwind rotors, the max value is tower the tower')
        self.add_output('max_RootMyb', val=0.0, units='kN*m', desc='Maximum of the signals RootMyb1, RootMyb2, ... across all n blades representing the maximum blade root flapwise moment')
        self.add_output('max_RootMyc', val=0.0, units='kN*m', desc='Maximum of the signals RootMyb1, RootMyb2, ... across all n blades representing the maximum blade root out of plane moment')
        self.add_output('max_RootMzb', val=0.0, units='kN*m', desc='Maximum of the signals RootMzb1, RootMzb2, ... across all n blades representing the maximum blade root torsional moment')
        self.add_output('DEL_RootMyb', val=0.0, units='kN*m', desc='damage equivalent load of blade root flap bending moment in out-of-plane direction')
        self.add_output('max_aoa', val=np.zeros(n_span), units='deg', desc='maxima of the angles of attack distributed along blade span')
        self.add_output('std_aoa', val=np.zeros(n_span), units='deg', desc='standard deviation of the angles of attack distributed along blade span')
        self.add_output('mean_aoa', val=np.zeros(n_span), units='deg', desc='mean of the angles of attack distributed along blade span')
        # Blade loads corresponding to maximum blade tip deflection
        self.add_output('blade_maxTD_Mx', val=np.zeros(n_span), units='kN*m', desc='distributed moment around blade-aligned x-axis corresponding to maximum blade tip deflection')
        self.add_output('blade_maxTD_My', val=np.zeros(n_span), units='kN*m', desc='distributed moment around blade-aligned y-axis corresponding to maximum blade tip deflection')
        self.add_output('blade_maxTD_Fz', val=np.zeros(n_span), units='kN', desc='distributed force in blade-aligned z-direction corresponding to maximum blade tip deflection')

        # Hub outputs
        self.add_output('hub_Fxyz', val=np.zeros(3), units='kN', desc = 'Maximum hub forces in the non rotating frame')
        self.add_output('hub_Mxyz', val=np.zeros(3), units='kN*m', desc = 'Maximum hub moments in the non rotating frame')

        # Tower outputs
        self.add_output('max_TwrBsMyt',val=0.0, units='kN*m', desc='maximum of tower base bending moment in fore-aft direction')
        self.add_output('DEL_TwrBsMyt',val=0.0, units='kN*m', desc='damage equivalent load of tower base bending moment in fore-aft direction')
        self.add_output('tower_maxMy_Fx', val=np.zeros(n_full_tow-1), units='kN', desc='distributed force in tower-aligned x-direction corresponding to maximum fore-aft moment at tower base')
        self.add_output('tower_maxMy_Fy', val=np.zeros(n_full_tow-1), units='kN', desc='distributed force in tower-aligned y-direction corresponding to maximum fore-aft moment at tower base')
        self.add_output('tower_maxMy_Fz', val=np.zeros(n_full_tow-1), units='kN', desc='distributed force in tower-aligned z-direction corresponding to maximum fore-aft moment at tower base')
        self.add_output('tower_maxMy_Mx', val=np.zeros(n_full_tow-1), units='kN*m', desc='distributed moment around tower-aligned x-axis corresponding to maximum fore-aft moment at tower base')
        self.add_output('tower_maxMy_My', val=np.zeros(n_full_tow-1), units='kN*m', desc='distributed moment around tower-aligned x-axis corresponding to maximum fore-aft moment at tower base')
        self.add_output('tower_maxMy_Mz', val=np.zeros(n_full_tow-1), units='kN*m', desc='distributed moment around tower-aligned x-axis corresponding to maximum fore-aft moment at tower base')
        '''

    def plot(self, ax, color=None, nodes=0, plot_rotor=True, station_plot=[], airfoils=False, zorder=2,
             plot_fowt=True, plot_ms=True, shadow=True):
        '''plots the FOWT...'''

        R = rotationMatrix(self.r6[3], self.r6[4], self.r6[5])  # note: eventually Rotor could handle orientation internally <<<

        if plot_ms:
            if self.ms:
                self.ms.plot(ax=ax, color=color, shadow=shadow)
        
        if color==None:
            color='k'
        
        if plot_fowt:
            if plot_rotor:
                for rotor in self.rotorList:
                    coords = np.array([rotor.coords[0], rotor.coords[1], 0]) + self.r6[:3]
                    rotor.plot(ax, r_ptfm=coords, R_ptfm=R, color=color, airfoils=airfoils, zorder=zorder)
                    #rotor.plot(ax, r_ptfm=self.body.r6[:3], R_ptfm=self.body.R, color=color)
                    '''
                    for afmem in rotor.bladeMemberList:
                        afmem.calcOrientation()
                        afmem.plot(ax, r_ptfm=self.body.r6[:3], R_ptfm=self.body.R, color=color, nodes=nodes, station_plot=station_plot)
                    '''

<<<<<<< HEAD

        # loop through each member and plot it
        for mem in self.memberList:
=======
            # loop through each member and plot it
            for mem in self.memberList:
>>>>>>> 76d5d298

                mem.setPosition()  # offsets/rotations could be done in this function rather than in mem.plot <<<

                mem.plot(ax, r_ptfm=self.r6[:3], R_ptfm=R, color=color, 
                        nodes=nodes, station_plot=station_plot, zorder=zorder)

        # in future should consider ability to animate mode shapes and also to animate response at each frequency
        # including hydro excitation vectors stored in each member


    def plot2d(self, ax, color=None, station_plot=[], Xuvec=[1,0,0], Yuvec=[0,0,1]):
        '''plots the FOWT in 2d - only the platform and moorings so far...'''

        R = rotationMatrix(self.r6[3], self.r6[4], self.r6[5])  # note: eventually Rotor could handle orientation internally <<<

        if self.ms:
            self.ms.plot2d(ax=ax, color=color, Xuvec=Xuvec, Yuvec=Yuvec)

        if color==None:
            color='k'
            
        # loop through each member and plot it
        for mem in self.memberList:
            mem.setPosition()
            mem.plot(ax, r_ptfm=self.r6[:3], R_ptfm=R, color=color, plot2d=True, Xuvec=Xuvec, Yuvec=Yuvec)<|MERGE_RESOLUTION|>--- conflicted
+++ resolved
@@ -2049,14 +2049,8 @@
                         afmem.plot(ax, r_ptfm=self.body.r6[:3], R_ptfm=self.body.R, color=color, nodes=nodes, station_plot=station_plot)
                     '''
 
-<<<<<<< HEAD
-
-        # loop through each member and plot it
-        for mem in self.memberList:
-=======
             # loop through each member and plot it
             for mem in self.memberList:
->>>>>>> 76d5d298
 
                 mem.setPosition()  # offsets/rotations could be done in this function rather than in mem.plot <<<
 
