--- conflicted
+++ resolved
@@ -3,12 +3,8 @@
 build-backend = "setuptools.build_meta"
 
 [project]
-<<<<<<< HEAD
-name = "RAFT"
-=======
 name = "OpenRAFT"
->>>>>>> 91ff5458
-version = "1.2.0"
+version = "1.3.0"
 description = "RAFT: Response Amplitudes of Floating Turbines"
 readme = "README.md"
 requires-python = ">=3.9"
