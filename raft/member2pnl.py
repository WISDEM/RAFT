# This is a file to handle meshing of things in RAFT for the time being. It outputs in the HAMS .pnl format.


import numpy as np
import os
import os.path as osp

def makePanel(X, Y, Z, savedNodes, savedPanels):
    '''
    Sets up panel and node data for HAMS .pnl input file.
    Also ensures things don't go above the water line. (A rough implementation that should be improved.)

    X, Y, Z : lists
        panel coordinates - 4 expected
    savedNodes : list of lists
        all the node coordinates already saved
    savedPanels : list
        the information for all the panels already saved: panel_number number_of_vertices   Vertex1_ID   Vertex2_ID  Vertex3_ID   (Vertex4_ID)

    '''
    
    
    # if the panel is fully out of the water, skip it
    if (np.array(Z) > 0.0).all():   
        return
    
    # if any points are above the water, bring them down to the water surface
    for i in range(4):
        if Z[i] > 0.0:
            Z[i] = 0.0
            
    # now process the node points w.r.t. existing list
    #points = np.vstack([X, Y, Z])                # make a single 2D array for easy manipulation
    
    pNodeIDs = []                                    # the indices of the nodes for this panel (starts at 1)
    
    pNumNodes = 4
    
    for i in range(4):
    
        ndi = [X[i],Y[i],Z[i]]                       # the current node in question in the panel
        
        match = [j+1 for j,nd in enumerate(savedNodes) if nd==ndi]  # could do this in reverse order for speed...
        
        if len(match)==0:                            # point does not already exist in list; add it.
            savedNodes.append(ndi)
            pNodeIDs.append(len(savedNodes))
            
        elif len(match)==1:                          # point exists in list; refer to it rather than adding another point
            
            if match[0] in pNodeIDs:                 # if the current panel has already referenced this node index, convert to tri
                #print("triangular panel detected!")  # we will skip adding this point to the panel's indix list                                                     
                pNumNodes -= 1                       # reduce the number of nodes for this panel
                
            else:
                pNodeIDs.append(match[0])            # otherwise add this point index to the panel's list like usual
            
        else:
            ValueError("Somehow there are duplicate points in the list!")
            
    panelID = len(savedPanels)+1                     # id number of the current panel (starts from 1)
    
    
    if pNumNodes == 4:
        savedPanels.append([panelID, pNumNodes, pNodeIDs[0], pNodeIDs[1], pNodeIDs[2], pNodeIDs[3]])
    elif pNumNodes == 3:
        savedPanels.append([panelID, pNumNodes, pNodeIDs[0], pNodeIDs[1], pNodeIDs[2]])
    else:
        ValueError(f"Somehow there are only {pNumNodes} unique nodes for panel {panelID}")



def meshMember(stations, diameters, rA, rB, dz_max=0, da_max=0, savedNodes=[], savedPanels=[]):
    '''
    Creates mesh for an axisymmetric member as defined by RAFT.

    Parameters
    ----------
    stations:  list 
        locations along member axis at which the cross section will be specified
    diameters: list 
        corresponding diameters along member
    rA, rB: list
        member end point coordinates
    dz_max: float
        maximum panel height
    da_max: float
        maximum panel width (before doubling azimuthal discretization)
    savedNodes : list of lists
        all the node coordinates already saved
    savedPanels : list
        the information for all the panels already saved: panel_number number_of_vertices   Vertex1_ID   Vertex2_ID  Vertex3_ID   (Vertex4_ID)


    Returns
    -------
    nodes : list
        list of node coordinates
    panels : list
        the information for all the panels: panel_number number_of_vertices   Vertex1_ID   Vertex2_ID  Vertex3_ID   (Vertex4_ID)

    '''

    
    radii = 0.5*np.array(diameters)


    # discretization defaults
    if dz_max==0:
        dz_max = stations[-1]/20
    if da_max==0:
        da_max = np.max(radii)/8
        

    # ------------------ discretize radius profile according to dz_max --------

    # radius profile data is contained in r_rp and z_rp
    r_rp = [radii[0]]
    z_rp = [0.0]

    # step through each station and subdivide as needed
    for i_s in range(1, len(radii)):
        dr_s = radii[i_s] - radii[i_s-1]; # delta r
        dz_s = stations[ i_s] - stations[ i_s-1]; # delta z
        # subdivision size
        if dr_s == 0: # vertical case
            cos_m=1
            sin_m=0
            dz_ps = dz_max; # (dz_ps is longitudinal dimension of panel)
        elif dz_s == 0: # horizontal case
            cos_m=0
            sin_m=np.sign(dr_s)
            dz_ps = 0.6*da_max
        else: # angled case - set panel size as weighted average based on slope
            m = dr_s/dz_s; # slope = dr/dz
            dz_ps = np.arctan(np.abs(m))*2/np.pi*0.6*da_max + np.arctan(abs(1/m))*2/np.pi*dz_max;
            cos_m = dz_s/np.sqrt(dr_s**2 + dz_s**2)
            sin_m = dr_s/np.sqrt(dr_s**2 + dz_s**2)
        # make subdivision
        # local panel longitudinal discretization
<<<<<<< HEAD
        n_z = int(np.ceil( np.sqrt(dr_s*dr_s + dz_s*dz_s) / dz_ps ))
=======
        n_z = np.int_(np.ceil( np.sqrt(dr_s*dr_s + dz_s*dz_s) / dz_ps ))
>>>>>>> ea567ef4
        # local panel longitudinal dimension
        d_l = np.sqrt(dr_s*dr_s + dz_s*dz_s)/n_z;
        for i_z in range(1,n_z+1):
            r_rp.append(  radii[i_s-1] + sin_m*i_z*d_l)
            z_rp.append(stations[i_s-1] + cos_m*i_z*d_l)
            

    # fill in end B if it's submerged
<<<<<<< HEAD
    n_r = int(np.ceil( radii[-1] / (0.6*da_max) ))   # local panel radial discretization #
=======
    n_r = np.int_(np.ceil( radii[-1] / (0.6*da_max) ))   # local panel radial discretization #
>>>>>>> ea567ef4
    dr  = radii[-1] / n_r                               # local panel radial size

    for i_r in range(n_r):
        r_rp.append(radii[-1] - (1+i_r)*dr)
        z_rp.append(stations[-1])
    
    
    # fill in end A if it's submerged
<<<<<<< HEAD
    n_r = int(np.ceil( radii[0] / (0.6*da_max) ))   # local panel radial discretization #
=======
    n_r = np.int_(np.ceil( radii[0] / (0.6*da_max) ))   # local panel radial discretization #
>>>>>>> ea567ef4
    dr  = radii[0] / n_r                               # local panel radial size

    for i_r in range(n_r):
        r_rp.insert(0, radii[0] - (1+i_r)*dr)
        z_rp.insert(0, stations[0])
    
    
    # --------------- revolve radius profile, do adaptive paneling stuff ------

    # lists that we'll put the panel coordinates in, in lists of 4 coordinates per panel
    x = []
    y = []
    z = []

    npan =0;
<<<<<<< HEAD
    naz = int(8);
=======
    naz = np.int_(8);
>>>>>>> ea567ef4

    # go through each point of the radius profile, panelizing from top to bottom:
    for i_rp in range(len(z_rp)-1):
    
        # rectangle coords - shape from outside is:  A D
        #                                            B C
        r1=r_rp[i_rp];
        r2=r_rp[i_rp+1];
        z1=z_rp[i_rp];
        z2=z_rp[i_rp+1];

        # scale up or down azimuthal discretization as needed
        while ( (r1*2*np.pi/naz >= da_max/2) and (r2*2*np.pi/naz >= da_max/2) ):
<<<<<<< HEAD
            naz = int(2*naz)
        while ( (r1*2*np.pi/naz < da_max/2) and (r2*2*np.pi/naz < da_max/2) ):
            naz = int(naz/2)

        # transition - increase azimuthal discretization
        if ( (r1*2*np.pi/naz < da_max/2) and (r2*2*np.pi/naz >= da_max/2) ):
            for ia in range(1, int(naz/2)+1):
=======
            naz = np.int_(2*naz)
        while ( (r1*2*np.pi/naz < da_max/2) and (r2*2*np.pi/naz < da_max/2) ):
            naz = np.int_(naz/2)

        # transition - increase azimuthal discretization
        if ( (r1*2*np.pi/naz < da_max/2) and (r2*2*np.pi/naz >= da_max/2) ):
            for ia in range(1, np.int_(naz/2)+1):
>>>>>>> ea567ef4
                th1 = (ia-1  )*2*np.pi/naz*2
                th2 = (ia-0.5)*2*np.pi/naz*2
                th3 = (ia    )*2*np.pi/naz*2

                x.append([(r1*np.cos(th1)+r1*np.cos(th3))/2, r2*np.cos(th2), r2*np.cos(th1), r1*np.cos(th1)])
                y.append([(r1*np.sin(th1)+r1*np.sin(th3))/2, r2*np.sin(th2), r2*np.sin(th1), r1*np.sin(th1)])
                z.append([z1                               , z2            , z2            , z1            ])

                npan += 1

                x.append([r1*np.cos(th3), r2*np.cos(th3), r2*np.cos(th2), (r1*np.cos(th1)+r1*np.cos(th3))/2])
                y.append([r1*np.sin(th3), r2*np.sin(th3), r2*np.sin(th2), (r1*np.sin(th1)+r1*np.sin(th3))/2])
                z.append([z1            , z2            , z2            , z1                               ])

                npan += 1

        # transition - decrease azimuthal discretization
        elif ( (r1*2*np.pi/naz >= da_max/2) and (r2*2*np.pi/naz < da_max/2) ):
<<<<<<< HEAD
            for ia in range(1, int(naz/2)+1):
=======
            for ia in range(1, np.int_(naz/2)+1):
>>>>>>> ea567ef4
                th1 = (ia-1  )*2*np.pi/naz*2
                th2 = (ia-0.5)*2*np.pi/naz*2
                th3 = (ia    )*2*np.pi/naz*2

                x.append([r1*np.cos(th2), r2*(np.cos(th1)+np.cos(th3))/2, r2*np.cos(th1), r1*np.cos(th1)])
                y.append([r1*np.sin(th2), r2*(np.sin(th1)+np.sin(th3))/2, r2*np.sin(th1), r1*np.sin(th1)])
                z.append([z1            , z2                            , z2            , z1            ])

                npan += 1;

                x.append([r1*np.cos(th3), r2*np.cos(th3), r2*(np.cos(th1)+np.cos(th3))/2, r1*np.cos(th2)])
                y.append([r1*np.sin(th3), r2*np.sin(th3), r2*(np.sin(th1)+np.sin(th3))/2, r1*np.sin(th2)])
                z.append([z1            , z2            , z2                            , z1            ])

                npan += 1

        # no transition
        else:
            for ia in range(1, naz+1):
                th1 = (ia-1)*2*np.pi/naz
                th2 = (ia  )*2*np.pi/naz
                
                x.append([r1*np.cos(th2), r2*np.cos(th2), r2*np.cos(th1), r1*np.cos(th1)])
                y.append([r1*np.sin(th2), r2*np.sin(th2), r2*np.sin(th1), r1*np.sin(th1)])
                z.append([z1            , z2            , z2            , z1            ])

                npan += 1



    # calculate member rotation matrix 
    rAB = rB - rA                                               # displacement vector from end A to end B [m]
    
    beta = np.arctan2(rAB[1],rAB[0])                            # member incline heading from x axis
    phi  = np.arctan2(np.sqrt(rAB[0]**2 + rAB[1]**2), rAB[2])   # member incline angle from vertical
    
    s1 = np.sin(beta) 
    c1 = np.cos(beta)
    s2 = np.sin(phi) 
    c2 = np.cos(phi)
    s3 = np.sin(0.0) 
    c3 = np.cos(0.0)

    R = np.array([[ c1*c2*c3-s1*s3, -c3*s1-c1*c2*s3,  c1*s2],
                  [ c1*s3+c2*c3*s1,  c1*c3-c2*s1*s3,  s1*s2],
                  [   -c3*s2      ,      s2*s3     ,    c2 ]])  #Z1Y2Z3 from https://en.wikipedia.org/wiki/Euler_angles#Rotation_matrix
    
    nSavedPanelsOld = len(savedPanels)
    
    # adjust each panel position based on member pose then set up the member
    for i in range(npan):    
    
        nodes0 = np.array([x[i], y[i], z[i]])           # the nodes of this panel
        
        nodes = np.matmul( R, nodes0 ) + rA[:,None]    # rotate and translate nodes of this panel based on member pose
    
        makePanel(nodes[0], nodes[1], nodes[2], savedNodes, savedPanels)

    print(f'Of {npan} generated panels, {len(savedPanels)-nSavedPanelsOld} were submerged and have been used in the mesh.')

    return savedNodes, savedPanels
    
    

def writeMesh(savedNodes, savedPanels, oDir=""):
    '''Creates a HAMS .pnl file based on savedNodes and savedPanels lists'''
        
    numPanels   = len(savedPanels)
    numNodes    = len(savedNodes)    
        
    # write .pnl file
    if osp.isdir(oDir) is not True:
        os.makedirs(oDir)
        
    oFilePath = os.path.join(oDir, 'HullMesh.pnl')

    oFile = open(oFilePath, 'w')
    oFile.write('    --------------Hull Mesh File---------------\n\n')
    oFile.write('    # Number of Panels, Nodes, X-Symmetry and Y-Symmetry\n')
    oFile.write(f'         {numPanels}         {numNodes}         0         0\n\n')

    oFile.write('    #Start Definition of Node Coordinates     ! node_number   x   y   z\n')
    for i in range(numNodes):
        oFile.write(f'{i+1:>5}{savedNodes[i][0]:18.3f}{savedNodes[i][1]:18.3f}{savedNodes[i][2]:18.3f}\n')
    oFile.write('   #End Definition of Node Coordinates\n\n')
    
    oFile.write('   #Start Definition of Node Relations   ! panel_number  number_of_vertices   Vertex1_ID   Vertex2_ID   Vertex3_ID   (Vertex4_ID)\n')
    for i in range(numPanels):
        oFile.write(''.join([f'{p:>8}' for p in savedPanels[i]])+'\n')
    oFile.write('   #End Definition of Node Relations\n\n')
    oFile.write('    --------------End Hull Mesh File---------------\n')
    
    oFile.close()
    

# below are some helper functions for outputting in GDF format instead, for visualization at this point


def meshMemberForGDF(stations, diameters, rA, rB, dz_max=0, da_max=0, endA=True, endB=True):
    '''
    Creates mesh for an axisymmetric member as defined by RAFT.

    Parameters
    ----------
    stations:  list of locations along member axis at which the cross section will be specified
    diameters: list of corresponding diameters along member
    rA, rB: member end point coordinates
    dz_max: maximum panel height
    da_max: maximum panel width (before doubling azimuthal discretization)
    endA/endB: flag for whether to mesh each end (may want to add for meshMember too)

    Returns
    -------
    vertices : array
        An array containing the mesh point coordinates, size [3, 4*npanel]
    '''

    
    radii = 0.5*np.array(diameters)


    # discretization defaults
    if dz_max==0:
        dz_max = stations[-1]/20
    if da_max==0:
        da_max = np.max(radii)/8
        

    # ------------------ discretize radius profile according to dz_max --------

    # radius profile data is contained in r_rp and z_rp
    r_rp = [radii[0]]
    z_rp = [0.0]

    # step through each station and subdivide as needed
    for i_s in range(1, len(radii)):
        dr_s = radii[i_s] - radii[i_s-1]; # delta r
        dz_s = stations[ i_s] - stations[ i_s-1]; # delta z
        # subdivision size
        if dr_s == 0: # vertical case
            cos_m=1
            sin_m=0
            dz_ps = dz_max; # (dz_ps is longitudinal dimension of panel)
        elif dz_s == 0: # horizontal case
            cos_m=0
            sin_m=np.sign(dr_s)
            dz_ps = 0.6*da_max
        else: # angled case - set panel size as weighted average based on slope
            m = dr_s/dz_s; # slope = dr/dz
            dz_ps = np.arctan(np.abs(m))*2/np.pi*0.6*da_max + np.arctan(abs(1/m))*2/np.pi*dz_max;
            cos_m = dz_s/np.sqrt(dr_s**2 + dz_s**2)
            sin_m = dr_s/np.sqrt(dr_s**2 + dz_s**2)
        # make subdivision
        # local panel longitudinal discretization
<<<<<<< HEAD
        n_z = int(np.ceil( np.sqrt(dr_s*dr_s + dz_s*dz_s) / dz_ps ))
=======
        n_z = np.int_(np.ceil( np.sqrt(dr_s*dr_s + dz_s*dz_s) / dz_ps ))
>>>>>>> ea567ef4
        # local panel longitudinal dimension
        d_l = np.sqrt(dr_s*dr_s + dz_s*dz_s)/n_z;
        for i_z in range(1,n_z+1):
            r_rp.append(  radii[i_s-1] + sin_m*i_z*d_l)
            z_rp.append(stations[i_s-1] + cos_m*i_z*d_l)
        

    # fill in end B if it's requested
    if endB:
<<<<<<< HEAD
        n_r = int(np.ceil( radii[-1] / (0.6*da_max) ))   # local panel radial discretization #
=======
        n_r = np.int_(np.ceil( radii[-1] / (0.6*da_max) ))   # local panel radial discretization #
>>>>>>> ea567ef4
        dr  = radii[-1] / n_r                               # local panel radial size

        for i_r in range(n_r):
            r_rp.append(radii[-1] - (1+i_r)*dr)
            z_rp.append(stations[-1])
    
    
    # fill in end A if it's requested
    if endA:
<<<<<<< HEAD
        n_r = int(np.ceil( radii[0] / (0.6*da_max) ))   # local panel radial discretization #
=======
        n_r = np.int_(np.ceil( radii[0] / (0.6*da_max) ))   # local panel radial discretization #
>>>>>>> ea567ef4
        dr  = radii[0] / n_r                               # local panel radial size

        for i_r in range(n_r):
            r_rp.insert(0, radii[0] - (1+i_r)*dr)
            z_rp.insert(0, stations[0])
    
    
    # --------------- revolve radius profile, do adaptive paneling stuff ------

    # lists that we'll put the panel coordinates in, in lists of 4 coordinates per panel
    x = []
    y = []
    z = []

    npan =0;
<<<<<<< HEAD
    naz = int(8);
=======
    naz = np.int_(8);
>>>>>>> ea567ef4

    # go through each point of the radius profile, panelizing from top to bottom:
    for i_rp in range(len(z_rp)-1):
    
        # rectangle coords - shape from outside is:  A D
        #                                            B C
        r1=r_rp[i_rp];
        r2=r_rp[i_rp+1];
        z1=z_rp[i_rp];
        z2=z_rp[i_rp+1];

        # scale up or down azimuthal discretization as needed
        while ( (r1*2*np.pi/naz >= da_max/2) and (r2*2*np.pi/naz >= da_max/2) ):
<<<<<<< HEAD
            naz = int(2*naz)
        while ( (r1*2*np.pi/naz < da_max/2) and (r2*2*np.pi/naz < da_max/2) ):
            naz = int(naz/2)

        # transition - increase azimuthal discretization
        if ( (r1*2*np.pi/naz < da_max/2) and (r2*2*np.pi/naz >= da_max/2) ):
            for ia in range(1, int(naz/2)+1):
=======
            naz = np.int_(2*naz)
        while ( (r1*2*np.pi/naz < da_max/2) and (r2*2*np.pi/naz < da_max/2) ):
            naz = np.int_(naz/2)

        # transition - increase azimuthal discretization
        if ( (r1*2*np.pi/naz < da_max/2) and (r2*2*np.pi/naz >= da_max/2) ):
            for ia in range(1, np.int_(naz/2)+1):
>>>>>>> ea567ef4
                th1 = (ia-1  )*2*np.pi/naz*2;
                th2 = (ia-0.5)*2*np.pi/naz*2;
                th3 = (ia    )*2*np.pi/naz*2;

                x += [(r1*np.cos(th1)+r1*np.cos(th3))/2, r2*np.cos(th2), r2*np.cos(th1), r1*np.cos(th1) ]
                y += [(r1*np.sin(th1)+r1*np.sin(th3))/2, r2*np.sin(th2), r2*np.sin(th1), r1*np.sin(th1) ]
                z += [z1                               , z2            , z2            , z1             ]

                npan += 1

                x += [r1*np.cos(th3), r2*np.cos(th3), r2*np.cos(th2), (r1*np.cos(th1)+r1*np.cos(th3))/2]
                y += [r1*np.sin(th3), r2*np.sin(th3), r2*np.sin(th2), (r1*np.sin(th1)+r1*np.sin(th3))/2]
                z += [z1            , z2            , z2            , z1                               ]

                npan += 1

        # transition - decrease azimuthal discretization
        elif ( (r1*2*np.pi/naz >= da_max/2) and (r2*2*np.pi/naz < da_max/2) ):
<<<<<<< HEAD
            for ia in range(1, int(naz/2)+1):
=======
            for ia in range(1, np.int_(naz/2)+1):
>>>>>>> ea567ef4
                th1 = (ia-1  )*2*np.pi/naz*2;
                th2 = (ia-0.5)*2*np.pi/naz*2;
                th3 = (ia    )*2*np.pi/naz*2;
                x += [r1*np.cos(th2), r2*(np.cos(th1)+np.cos(th3))/2, r2*np.cos(th1), r1*np.cos(th1)]
                y += [r1*np.sin(th2), r2*(np.sin(th1)+np.sin(th3))/2, r2*np.sin(th1), r1*np.sin(th1)]
                z += [z1            , z2                            , z2            , z1            ]

                npan += 1;

                x += [r1*np.cos(th3), r2*np.cos(th3), r2*(np.cos(th1)+np.cos(th3))/2, r1*np.cos(th2)]
                y += [r1*np.sin(th3), r2*np.sin(th3), r2*(np.sin(th1)+np.sin(th3))/2, r1*np.sin(th2)]
                z += [z1            , z2            , z2                            , z1            ]

                npan += 1

        # no transition
        else:
            for ia in range(1, naz+1):
                th1 = (ia-1)*2*np.pi/naz;
                th2 = (ia  )*2*np.pi/naz;
                x += [r1*np.cos(th2), r2*np.cos(th2), r2*np.cos(th1), r1*np.cos(th1)]
                y += [r1*np.sin(th2), r2*np.sin(th2), r2*np.sin(th1), r1*np.sin(th1)]
                z += [z1            , z2            , z2            , z1            ]

                npan += 1

    # ----- transform coordinates to reflect specified rA and rB values
    
    vertices = np.array([x, y, z])

    rAB = rB - rA                                               # displacement vector from end A to end B [m]
    
    beta = np.arctan2(rAB[1],rAB[0])                            # member incline heading from x axis
    phi  = np.arctan2(np.sqrt(rAB[0]**2 + rAB[1]**2), rAB[2])   # member incline angle from vertical
    
    # trig terms for Euler angles rotation based on beta, phi, and gamma
    s1 = np.sin(beta) 
    c1 = np.cos(beta)
    s2 = np.sin(phi) 
    c2 = np.cos(phi)
    s3 = np.sin(0.0) 
    c3 = np.cos(0.0)

    R = np.array([[ c1*c2*c3-s1*s3, -c3*s1-c1*c2*s3,  c1*s2],
                  [ c1*s3+c2*c3*s1,  c1*c3-c2*s1*s3,  s1*s2],
                  [   -c3*s2      ,      s2*s3     ,    c2 ]])  #Z1Y2Z3 from https://en.wikipedia.org/wiki/Euler_angles#Rotation_matrix
    
    vertices2 = np.matmul( R, vertices ) + rA[:,None]
    
    
    # >>>> would need a step here to stop the mesh at the waterplane <<<<
    
    
    return vertices2.T


def writeMeshToGDF(vertices, filename="platform.gdf", aboveWater=True):

    npan = int(vertices.shape[0]/4)

    f = open(filename, "w")
    f.write('gdf mesh \n')
    f.write('1.0   9.8 \n')
    f.write('0, 0 \n')
    f.write(f'{npan}\n')
    
    if aboveWater:
        for i in range(npan*4):
            f.write(f'{vertices[i,0]:>10.3f} {vertices[i,1]:>10.3f} {vertices[i,2]:>10.3f}\n')
            
    else: # this option avoids making panels above the waterline
    
        for i in range(npan):
            
            panel = vertices[4*i:4*i+4]  # the vertices of this panel
            
            if any(panel[:,2] < -0.001):  # only consider the panel if it's at least partly submerged (some z < 0)
                
                for j in range(4):   # go through each vertex of the panel, but move any above z=0 down to z=0
                
                    if panel[j,2] > 0:  panel[j,2] = 0
                    
                    f.write(f'{panel[j,0]:>10.3f} {panel[j,1]:>10.3f} {panel[j,2]:>10.3f}\n')
    
    f.close()    
    
    

if __name__ == "__main__":
    
    stations = [0, 6, 6,32]
    diameters = [24, 24, 12,  12]
    
    rA = np.array([0, 0,-20])
    rB = np.array([0, 0, 12])
    
    #nodes, panels = meshMember(stations, diameters, rA, rB, dz_max=1, da_max=1)    
    #writeMesh(nodes, panels)
    
    vertices = meshMemberForGDF(stations, diameters, rA, rB, dz_max=5, da_max=5)    
    writeMeshToGDF(vertices)<|MERGE_RESOLUTION|>--- conflicted
+++ resolved
@@ -138,11 +138,8 @@
             sin_m = dr_s/np.sqrt(dr_s**2 + dz_s**2)
         # make subdivision
         # local panel longitudinal discretization
-<<<<<<< HEAD
         n_z = int(np.ceil( np.sqrt(dr_s*dr_s + dz_s*dz_s) / dz_ps ))
-=======
-        n_z = np.int_(np.ceil( np.sqrt(dr_s*dr_s + dz_s*dz_s) / dz_ps ))
->>>>>>> ea567ef4
+
         # local panel longitudinal dimension
         d_l = np.sqrt(dr_s*dr_s + dz_s*dz_s)/n_z;
         for i_z in range(1,n_z+1):
@@ -151,11 +148,7 @@
             
 
     # fill in end B if it's submerged
-<<<<<<< HEAD
     n_r = int(np.ceil( radii[-1] / (0.6*da_max) ))   # local panel radial discretization #
-=======
-    n_r = np.int_(np.ceil( radii[-1] / (0.6*da_max) ))   # local panel radial discretization #
->>>>>>> ea567ef4
     dr  = radii[-1] / n_r                               # local panel radial size
 
     for i_r in range(n_r):
@@ -164,11 +157,7 @@
     
     
     # fill in end A if it's submerged
-<<<<<<< HEAD
     n_r = int(np.ceil( radii[0] / (0.6*da_max) ))   # local panel radial discretization #
-=======
-    n_r = np.int_(np.ceil( radii[0] / (0.6*da_max) ))   # local panel radial discretization #
->>>>>>> ea567ef4
     dr  = radii[0] / n_r                               # local panel radial size
 
     for i_r in range(n_r):
@@ -184,11 +173,7 @@
     z = []
 
     npan =0;
-<<<<<<< HEAD
     naz = int(8);
-=======
-    naz = np.int_(8);
->>>>>>> ea567ef4
 
     # go through each point of the radius profile, panelizing from top to bottom:
     for i_rp in range(len(z_rp)-1):
@@ -202,7 +187,6 @@
 
         # scale up or down azimuthal discretization as needed
         while ( (r1*2*np.pi/naz >= da_max/2) and (r2*2*np.pi/naz >= da_max/2) ):
-<<<<<<< HEAD
             naz = int(2*naz)
         while ( (r1*2*np.pi/naz < da_max/2) and (r2*2*np.pi/naz < da_max/2) ):
             naz = int(naz/2)
@@ -210,15 +194,6 @@
         # transition - increase azimuthal discretization
         if ( (r1*2*np.pi/naz < da_max/2) and (r2*2*np.pi/naz >= da_max/2) ):
             for ia in range(1, int(naz/2)+1):
-=======
-            naz = np.int_(2*naz)
-        while ( (r1*2*np.pi/naz < da_max/2) and (r2*2*np.pi/naz < da_max/2) ):
-            naz = np.int_(naz/2)
-
-        # transition - increase azimuthal discretization
-        if ( (r1*2*np.pi/naz < da_max/2) and (r2*2*np.pi/naz >= da_max/2) ):
-            for ia in range(1, np.int_(naz/2)+1):
->>>>>>> ea567ef4
                 th1 = (ia-1  )*2*np.pi/naz*2
                 th2 = (ia-0.5)*2*np.pi/naz*2
                 th3 = (ia    )*2*np.pi/naz*2
@@ -237,11 +212,7 @@
 
         # transition - decrease azimuthal discretization
         elif ( (r1*2*np.pi/naz >= da_max/2) and (r2*2*np.pi/naz < da_max/2) ):
-<<<<<<< HEAD
             for ia in range(1, int(naz/2)+1):
-=======
-            for ia in range(1, np.int_(naz/2)+1):
->>>>>>> ea567ef4
                 th1 = (ia-1  )*2*np.pi/naz*2
                 th2 = (ia-0.5)*2*np.pi/naz*2
                 th3 = (ia    )*2*np.pi/naz*2
@@ -396,11 +367,7 @@
             sin_m = dr_s/np.sqrt(dr_s**2 + dz_s**2)
         # make subdivision
         # local panel longitudinal discretization
-<<<<<<< HEAD
         n_z = int(np.ceil( np.sqrt(dr_s*dr_s + dz_s*dz_s) / dz_ps ))
-=======
-        n_z = np.int_(np.ceil( np.sqrt(dr_s*dr_s + dz_s*dz_s) / dz_ps ))
->>>>>>> ea567ef4
         # local panel longitudinal dimension
         d_l = np.sqrt(dr_s*dr_s + dz_s*dz_s)/n_z;
         for i_z in range(1,n_z+1):
@@ -410,11 +377,7 @@
 
     # fill in end B if it's requested
     if endB:
-<<<<<<< HEAD
         n_r = int(np.ceil( radii[-1] / (0.6*da_max) ))   # local panel radial discretization #
-=======
-        n_r = np.int_(np.ceil( radii[-1] / (0.6*da_max) ))   # local panel radial discretization #
->>>>>>> ea567ef4
         dr  = radii[-1] / n_r                               # local panel radial size
 
         for i_r in range(n_r):
@@ -424,11 +387,7 @@
     
     # fill in end A if it's requested
     if endA:
-<<<<<<< HEAD
         n_r = int(np.ceil( radii[0] / (0.6*da_max) ))   # local panel radial discretization #
-=======
-        n_r = np.int_(np.ceil( radii[0] / (0.6*da_max) ))   # local panel radial discretization #
->>>>>>> ea567ef4
         dr  = radii[0] / n_r                               # local panel radial size
 
         for i_r in range(n_r):
@@ -444,11 +403,7 @@
     z = []
 
     npan =0;
-<<<<<<< HEAD
     naz = int(8);
-=======
-    naz = np.int_(8);
->>>>>>> ea567ef4
 
     # go through each point of the radius profile, panelizing from top to bottom:
     for i_rp in range(len(z_rp)-1):
@@ -462,7 +417,6 @@
 
         # scale up or down azimuthal discretization as needed
         while ( (r1*2*np.pi/naz >= da_max/2) and (r2*2*np.pi/naz >= da_max/2) ):
-<<<<<<< HEAD
             naz = int(2*naz)
         while ( (r1*2*np.pi/naz < da_max/2) and (r2*2*np.pi/naz < da_max/2) ):
             naz = int(naz/2)
@@ -470,15 +424,6 @@
         # transition - increase azimuthal discretization
         if ( (r1*2*np.pi/naz < da_max/2) and (r2*2*np.pi/naz >= da_max/2) ):
             for ia in range(1, int(naz/2)+1):
-=======
-            naz = np.int_(2*naz)
-        while ( (r1*2*np.pi/naz < da_max/2) and (r2*2*np.pi/naz < da_max/2) ):
-            naz = np.int_(naz/2)
-
-        # transition - increase azimuthal discretization
-        if ( (r1*2*np.pi/naz < da_max/2) and (r2*2*np.pi/naz >= da_max/2) ):
-            for ia in range(1, np.int_(naz/2)+1):
->>>>>>> ea567ef4
                 th1 = (ia-1  )*2*np.pi/naz*2;
                 th2 = (ia-0.5)*2*np.pi/naz*2;
                 th3 = (ia    )*2*np.pi/naz*2;
@@ -497,11 +442,7 @@
 
         # transition - decrease azimuthal discretization
         elif ( (r1*2*np.pi/naz >= da_max/2) and (r2*2*np.pi/naz < da_max/2) ):
-<<<<<<< HEAD
             for ia in range(1, int(naz/2)+1):
-=======
-            for ia in range(1, np.int_(naz/2)+1):
->>>>>>> ea567ef4
                 th1 = (ia-1  )*2*np.pi/naz*2;
                 th2 = (ia-0.5)*2*np.pi/naz*2;
                 th3 = (ia    )*2*np.pi/naz*2;
