# RAFT's support structure member class

import numpy as np

from raft.helpers import *

from moorpy.helpers import transformPosition

## This class represents linear (for now cylindrical and rectangular) components in the substructure.
#  It is meant to correspond to Member objects in the WEIS substructure ontology, but containing only
#  the properties relevant for the Level 1 frequency-domain model, as well as additional data strucutres
#  used during the model's operation.
class Member:

    def __init__(self, mi, nw, BEM=[], heading=0):
        '''Initialize a Member. For now, this function accepts a space-delimited string with all member properties.

        PARAMETERS
        ----------

        mi : dict
            Dictionary containing the member description data structure
        nw : int
            Number of frequencies in the analysis - used for initializing.
        heading : float, optional
            Heading rotation to apply to the coordinates when setting up the 
            member. Used for member arrangements or FOWT heading offsets [deg].

        '''

        # overall member parameters
        self.id    = int(1)                                          # set the ID value of the member
        self.name  = str(mi['name'])
        self.type  = int(mi['type'])                                 # set the type of the member (for now, just arbitrary numbers: 0,1,2, etc.)

        self.rA0 = np.array(mi['rA'], dtype=np.double)               # [x,y,z] coordinates of lower node relative to PRP [m]
        self.rB0 = np.array(mi['rB'], dtype=np.double)               # [x,y,z] coordinates of upper node relative to PRP [m]
        if (self.rA0[2] == 0 or self.rB0[2] == 0) and self.type != 3:
            raise ValueError("RAFT Members cannot start or end on the waterplane")
        if self.rB0[2] < self.rA0[2]:
            raise ValueError(f"The z position of rA is {self.rA0[2]}, and the z position of rB is {self.rB0[2]}. RAFT Members must have their rA position below the rB position. Try changing your input design yaml rA/rB values.")

        shape      = str(mi['shape'])                                # the shape of the cross section of the member as a string (the first letter should be c or r)

        self.potMod = getFromDict(mi, 'potMod', dtype=bool, default=False)     # hard coding BEM analysis enabled for now <<<< need to move this to the member YAML input instead <<<
        

        # heading feature for rotation members about the z axis (used for rotated patterns)
        '''
        self.headings = getFromDict(mi, 'headings', shape=-1, default=0.0)
        self.heading = getFromDict(mi, 'heading', default=0.0)            # rotation about z axis to apply to the member [deg]
        if self.heading != 0.0:
            c = np.cos(np.deg2rad(self.heading))
            s = np.sin(np.deg2rad(self.heading))
        '''
        if heading != 0.0:
            c = np.cos(np.deg2rad(heading))
            s = np.sin(np.deg2rad(heading))
            rotMat = np.array([[c, -s, 0], [s, c, 0], [0, 0, 1]])
            self.rA0 = np.matmul(rotMat, self.rA0)
            self.rB0 = np.matmul(rotMat, self.rB0)


        rAB = self.rB0-self.rA0                                     # The relative coordinates of upper node from lower node [m]
        self.l = np.linalg.norm(rAB)                                # member length [m]
    

        # ----- process station positions and other distributed inputs -----
        
        # Station inputs are mapped linearly over the length of the member from
        # end A to B. The inputted station list must be in increasing order.
        st = np.array(mi['stations'], dtype=float)      # station input values (abritrary units/scale)
        n = len(st)                                    # number of stations
        
        if n < 2:
            raise ValueError("At least two stations entries must be provided")
            
        # ensure the stations are in ascending order (assumed to be from end A to B)
        if not sorted(st) == st.tolist():
            raise ValueError(f"Member {self.name}: the station list is not in ascending order.")
        
        # calculate station positions along the member axis from 0 to l [m]
        self.stations = (st - st[0])/(st[-1] - st[0])*self.l

        # shapes
        if shape[0].lower() == 'c':
            self.shape = 'circular'
            self.d     = getFromDict(mi, 'd', shape=n)               # diameter of member nodes [m]  <<< should maybe check length of all of these

            self.gamma = 0                                           # twist angle about the member's z-axis [degrees] (don't need this for a circular member)

        elif shape[0].lower() == 'r':   # <<< this case not checked yet since update <<<
            self.shape = 'rectangular'

            self.sl    = getFromDict(mi, 'd', shape=[n,2])           # array of side lengths of nodes along member [m]

            self.gamma = getFromDict(mi, 'gamma', default=0.)        # twist angle about the member's z-axis [degrees] (if gamma=90, then the side lengths are flipped)

        else:
            raise ValueError('The only allowable shape strings are circular and rectangular')


        self.t         = getFromDict(mi, 't', shape=n)               # shell thickness at each station [m]
        self.rho_shell = getFromDict(mi, 'rho_shell', shape=0, default=8500.) # shell mass density [kg/m^3]
        
        
        # ----- ballast inputs (for each section between stations) -----
        
        # read the ballast fill level of each section (same units/scale as stations list)
        st_fill = getFromDict(mi, 'l_fill'  , shape=n-1, default=0)   
        
        #ensure each ballast entry is valid (fill level doesn't exceed section length)
        for i in range(n-1):
            if st_fill[i] < 0: 
                raise Exception(f"Member {self.name}: ballast level in section {i+1} is negative.")
            if st_fill[i] > st[i+1] - st[i]: 
                raise Exception(f"Member {self.name}: ballast level in section {i+1} exceeds section length."
                                +f" ({st_fill[i]} > {st[i+1] - st[i]}).")
        
        # convert ballast fill levels into length units [m]
        self.l_fill = st_fill/(st[-1] - st[0])*self.l  

        # density of ballast in member [kg/m^3]
        rho_fill = getFromDict(mi, 'rho_fill', shape=-1, default=1025)
        
        if np.isscalar(rho_fill):
            self.rho_fill = np.zeros(n-1) + rho_fill
        else:
            if len(rho_fill) == n-1:
                self.rho_fill = np.array(rho_fill)
            else:
                raise Exception(f"Member {self.name}: the number of provided ballast densities (rho_fill) must be 1 less than the number of stations.")
        
        # raise ValueError(f"Member '{self.name}': The number of stations ({n}) should always be 1 greater than the number of ballast sections, l_fill ({len(self.l_fill)}) and rho_fill ({len(self.rho_fill)})")


        # initialize member orientation variables
        self.q = rAB/self.l                                         # member axial unit vector
        self.p1 = np.zeros(3)                                       # member transverse unit vectors (to be filled in later)
        self.p2 = np.zeros(3)                                       # member transverse unit vectors
        self.R = np.eye(3)                                          # rotation matrix from global x,y,z to member q,p1,p2


        # ----- end cap and bulkhead info -----

        cap_stations = getFromDict(mi, 'cap_stations', shape=-1, default=[])   # station location inputs before scaling
        if len(cap_stations) == 0:
            self.cap_t        = []
            self.cap_d_in     = []
            self.cap_stations = []
        else:
            self.cap_t        = getFromDict(mi, 'cap_t'   , shape=cap_stations.shape[0])   # thicknesses [m]
            self.cap_d_in     = getFromDict(mi, 'cap_d_in', shape=cap_stations.shape[0])   # inner diameter (if it isn't a solid plate) [m]
            self.cap_stations = (cap_stations - st[0])/(st[-1] - st[0])*self.l             # calculate station positions along the member axis from 0 to l [m]
            

        # Drag coefficients
        self.Cd_q   = getFromDict(mi, 'Cd_q' , shape=n, default=0.0 )     # axial drag coefficient
        self.Cd_p1  = getFromDict(mi, 'Cd'   , shape=n, default=0.6, index=0)      # transverse1 drag coefficient
        self.Cd_p2  = getFromDict(mi, 'Cd'   , shape=n, default=0.6, index=1)      # transverse2 drag coefficient
        self.Cd_End = getFromDict(mi, 'CdEnd', shape=n, default=0.6 )     # end drag coefficient
        '''
        if not np.isscalar(mi['Cd']) and len(mi['Cd'])==2:  # special case for rectangular members with directional coefficients
            self.Cd_p1 = np.tile(float(mi['Cd'][0]), [n])
            self.Cd_p2 = np.tile(float(mi['Cd'][1]), [n])
        else:
            self.Cd_p1  = getFromDict(mi, 'Cd'   , shape=n, default=0.6 )     # transverse1 drag coefficient
            self.Cd_p2  = getFromDict(mi, 'Cd'   , shape=n, default=0.6 )     # transverse2 drag coefficient
        '''
        # Added mass coefficients
        self.Ca_q   = getFromDict(mi, 'Ca_q' , shape=n, default=0.0 )     # axial added mass coefficient
        self.Ca_p1  = getFromDict(mi, 'Ca'   , shape=n, default=0.97, index=0)     # transverse1 added mass coefficient
        self.Ca_p2  = getFromDict(mi, 'Ca'   , shape=n, default=0.97, index=1)     # transverse2 added mass coefficient
        self.Ca_End = getFromDict(mi, 'CaEnd', shape=n, default=0.6 )     # end added mass coefficient
        '''
        if not np.isscalar(mi['Ca']) and len(mi['Ca'])==2:  # special case for rectangular members with directional coefficients
            self.Ca_p1 = np.tile(float(mi['Ca'][0]), [n])
            self.Ca_p2 = np.tile(float(mi['Ca'][1]), [n])
        else:
            self.Ca_p1  = getFromDict(mi, 'Ca'   , shape=n, default=0.97)     # transverse1 added mass coefficient
            self.Ca_p2  = getFromDict(mi, 'Ca'   , shape=n, default=0.97)     # transverse2 added mass coefficient
        '''

        # ----- Strip theory discretization -----

        # discretize into strips with a node at the midpoint of each strip (flat surfaces have dl=0)
        dorsl  = list(self.d) if self.shape=='circular' else list(self.sl)   # get a variable that is either diameter or side length pair
<<<<<<< HEAD
        dlsMax = getFromDict(mi, 'dlsMax', shape=1, default=5)
        #dlsMax = mi['dlsMax']
=======
        dlsMax = getFromDict(mi, 'dlsMax', shape=-1, default=5.0)
>>>>>>> ea567ef4
        
        # start things off with the strip for end A
        ls     = [0.0]                 # list of lengths along member axis where a node is located <<< should these be midpoints instead of ends???
        dls    = [0.0]                 # lumped node lengths (end nodes have half the segment length)
        ds     = [0.5*dorsl[0]]       # mean diameter or side length pair of each strip
        drs    = [0.5*dorsl[0]]       # change in radius (or side half-length pair) over each strip (from node i-1 to node i)

        for i in range(1,n):

            lstrip = self.stations[i]-self.stations[i-1]             # the axial length of the strip

            if lstrip > 0.0:
                ns= int(np.ceil( (lstrip) / dlsMax ))             # number of strips to split this segment into
                dlstrip = lstrip/ns
                m   = 0.5*(dorsl[i] - dorsl[i-1])/lstrip          # taper ratio
                ls  += [self.stations[i-1] + dlstrip*(0.5+j) for j in range(ns)] # add node locations
                dls += [dlstrip]*ns
                ds  += [dorsl[i-1] + dlstrip*2*m*(0.5+j) for j in range(ns)]
                drs += [dlstrip*m]*ns
                
            elif lstrip == 0.0:                                      # flat plate case (ends, and any flat transitions), a single strip for this section
                dlstrip = 0
                ls  += [self.stations[i-1]]                          # add node location
                dls += [dlstrip]
                ds  += [0.5*(dorsl[i-1] + dorsl[i])]               # set diameter as midpoint diameter
                drs += [0.5*(dorsl[i] - dorsl[i-1])]

            # finish things off with the strip for end B
            dlstrip = 0
            ls  += [self.stations[-1]]         
            dls += [0.0]
            ds  += [0.5*dorsl[-1]]
            drs += [-0.5*dorsl[-1]]
        
        # >>> may want to have a way to not have an end strip for members that intersect things <<<
        
        self.ns  = len(ls)                                           # number of hydrodynamic strip theory nodes per member
        self.ls  = np.array(ls, dtype=float)                          # node locations along member axis
        #self.dl = 0.5*(np.diff([0.]+lh) + np.diff(lh+[lh[-1]]))
        self.dls = np.array(dls)
        self.ds  = np.array(ds)
        self.drs = np.array(drs)
        self.mh  = np.array(m)

        self.r   = np.zeros([self.ns,3])                             # undisplaced node positions along member  [m]
        for i in range(self.ns):
            self.r[i,:] = self.rA0 + (ls[i]/self.l)*rAB              # locations of hydrodynamics nodes (will later be displaced) [m]

        #self.slh[i,0] = np.interp(lh[i], self.stations, self.sl1)
        #self.slh[i,1] = np.interp(lh[i], self.stations, self.sl2)
        
        # ----- initialize arrays used later for hydro calculations -----
        self.a_i       = np.zeros([self.ns])            # signed axial area vector that dynamic pressure will act on [m2]
        # complex frequency-dependent amplitudes of quantities at each node along member (to be filled in later)
        self.dr        = np.zeros([self.ns,3,nw], dtype=complex)            # displacement
        self.v         = np.zeros([self.ns,3,nw], dtype=complex)            # velocity
        self.a         = np.zeros([self.ns,3,nw], dtype=complex)            # acceleration
        # note: wave quantities below will be the summed values if there is more than one sea state heading
        self.u         = np.zeros([self.ns,3,nw], dtype=complex)            # wave velocity
        self.ud        = np.zeros([self.ns,3,nw], dtype=complex)            # wave acceleration
        self.pDyn      = np.zeros([self.ns,  nw], dtype=complex)            # dynamic pressure
        self.F_exc_iner= np.zeros([self.ns,3,nw], dtype=complex)            # wave excitation from inertia (Froude-Krylov)
        self.F_exc_a   = np.zeros([self.ns,3,nw], dtype=complex)            #  component due to wave acceleration
        self.F_exc_p   = np.zeros([self.ns,3,nw], dtype=complex)            #  component due to dynamic pressure
        self.F_exc_drag= np.zeros([self.ns,3,nw], dtype=complex)            # wave excitation from linearized drag
        
        
        # new hydro matrices that are now used?
        self.Amat = np.zeros([self.ns,3,3])
        self.Bmat = np.zeros([self.ns,3,3])
        self.Imat = np.zeros([self.ns,3,3])


    def setPosition(self, r6=np.zeros(6)):
        '''Calculates member pose -- node positions and vectors q, p1, and p2 
        as well as member orientation matrix R based on the end positions and 
        twist angle gamma along with any mean displacements and rotations.
        
        Parameters
        ----------
        r6 : array, optional
            Absolute position/orientation of FOWT to which member is attached.
            
        '''
        # formerly calcOrientation

        rAB = self.rB0-self.rA0                                     # vector from end A to end B, undisplaced [m]
        q = rAB/np.linalg.norm(rAB)                                 # member axial unit vector

        beta = np.arctan2(q[1],q[0])                                # member incline heading from x axis
        phi  = np.arctan2(np.sqrt(q[0]**2 + q[1]**2), q[2])         # member incline angle from vertical

        # trig terms for Euler angles rotation based on beta, phi, and gamma
        s1 = np.sin(beta)
        c1 = np.cos(beta)
        s2 = np.sin(phi)
        c2 = np.cos(phi)
        s3 = np.sin(np.deg2rad(self.gamma))
        c3 = np.cos(np.deg2rad(self.gamma))

        R = np.array([[ c1*c2*c3-s1*s3, -c3*s1-c1*c2*s3,  c1*s2],
                      [ c1*s3+c2*c3*s1,  c1*c3-c2*s1*s3,  s1*s2],
                      [   -c3*s2      ,      s2*s3     ,    c2 ]])  #Z1Y2Z3 from https://en.wikipedia.org/wiki/Euler_angles#Rotation_matrix

        p1 = np.matmul( R, [1,0,0] )               # unit vector that is in the 'beta' plane if gamma is zero
        p2 = np.cross( q, p1 )                     # unit vector orthogonal to both p1 and q
        
        # apply any platform offset and rotation to the values already obtained
        #if r6:
        R_platform = rotationMatrix(*r6[3:])  # rotation matrix for the platform roll, pitch, yaw
    
        R  = np.matmul(R_platform, R)
        q  = np.matmul(R_platform, q)
        p1 = np.matmul(R_platform, p1)
        p2 = np.matmul(R_platform, p2)
        
        self.rA = transformPosition(self.rA0, r6)
        self.rB = transformPosition(self.rB0, r6)
    
        #else:  # no offset case
        #    self.rA = self.rA0
        #    self.rB = self.rB0
            
        # update node positions
        rAB = self.rB - self.rA
        for i in range(self.ns):
            self.r[i,:] = self.rA + (self.ls[i]/self.l)*rAB              # locations of hydrodynamics nodes (will later be displaced) [m]

        # save direction vectors and matrices
        self.R  = R
        self.q  = q
        self.p1 = p1
        self.p2 = p2

        # matrices of vector multiplied by vector transposed, used in computing force components
        self.qMat  = VecVecTrans(self.q)
        self.p1Mat = VecVecTrans(self.p1)
        self.p2Mat = VecVecTrans(self.p2)



    def getInertia(self, rPRP=np.zeros(3)):
        '''Calculates member inertia properties: mass, center of mass, moments of inertia.
        Properties are calculated relative to the platform reference point (PRP) in the
        global orientation directions.
        
        Parameters
        ----------
        rPRP : float array
            Coordinates of the platform reference point (the first three entries of fowt.Xi0),
            which the moment of inertia matrix will be calculated relative to. [m]
        '''

        # Moment of Inertia Helper Functions (to move to helper file) <<<
        
        def FrustumMOI(dA, dB, H, p):
            '''returns the radial and axial moments of inertia of a potentially tapered circular member about the end node.
            Previously used equations found in a HydroDyn paper, now it uses newly derived ones. Ask Stein for reference if needed'''
            if H==0:        # if there's no height, mainly refering to no ballast, there shouldn't be any extra MoI
                I_rad = 0                                                   # radial MoI about end node [kg-m^2]
                I_ax = 0                                                    # axial MoI about axial axis [kg-m^2]
            else:
                if dA==dB:  # if it's a cylinder
                    r1 = dA/2                                               # bottom radius [m]
                    r2 = dB/2                                               # top radius [m]
                    I_rad = (1/12)*(p*H*np.pi*r1**2)*(3*r1**2 + 4*H**2)     # radial MoI about end node [kg-m^2]
                    I_ax = (1/2)*p*np.pi*H*r1**4                            # axial MoI about axial axis [kg-m^2]
                else:       # if it's a tapered cylinder (frustum)
                    r1 = dA/2                                               # bottom radius [m]
                    r2 = dB/2                                               # top radius [m]
                    I_rad = (1/20)*p*np.pi*H*(r2**5 - r1**5)/(r2 - r1) + (1/30)*p*np.pi*H**3*(r1**2 + 3*r1*r2 + 6*r2**2) # radial MoI about end node [kg-m^2]
                    I_ax = (1/10)*p*np.pi*H*(r2**5-r1**5)/(r2-r1)           # axial MoI about axial axis [kg-m^2]

            return I_rad, I_ax

        def RectangularFrustumMOI(La, Wa, Lb, Wb, H, p):
            '''returns the moments of inertia about the end node of a cuboid that can be tapered.
            - Inputs the lengths and widths at the top and bottom of the cuboid, as well as the height and material density.
            - L is the side length along the local x-direction, W is the side length along the local y-direction.
            - Does not work for members that are not symmetrical about the axial axis.
            - Works for cases when it is a perfect cuboid, a truncated pyramid, and a truncated triangular prism
            - Equations derived by hand, ask Stein for reference if needed'''

            if H==0: # if there's no height, mainly refering to no ballast, there shouldn't be any extra MoI
                Ixx = 0                                         # MoI around the local x-axis about the end node [kg-m^2]
                Iyy = 0                                         # MoI around the local y-axis about the end node [kg-m^2]
                Izz = 0                                         # MoI around the local z-axis about the axial axis [kg-m^2]
            else:
                if La==Lb and Wa==Wb: # if it's a cuboid
                    L = La                                      # length of the cuboid (La=Lb) [m]
                    W = Wa                                      # width of the cuboid (Wa=Wb) [m]
                    M = p*L*W*H                                 # mass of the cuboid [kg]

                    Ixx = (1/12)*M*(W**2 + 4*H**2)              # MoI around the local x-axis about the end node [kg-m^2]
                    Iyy = (1/12)*M*(L**2 + 4*H**2)              # MoI around the local y-axis about the end node [kg-m^2]
                    Izz = (1/12)*M*(L**2 + W**2)                # MoI around the local z-axis about the axial axis [kg-m^2]

                elif La!=Lb and Wa!=Wb: # if it's a truncated pyramid for both side lengths

                    x2 = (1/12)*p* ( (Lb-La)**3*H*(Wb/5 + Wa/20) + (Lb-La)**2*La*H(3*Wb/4 + Wa/4) + \
                                     (Lb-La)*La**2*H*(Wb + Wa/2) + La**3*H*(Wb/2 + Wa/2) )

                    y2 = (1/12)*p* ( (Wb-Wa)**3*H*(Lb/5 + La/20) + (Wb-Wa)**2*Wa*H(3*Lb/4 + La/4) + \
                                     (Wb-Wa)*Wa**2*H*(Lb + La/2) + Wa**3*H*(Lb/2 + La/2) )

                    z2 = p*( Wb*Lb/5 + Wa*Lb/20 + La*Wb/20 + Wa*La*(8/15) )

                    Ixx = y2+z2                                 # MoI around the local x-axis about the end node [kg-m^2]
                    Iyy = x2+z2                                 # MoI around the local y-axis about the end node [kg-m^2]
                    Izz = x2+y2                                 # MoI around the local z-axis about the axial axis [kg-m^2]

                elif La==Lb and Wa!=Wb: # if it's a truncated triangular prism where only the lengths are the same on top and bottom
                    L = La                                      # length of the truncated triangular prism [m]

                    x2 = (1/24)*p*(L**3)*H*(Wb+Wa)
                    y2 = (1/48)*p*L*H*( Wb**3 + Wa*Wb**2 + Wa**2*Wb + Wa**3 )
                    z2 = (1/12)*p*L*(H**3)*( 3*Wb + Wa )

                    Ixx = y2+z2                                 # MoI around the local x-axis about the end node [kg-m^2]
                    Iyy = x2+z2                                 # MoI around the local y-axis about the end node [kg-m^2]
                    Izz = x2+y2                                 # MoI around the local z-axis about the axial axis [kg-m^2]

                elif La!=Lb and Wa==Wb: # if it's a truncated triangular prism where only the widths are the same on top and bottom
                    W = Wa                                      # width of the truncated triangular prism [m]

                    x2 = (1/48)*p*W*H*( Lb**3 + La*Lb**2 + La**2*Lb + La**3 )
                    y2 = (1/24)*p*(W**3)*H*(Lb+La)
                    z2 = (1/12)*p*W*(H**3)*( 3*Lb + La )

                    Ixx = y2+z2                                 # MoI around the local x-axis about the end node [kg-m^2]
                    Iyy = x2+z2                                 # MoI around the local y-axis about the end node [kg-m^2]
                    Izz = x2+y2                                 # MoI around the local z-axis about the axial axis [kg-m^2]

                else:
                    raise ValueError('You either have inconsistent inputs, or you are trying to calculate the MoI of a member that is not supported')

            return Ixx, Iyy, Izz



        # ------- member inertial calculations ---------
        
        mass_center = 0                                 # total sum of mass the center of mass of the member [kg-m]
        mshell = 0                                      # total mass of the shell material only of the member [kg]
        self.vfill = []                                 # list of ballast volumes in each submember [m^3] - stored in the object for later access
        mfill = []                                      # list of ballast masses in each submember [kg]
        pfill = []                                      # list of ballast densities in each submember [kg]
        self.M_struc = np.zeros([6,6])                  # member mass/inertia matrix [kg, kg-m, kg-m^2]

        # loop through each sub-member
        for i in range(1,len(self.stations)):                            # start at 1 rather than 0 because we're looking at the sections (from station i-1 to i)

            # initialize common variables
            l = self.stations[i]-self.stations[i-1]     # length of the submember [m]
            if l==0.0:
                mass = 0
                center = np.zeros(3)
                m_shell = 0
                v_fill = 0
                m_fill = 0
                rho_fill = 0
            else:
                # if the following variables are input as scalars, keep them that way, if they're vectors, take the [i-1]th value
                rho_shell = self.rho_shell              # density of the shell material [kg/m^3]
                if np.isscalar(self.l_fill):            # set up l_fill and rho_fill based on whether it's scalar or not
                    l_fill = self.l_fill
                else:
                    l_fill = self.l_fill[i-1]
                if np.isscalar(self.rho_fill):
                    rho_fill = self.rho_fill
                else:
                    rho_fill = self.rho_fill[i-1]
    
                
                if self.shape=='circular':
                    # MASS AND CENTER OF GRAVITY
                    dA = self.d[i-1]                        # outer diameter of the lower node [m]
                    dB = self.d[i]                          # outer diameter of the upper node [m]
                    dAi = self.d[i-1] - 2*self.t[i-1]       # inner diameter of the lower node [m]
                    dBi = self.d[i] - 2*self.t[i]           # inner diameter of the upper node [m]
                    
                    V_outer, hco = FrustumVCV(dA, dB, l)    # volume and center of volume of solid frustum with outer diameters [m^3] [m]
                    V_inner, hci = FrustumVCV(dAi, dBi, l)  # volume and center of volume of solid frustum with inner diameters [m^3] [m] 
                    v_shell = V_outer-V_inner               # volume of hollow frustum with shell thickness [m^3]
                    m_shell = v_shell*rho_shell             # mass of hollow frustum [kg]
                    
                    hc_shell = ((hco*V_outer)-(hci*V_inner))/(V_outer-V_inner)  # center of volume of hollow frustum with shell thickness [m]
                         
                    dBi_fill = (dBi-dAi)*(l_fill/l) + dAi   # interpolated inner diameter of frustum that ballast is filled to [m] 
                    v_fill, hc_fill = FrustumVCV(dAi, dBi_fill, l_fill)         # volume and center of volume of solid inner frustum that ballast occupies [m^3] [m]
                    m_fill = v_fill*rho_fill                # mass of the ballast in the submember [kg]
                    
                    # <<< The ballast is calculated as if it starts at the same end as the shell, however, if the end of the sub-member has an end cap,
                    # then the ballast sits on top of the end cap. Depending on the thickness of the end cap, this can affect m_fill, hc_fill, and MoI_fill >>>>>
                    
                    mass = m_shell + m_fill                 # total mass of the submember [kg]
                    hc = ((hc_fill*m_fill) + (hc_shell*m_shell))/mass       # total center of mass of the submember from the submember's rA location [m]
                    
                    
                    # MOMENT OF INERTIA
                    I_rad_end_outer, I_ax_outer = FrustumMOI(dA, dB, l, rho_shell)          # radial and axial MoI about the end of the solid outer frustum [kg-m^2]
                    I_rad_end_inner, I_ax_inner = FrustumMOI(dAi, dBi, l, rho_shell)        # radial and axial MoI about the end of the imaginary solid inner frustum [kg-m^2]
                    I_rad_end_shell = I_rad_end_outer-I_rad_end_inner                       # radial MoI about the end of the frustum shell through superposition [kg-m^2]
                    I_ax_shell = I_ax_outer - I_ax_inner                                    # axial MoI of the shell through superposition [kg-m^2]
                    
                    I_rad_end_fill, I_ax_fill = FrustumMOI(dAi, dBi_fill, l_fill, rho_fill) # radial and axial MoI about the end of the solid inner ballast frustum [kg-m^2]
                    
                    I_rad_end = I_rad_end_shell + I_rad_end_fill                            # radial MoI about the end of the submember [kg-m^2]
                    I_rad = I_rad_end - mass*hc**2                                          # radial MoI about the CoG of the submember through the parallel axis theorem [kg-m^2]
                    
                    I_ax = I_ax_shell + I_ax_fill                                           # axial MoI of the submember about the total CoG (= about the end also bc axial)
    
                    Ixx = I_rad                             # circular, so the radial MoI is about the x and y axes
                    Iyy = I_rad                             # circular, so the radial MoI is about the x and y axes
                    Izz = I_ax                              # circular, so the axial MoI is about the z axis
                    
                
                elif self.shape=='rectangular':
                    # MASS AND CENTER OF GRAVITY
                    slA = self.sl[i-1]                          # outer side lengths of the lower node, of length 2 [m]
                    slB = self.sl[i]                            # outer side lengths of the upper node, of length 2 [m]
                    slAi = self.sl[i-1] - 2*self.t[i-1]         # inner side lengths of the lower node, of length 2 [m]
                    slBi = self.sl[i] - 2*self.t[i]             # inner side lengths of the upper node, of length 2 [m]
                    
                    V_outer, hco = FrustumVCV(slA, slB, l)      # volume and center of volume of solid frustum with outer side lengths [m^3] [m]
                    V_inner, hci = FrustumVCV(slAi, slBi, l)    # volume and center of volume of solid frustum with inner side lengths [m^3] [m]
                    v_shell = V_outer-V_inner                   # volume of hollow frustum with shell thickness [m^3]
                    m_shell = v_shell*rho_shell                 # mass of hollow frustum [kg]
                    
                    hc_shell = ((hco*V_outer)-(hci*V_inner))/(V_outer-V_inner)  # center of volume of the hollow frustum with shell thickness [m]
                                        
                    slBi_fill = (slBi-slAi)*(l_fill/l) + slAi   # interpolated side lengths of frustum that ballast is filled to [m]
                    v_fill, hc_fill = FrustumVCV(slAi, slBi_fill, l_fill)   # volume and center of volume of inner frustum that ballast occupies [m^3]
                    m_fill = v_fill*rho_fill                    # mass of ballast in the submember [kg]
                    
                    mass = m_shell + m_fill                     # total mass of the submember [kg]
                    hc = ((hc_fill*m_fill) + (hc_shell*m_shell))/mass       # total center of mass of the submember from the submember's rA location [m]
                    
                    
                    # MOMENT OF INERTIA
                    # MoI about each axis at the bottom end node of the solid outer truncated pyramid [kg-m^2]
                    Ixx_end_outer, Iyy_end_outer, Izz_end_outer = RectangularFrustumMOI(slA[0], slA[1], slB[0], slB[1], l, rho_shell)
                    # MoI about each axis at the bottom end node of the solid imaginary inner truncated pyramid [kg-m^2]
                    Ixx_end_inner, Iyy_end_inner, Izz_end_inner = RectangularFrustumMOI(slAi[0], slAi[1], slBi[0], slBi[1], l, rho_shell)
                    # MoI about each axis at the bottom end node of the shell using superposition [kg-m^2]
                    Ixx_end_shell = Ixx_end_outer - Ixx_end_inner
                    Iyy_end_shell = Iyy_end_outer - Iyy_end_inner
                    Izz_end_shell = Izz_end_outer - Izz_end_inner
                    
                    # MoI about each axis at the bottom end node of the solid inner ballast truncated pyramid [kg-m^2]
                    Ixx_end_fill, Iyy_end_fill, Izz_end_fill = RectangularFrustumMOI(slAi[0], slAi[1], slBi_fill[0], slBi_fill[1], l_fill, rho_fill)
                    
                    # total MoI of each axis at the center of gravity of the member using the parallel axis theorem [kg-m^2]
                    Ixx_end = Ixx_end_shell + Ixx_end_fill
                    Ixx = Ixx_end - mass*hc**2
                    Iyy_end = Iyy_end_shell + Iyy_end_fill
                    Iyy = Iyy_end - mass*hc**2
                    
                    Izz_end = Izz_end_shell + Izz_end_fill
                    Izz = Izz_end       # the total MoI of the member about the z-axis is the same at any point along the z-axis

                # center of mass of the submember from the PRP in global orientation (note: some of above could streamlined out of the if/else)
                center = self.rA + self.q*(self.stations[i-1] + hc) - rPRP      # center of mass of the submember relative to the PRP [m]

            # add/append terms
            mass_center += mass*center                  # total sum of mass the center of mass of the member [kg-m]
            mshell += m_shell                           # total mass of the shell material only of the member [kg]
            self.vfill.append(v_fill)                        # list of ballast volumes in each submember [m^3]
            mfill.append(m_fill)                        # list of ballast masses in each submember [kg]
            pfill.append(rho_fill)                     # list of ballast densities in each submember [kg]
            
            # create a local submember mass matrix
            Mmat = np.diag([mass, mass, mass, 0, 0, 0]) # submember's mass matrix without MoI tensor
            # create the local submember MoI tensor in the correct directions
            I = np.diag([Ixx, Iyy, Izz])                # MoI matrix about the member's local CG. 0's on off diagonals because of symmetry
            T = self.R.T                                # transformation matrix to unrotate the member's local axes. Transposed because rotating axes.
            I_rot = np.matmul(T.T, np.matmul(I,T))      # MoI about the member's local CG with axes in same direction as global axes. [I'] = [T][I][T]^T -> [T]^T[I'][T] = [I]

            Mmat[3:,3:] = I_rot     # mass and inertia matrix about the submember's CG in unrotated, but translated local frame

            # translate this submember's local inertia matrix to the PRP and add it to the total member's M_struc matrix
            self.M_struc += translateMatrix6to6DOF(Mmat, center) # mass matrix of the member about the PRP


            # end of submember for loop

        
        # END CAPS/BULKHEADS
        # --------- Add the inertia properties of any end caps ---------
        self.m_cap_list = []
        # Loop through each cap or bulkhead
        for i in range(len(self.cap_stations)):

            L = self.cap_stations[i]        # The station position along the member where there is a cap or bulkhead
            h = self.cap_t[i]               # The thickness, or height of the cap or bulkhead [m]
            rho_cap = self.rho_shell        # set the cap density to the density of the member for now [kg/m^3]

            if self.shape=='circular':
                d_hole = self.cap_d_in[i]   # The diameter of the missing hole in the middle, if any [m]
                d = self.d-2*self.t         # The list of inner diameters along the member [m]

                if L==self.stations[0]:  # if the cap is on the bottom end of the member
                    dA = d[0]
                    dB = np.interp(L+h, self.stations, d)
                    dAi = d_hole
                    dBi = dB*(dAi/dA)       # keep the same proportion in d_hole from bottom to top
                elif L==self.stations[-1]:    # if the cap is on the top end of the member
                    dA = np.interp(L-h, self.stations, d)
                    dB = d[-1]
                    dBi = d_hole
                    dAi = dA*(dBi/dB)
                elif (L > self.stations[0] and L < self.stations[0] + h) or (L < self.stations[-1] and L > self.stations[-1] - h):
                    # there could be another case where 0 < L < h or self.l-h < L < self.l
                    # this would cause the inner member to stick out beyond the end point based on the following else calcs
                    # not including this for now since the modeler should be aware to not do this
                    raise ValueError('This setup cannot be handled by getIneria yet')
                elif i < len(self.cap_stations)-1 and L==self.cap_stations[i+1]: # if there's a discontinuity in the member and l=0
                    dA = np.interp(L-h, self.stations, d)   # make an end cap going down from the lower member
                    dB = d[i]
                    dBi = d_hole
                    dAi = dA*(dBi/dB)
                elif i > 0 and L==self.cap_stations[i-1]:   # and make an end cap going up from the upper member
                    dA = d[i]
                    dB = np.interp(L+h, self.stations, d)
                    dAi = d_hole
                    dBi = dB*(dAi/dA)
                else:
                    dA = np.interp(L-h/2, self.stations, d)
                    dB = np.interp(L+h/2, self.stations, d)
                    dM = np.interp(L, self.stations, d)         # find the diameter at the middle, where L is referencing
                    dMi = d_hole
                    dAi = dA*(dMi/dM)
                    dBi = dB*(dMi/dM)

                # run inertial calculations for circular caps/bulkheads
                V_outer, hco = FrustumVCV(dA, dB, h)
                V_inner, hci = FrustumVCV(dAi, dBi, h)
                v_cap = V_outer-V_inner
                m_cap = v_cap*rho_cap    # assume it's made out of the same material as the shell for now (can add in cap density input later if needed)
                hc_cap = ((hco*V_outer)-(hci*V_inner))/(V_outer-V_inner)
                
                I_rad_end_outer, I_ax_outer = FrustumMOI(dA, dB, h, rho_cap)
                I_rad_end_inner, I_ax_inner = FrustumMOI(dAi, dBi, h, rho_cap)
                I_rad_end = I_rad_end_outer-I_rad_end_inner
                I_rad = I_rad_end - m_cap*hc_cap**2
                I_ax = I_ax_outer - I_ax_inner

                Ixx = I_rad
                Iyy = I_rad
                Izz = I_ax



            elif self.shape=='rectangular':
                sl_hole = self.cap_d_in[i,:]
                sl = self.sl - 2*self.t

                if L==self.stations[0]:  # if the cap is on the bottom end of the member
                    slA = sl[0,:]
                    slB = np.interp(L+h, self.stations, sl)
                    slAi = sl_hole
                    slBi = slB*(slAi/slA)       # keep the same proportion in d_hole from bottom to top
                elif L==self.stations[-1]:    # if the cap is on the top end of the member
                    slA = np.interp(L-h, self.stations, sl)
                    slB = sl[-1,:]
                    slAi = slA*(slBi/slB)
                    slBi = sl_hole
                elif (L > self.stations[0] and L < self.stations[0] + h) or (L < self.stations[-1] and L > self.stations[-1] - h):
                    # there could be another case where 0 < L < h or self.l-h < L < self.l
                    # this would cause the inner member to stick out beyond the end point based on the following else calcs
                    # not including this for now since the modeler should be aware to not do this
                    raise ValueError('This setup cannot be handled by getIneria yet')
                elif i < len(self.cap_stations)-1 and L==self.cap_stations[i+1]:
                    slA = np.interp(L-h, self.stations, sl)
                    slB = sl[i]
                    slBi = sl_hole
                    slAi = slA*(slBi/slB)
                elif i > 0 and L==self.cap_stations[i-1]:
                    slA = sl[i]
                    slB = np.interp(L+h, self.stations, sl)
                    slAi = sl_hole
                    slBi = slB*(slAi/slA)
                else:
                    slA = np.interp(L-h/2, self.stations, sl)
                    slB = np.interp(L+h/2, self.stations, sl)
                    slM = np.interp(L, self.stations, sl)
                    slMi = sl_hole
                    slAi = slA*(slMi/slM)
                    slBi = slB*(slMi/slM)


                # run inertial calculations for rectangular caps/bulkheads
                V_outer, hco = FrustumVCV(slA, slB, h)
                V_inner, hci = FrustumVCV(slAi, slBi, h)
                v_cap = V_outer-V_inner
                m_cap = v_cap*rho_cap    # assume it's made out of the same material as the shell for now (can add in cap density input later if needed)
                hc_cap = ((hco*V_outer)-(hci*V_inner))/(V_outer-V_inner)

                Ixx_end_outer, Iyy_end_outer, Izz_end_outer = RectangularFrustumMOI(slA, slB, h, rho_cap)
                Ixx_end_inner, Iyy_end_inner, Izz_end_inner = RectangularFrustumMOI(slAi, slBi, h, rho_cap)
                Ixx_end = Ixx_end_outer-Ixx_end_inner
                Iyy_end = Iyy_end_outer-Iyy_end_inner
                Izz_end = Izz_end_outer-Izz_end_inner
                Ixx = Ixx_end - m_cap*hc_cap**2
                Iyy = Iyy_end - m_cap*hc_cap**2
                Izz = Izz_end


            # get centerpoint of cap relative to PRP
            pos_cap = self.rA + self.q*L - rPRP                 # position of the referenced cap station from the PRP
            if L==self.stations[0]:         # if it's a bottom end cap, the position is at the bottom of the end cap
                center_cap = pos_cap + self.q*hc_cap            # and the CG of the cap is at hc from the bottom, so this is the simple case
            elif L==self.stations[-1]:      # if it's a top end cap, the position is at the top of the end cap
                center_cap = pos_cap - self.q*(h - hc_cap)      # and the CG of the cap goes from the top, to h below the top, to hc above h below the top (wording...sorry)
            else:                           # if it's a middle bulkhead, the position is at the middle of the bulkhead
                center_cap = pos_cap - self.q*((h/2) - hc_cap)  # so the CG goes from the middle of the bulkhead, down h/2, then up hc

            
            # ----- add properties to relevant variables -----
            
            mass_center += m_cap*center_cap
            mshell += m_cap                # include end caps and bulkheads in the mass of the shell
            self.m_cap_list.append(m_cap)

            # create a local submember mass matrix
            Mmat = np.diag([m_cap, m_cap, m_cap, 0, 0, 0]) # submember's mass matrix without MoI tensor
            # create the local submember MoI tensor in the correct directions
            I = np.diag([Ixx, Iyy, Izz])                # MoI matrix about the member's local CG. 0's on off diagonals because of symmetry
            T = self.R.T                                # transformation matrix to unrotate the member's local axes. Transposed because rotating axes.
            I_rot = np.matmul(T.T, np.matmul(I,T))      # MoI about the member's local CG with axes in same direction as global axes. [I'] = [T][I][T]^T -> [T]^T[I'][T] = [I]

            Mmat[3:,3:] = I_rot     # mass and inertia matrix about the submember's CG in unrotated, but translated local frame

            # translate this submember's local inertia matrix to the PRP and add it to the total member's M_struc matrix
            self.M_struc += translateMatrix6to6DOF(Mmat, center_cap) # mass matrix of the member about the PRP


        mass = self.M_struc[0,0]        # total mass of the entire member [kg]
        center = mass_center/mass       # total center of mass of the entire member from the PRP [m]


        return mass, center, mshell, mfill, pfill




    def getHydrostatics(self, rPRP=np.zeros(3), rho=1025, g=9.81):
        '''Calculates member hydrostatic properties, namely buoyancy and stiffness matrix.
        Properties are calculated relative to the platform reference point (PRP) in the
        global orientation directions.
        
        Parameters
        ----------
        rPRP : float array
            Coordinates of the platform reference point (the first three entries of fowt.Xi0),
            which the moment of inertia matrix will be calculated relative to. [m]
        '''
    
        pi = np.pi

        # initialize some values that will be returned
        Fvec = np.zeros(6)              # this will get added to by each segment of the member
        Cmat = np.zeros([6,6])          # this will get added to by each segment of the member
        V_UW = 0                        # this will get added to by each segment of the member
        r_centerV = np.zeros(3)         # center of buoyancy times volumen total - will get added to by each segment
        # these will only get changed once, if there is a portion crossing the water plane
        AWP = 0
        IWP = 0
        xWP = 0
        yWP = 0


        # loop through each member segment, and treat each segment like how we used to treat each member
        n = len(self.stations)

        for i in range(1,n):     # starting at 1 rather than 0 because we're looking at the sections (from station i-1 to i)

            # calculate end locations for this segment relative to the point on 
            # the waterplane directly above the PRP in unrotated directions (rHS_ref)
            rHS_ref = np.array([rPRP[0], rPRP[1], 0])
            rA = self.rA + self.q*self.stations[i-1] - rHS_ref
            rB = self.rA + self.q*self.stations[i  ] - rHS_ref

            # partially submerged case
            if rA[2]*rB[2] <= 0:    # if member crosses (or touches) water plane

                # angles
                beta = np.arctan2(self.q[1],self.q[0])  # member incline heading from x axis
                phi  = np.arctan2(np.sqrt(self.q[0]**2 + self.q[1]**2), self.q[2])  # member incline angle from vertical

                # precalculate trig functions
                cosPhi=np.cos(phi)
                sinPhi=np.sin(phi)
                tanPhi=np.tan(phi)
                cosBeta=np.cos(beta)
                sinBeta=np.sin(beta)
                tanBeta=sinBeta/cosBeta

                # -------------------- buoyancy and waterplane area properties ------------------------

                xWP = intrp(0, rA[2], rB[2], rA[0], rB[0])                     # x coordinate where member axis cross the waterplane [m]
                yWP = intrp(0, rA[2], rB[2], rA[1], rB[1])                     # y coordinate where member axis cross the waterplane [m]
                if self.shape=='circular':
                    dWP = intrp(0, rA[2], rB[2], self.d[i], self.d[i-1])       # diameter of member where its axis crosses the waterplane [m]
                    AWP = (np.pi/4)*dWP**2                                     # waterplane area of member [m^2]
                    IWP = (np.pi/64)*dWP**4                                    # waterplane moment of inertia [m^4] approximates as a circle
                    IxWP = IWP                                                 # MoI of circular waterplane is the same all around
                    IyWP = IWP                                                 # MoI of circular waterplane is the same all around
                elif self.shape=='rectangular':
                    slWP = intrp(0, rA[2], rB[2], self.sl[i], self.sl[i-1])    # side lengths of member where its axis crosses the waterplane [m]
                    AWP = slWP[0]*slWP[1]                                      # waterplane area of rectangular member [m^2]
                    IxWP = (1/12)*slWP[0]*slWP[1]**3                           # waterplane MoI [m^4] about the member's LOCAL x-axis, not the global x-axis
                    IyWP = (1/12)*slWP[0]**3*slWP[0]                           # waterplane MoI [m^4] about the member's LOCAL y-axis, not the global y-axis
                    I = np.diag([IxWP, IyWP, 0])                               # area moment of inertia tensor
                    T = self.R.T                                               # the transformation matrix to unrotate the member's local axes
                    I_rot = np.matmul(T.T, np.matmul(I,T))                     # area moment of inertia tensor where MoI axes are now in the same direction as PRP
                    IxWP = I_rot[0,0]
                    IyWP = I_rot[1,1]

                LWP = abs(rA[2]/cosPhi)                   # get length of segment along member axis that is underwater [m]

                # Assumption: the areas and MoI of the waterplane are as if the member were completely vertical, i.e. it doesn't account for phi
                # This can be fixed later on if needed. We're using this assumption since the fix wouldn't significantly affect the outputs

                # Total enclosed underwater volume [m^3] and distance along axis from end A to center of buoyancy of member [m]
                if self.shape=='circular':
                    V_UWi, hc = FrustumVCV(self.d[i-1], dWP, LWP)
                elif self.shape=='rectangular':
                    V_UWi, hc = FrustumVCV(self.sl[i-1], slWP, LWP)

                r_center = rA + self.q*hc          # absolute coordinates of center of volume of this segment [m]


                # >>>> question: should this function be able to use displaced/rotated values? <<<<

                # ------------- get hydrostatic derivatives ----------------

                # derivatives from global to local
                dPhi_dThx  = -sinBeta                     # \frac{d\phi}{d\theta_x} = \sin\beta
                dPhi_dThy  =  cosBeta
                dFz_dz   = -rho*g*AWP /cosPhi

                # note: below calculations are based on untapered case, but
                # temporarily approximated for taper by using dWP (diameter at water plane crossing) <<< this is rough

                # buoyancy force and moment about end A
                Fz = rho*g* V_UWi
                M  = -rho*g*pi*( dWP**2/32*(2.0 + tanPhi**2) + 0.5*(rA[2]/cosPhi)**2)*sinPhi  # moment about axis of incline
                Mx = M*dPhi_dThx
                My = M*dPhi_dThy

                Fvec[2] += Fz                           # vertical buoyancy force [N]
                Fvec[3] += Mx + Fz*rA[1]                # moment about x axis [N-m]
                Fvec[4] += My - Fz*rA[0]                # moment about y axis [N-m]


                # normal approach to hydrostatic stiffness, using this temporarily until above fancier approach is verified
                Cmat[2,2] += -dFz_dz
                Cmat[2,3] += rho*g*(     -AWP*yWP    )
                Cmat[2,4] += rho*g*(      AWP*xWP    )
                Cmat[3,2] += rho*g*(     -AWP*yWP    )
                Cmat[3,3] += rho*g*(IxWP + AWP*yWP**2 )
                Cmat[3,4] += rho*g*(      AWP*xWP*yWP)
                Cmat[4,2] += rho*g*(      AWP*xWP    )
                Cmat[4,3] += rho*g*(      AWP*xWP*yWP)
                Cmat[4,4] += rho*g*(IyWP + AWP*xWP**2 )

                Cmat[3,3] += rho*g*V_UWi * r_center[2]
                Cmat[4,4] += rho*g*V_UWi * r_center[2]

                V_UW += V_UWi
                r_centerV += r_center*V_UWi


            # fully submerged case
            elif rA[2] <= 0 and rB[2] <= 0:

                # displaced volume [m^3] and distance along axis from end A to center of buoyancy of member [m]
                if self.shape=='circular':
                    V_UWi, hc = FrustumVCV(self.d[i-1], self.d[i], self.stations[i]-self.stations[i-1])
                elif self.shape=='rectangular':
                    V_UWi, hc = FrustumVCV(self.sl[i-1], self.sl[i], self.stations[i]-self.stations[i-1])

                r_center = rA + self.q*hc             # center of volume of this segment relative to PRP [m]

                # buoyancy force (and moment) vector
                Fvec += translateForce3to6DOF(np.array([0, 0, rho*g*V_UWi]), r_center)

                # hydrostatic stiffness matrix (about end A)
                Cmat[3,3] += rho*g*V_UWi * r_center[2]
                Cmat[4,4] += rho*g*V_UWi * r_center[2]

                V_UW += V_UWi
                r_centerV += r_center*V_UWi

            else: # if the members are fully above the surface

                pass

        if V_UW > 0:
            r_center = r_centerV/V_UW    # calculate overall member center of buoyancy
        else:
            r_center = np.zeros(3)       # temporary fix for out-of-water members
        
        return Fvec, Cmat, V_UW, r_center, AWP, IWP, xWP, yWP


    def calcHydroConstants(self, r_ref=np.zeros(3), sum_inertia=False, rho=1025, g=9.81):
        '''Compute the Member's linear strip-theory-hydrodynamics terms, 
        related to drag and added mass, which are also a precursor to 
        excitation. All computed quantities are in global orientations.
        
        Parameters
        ----------
        r_ref : size-3 vector
            Reference point coordinates to compute matrices about [m].
        sum_inertia : boolean, optional
            Flag to calculate and return an overall inertial excitation matrix
            (default False).
        
        Returns
        -------
        A_hydro, I_hydro : 3x3 matrices
            Hydrodynamic added mass and inertial excitation matrices.
        '''
        
        # hydrodynamic added mass matrix from strip theory [kg, kg-m, kg-m^2]
        A_hydro = np.zeros([6,6])
        I_hydro = np.zeros([6,6])

        circ = self.shape=='circular'  # boolean for circular vs. rectangular
        

        # loop through each node of the member
        for il in range(self.ns):

            # only process hydrodynamics if this node is submerged
            if self.r[il,2] < 0:
                
                # only compute inertial loads and added mass for members that aren't modeled with potential flow
                if self.potMod==False:

                    # interpolate coefficients for the current strip
                    Ca_q   = np.interp( self.ls[il], self.stations, self.Ca_q  )
                    Ca_p1  = np.interp( self.ls[il], self.stations, self.Ca_p1 )
                    Ca_p2  = np.interp( self.ls[il], self.stations, self.Ca_p2 )
                    Ca_End = np.interp( self.ls[il], self.stations, self.Ca_End)


                    # ----- compute side effects (transverse only) -----

                    # volume assigned to this node
                    if circ:
                        v_i = 0.25*np.pi*self.ds[il]**2*self.dls[il]
                    else:
                        v_i = self.ds[il,0]*self.ds[il,1]*self.dls[il]  
                        
                    if self.r[il,2] + 0.5*self.dls[il] > 0:    # if member extends out of water 
                        v_i = v_i * (0.5*self.dls[il] - self.r[il,2]) / self.dls[il]  # scale volume by the portion that is under water
                    
                    # Local added mass matrix (axial term explicitly excluded here - we aren't dealing with chains)
                    Amat_sides = rho*v_i *( Ca_p1*self.p1Mat + Ca_p2*self.p2Mat )
                    
                    # Local inertial excitation matrix - Froude-Krylov  
                    # (axial term explicitly excluded here - we aren't dealing with chains)
                    # Note, the 1 is the Cp, dynamic pressure, term.
                    Imat_sides = rho*v_i *(  (1.+Ca_p1)*self.p1Mat + (1.+Ca_p2)*self.p2Mat ) 
                    

                    # ----- add axial/end effects for added mass, and excitation including dynamic pressure ------
                    # Note : v_a and a_i work out to zero for non-tapered sections or non-end sections

                    # compute volume assigned to this end surface, and
                    # signed end area (positive facing down) = mean diameter of strip * radius change of strip
                    if circ:
                        v_i = np.pi/12.0 * abs(  (self.ds[il]+self.drs[il])**3 
                                               - (self.ds[il]-self.drs[il])**3 )  
                        a_i = np.pi*self.ds[il] * self.drs[il]   
                    else:
                        v_i = np.pi/12.0 * (  (np.mean(self.ds[il]+self.drs[il]))**3 
                                            - (np.mean(self.ds[il]-self.drs[il]))**3 )    # so far just using sphere eqn and taking mean of side lengths as d
                        a_i = (  (self.ds[il,0]+self.drs[il,0])*(self.ds[il,1]+self.drs[il,1]) 
                               - (self.ds[il,0]-self.drs[il,0])*(self.ds[il,1]-self.drs[il,1]))
                        # >>> should support different coefficients or reference volumes for rectangular cross sections <<<

                    # Local added mass matrix
                    Amat_end = rho*v_i * Ca_End*self.qMat
                    
                    # Local inertial excitation matrix 
                    # Note, there is no 1 added to Ca_End because dynamic pressure is handled separately
                    Imat_end = rho*v_i * Ca_End*self.qMat  
                    

                    # ----- sum up side and end added mass and inertial excitation coefficient matrices ------
                    self.Amat[il,:,:] = Amat_sides + Amat_end
                    self.Imat[il,:,:] = Imat_sides + Imat_end
                    self.a_i[il] = a_i
                    
                    
                    # add to global added mass and inertial excitation matrices
                    # which consider the mean offsets and are relative to the ref in global orientation
                    A_hydro += translateMatrix3to6DOF(self.Amat[il,:,:], self.r[il,:] - r_ref[:3])    
                    if sum_inertia:
                        I_hydro += translateMatrix3to6DOF(self.Imat[il,:,:], self.r[il,:] - r_ref[:3])   

        if sum_inertia:
            return A_hydro, I_hydro
        else:
            return A_hydro


    def getSectionProperties(self, station):
        '''Get member cross sectional area and moments of inertia at a user-
        specified location along the member.'''
        
        
        
        return A, I

    def plot(self, ax, r_ptfm=[0,0,0], R_ptfm=[], color='k', nodes=0, 
             station_plot=[], plot2d=False, Xuvec=[1,0,0], Yuvec=[0,0,1], zorder=2):
        '''Draws the member on the passed axes, and optional platform offset and rotation matrix
        
        Parameters
        ----------
        
        plot2d: bool
            If true, produces a 2d plot on the axes defined by Xuvec and Yuvec. 
            Otherwise produces a 3d plot (default).
        
        '''

        # --- get coordinates of member edges in member reference frame -------------------

        if not station_plot:
            m = np.arange(0, len(self.stations), 1)
        else:
            m = station_plot

        nm = len(m)

        # lists to be filled with coordinates for plotting
        X = []
        Y = []
        Z = []

        if self.shape=="circular":   # circular member cross section
            n = 12                                          # number of sides for a circle
            for i in range(n+1):
                x = np.cos(float(i)/float(n)*2.0*np.pi)    # x coordinates of a unit circle
                y = np.sin(float(i)/float(n)*2.0*np.pi)    # y

                for j in m:
                    X.append(0.5*self.d[j]*x)
                    Y.append(0.5*self.d[j]*y)
                    Z.append(self.stations[j])

            coords = np.vstack([X, Y, Z])

        elif self.shape=="rectangular":    # rectangular member cross section
            n=4
            for x,y in zip([1,-1,-1,1,1], [1,1,-1,-1,1]):

                for j in m:
                    X.append(0.5*self.sl[j,1]*x)
                    Y.append(0.5*self.sl[j,0]*y)
                    Z.append(self.stations[j])

            coords = np.vstack([X, Y, Z])


        # ----- move to global frame ------------------------------
        
        # Note: the below transformations can probably be replaced by using the new member.setPosition function before calling this.
        
        newcoords = np.matmul(self.R, coords)          # relative orientation in platform

        newcoords = newcoords + self.rA[:,None]        # shift to end A location, still relative to platform
        
        if len(R_ptfm) > 0:
            newcoords = np.matmul(R_ptfm, newcoords)   # account for offset platform orientation

        # apply platform translational offset
        Xs = newcoords[0,:] + r_ptfm[0]
        Ys = newcoords[1,:] + r_ptfm[1]
        Zs = newcoords[2,:] + r_ptfm[2]
        
        # plot on the provided axes
        linebit = []  # make empty list to hold plotted lines, however many there are
        
        if plot2d:  # new 2d plotting option
                
            # apply any 3D to 2D transformation here to provide desired viewing angle
            Xs2d = Xs*Xuvec[0] + Ys*Xuvec[1] + Zs*Xuvec[2] 
            Ys2d = Xs*Yuvec[0] + Ys*Yuvec[1] + Zs*Yuvec[2] 
            
            for i in range(n): 
                linebit.append(ax.plot(Xs2d[nm*i:nm*i+nm],Ys2d[nm*i:nm*i+nm], color=color, lw=0.5, zorder=zorder))  # side edges
            
            for j in range(nm):
                linebit.append(ax.plot(Xs2d[j::nm], Ys2d[j::nm], color=color, lw=0.5, zorder=zorder))  # station rings
        
        else:  # normal 3d case
            
            for i in range(n): 
                linebit.append(ax.plot(Xs[nm*i:nm*i+nm],Ys[nm*i:nm*i+nm],Zs[nm*i:nm*i+nm], color=color, lw=0.5, zorder=zorder))  # side edges
            
            for j in range(nm):
                linebit.append(ax.plot(Xs[j::nm], Ys[j::nm], Zs[j::nm], color=color, lw=0.5, zorder=zorder))  # station rings
            
            # plot nodes if asked
            if nodes > 0:
                ax.scatter(self.r[:,0], self.r[:,1], self.r[:,2])
        
        return linebit

<|MERGE_RESOLUTION|>--- conflicted
+++ resolved
@@ -185,12 +185,8 @@
 
         # discretize into strips with a node at the midpoint of each strip (flat surfaces have dl=0)
         dorsl  = list(self.d) if self.shape=='circular' else list(self.sl)   # get a variable that is either diameter or side length pair
-<<<<<<< HEAD
         dlsMax = getFromDict(mi, 'dlsMax', shape=1, default=5)
-        #dlsMax = mi['dlsMax']
-=======
-        dlsMax = getFromDict(mi, 'dlsMax', shape=-1, default=5.0)
->>>>>>> ea567ef4
+
         
         # start things off with the strip for end A
         ls     = [0.0]                 # list of lengths along member axis where a node is located <<< should these be midpoints instead of ends???
