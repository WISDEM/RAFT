# RAFT's support structure member class

import numpy as np
import matplotlib.pyplot as plt

from raft.helpers import *

## This class represents linear (for now cylindrical and rectangular) components in the substructure.
#  It is meant to correspond to Member objects in the WEIS substructure ontology, but containing only
#  the properties relevant for the Level 1 frequency-domain model, as well as additional data strucutres
#  used during the model's operation.
class Member:

    def __init__(self, mi, nw, BEM=[]):
        '''Initialize a Member. For now, this function accepts a space-delimited string with all member properties.

        PARAMETERS
        ----------

        min : dict
            Dictionary containing the member description data structure
        nw : int
            Number of frequencies in the analysis - used for initializing.
        heading : float, optional
            Rotation to apply to the coordinates when setting up the member - used for circular patterns of members.

        '''

        # overall member parameters
        self.id    = int(1)                                          # set the ID value of the member
        self.name  = str(mi['name'])
        self.type  = int(mi['type'])                                 # set the type of the member (for now, just arbitrary numbers: 0,1,2, etc.)

        self.rA = np.array(mi['rA'], dtype=np.double)                # [x,y,z] coordinates of lower node [m]
        self.rB = np.array(mi['rB'], dtype=np.double)                # [x,y,z] coordinates of upper node [m]

        shape      = str(mi['shape'])                                # the shape of the cross section of the member as a string (the first letter should be c or r)

        rAB = self.rB-self.rA                                        # The relative coordinates of upper node from lower node [m]
        self.l = np.linalg.norm(rAB)                                 # member length [m]

        self.potMod = getFromDict(mi, 'potMod', dtype=bool, default=False)     # hard coding BEM analysis enabled for now <<<< need to move this to the member YAML input instead <<<
        

        # heading feature for rotation members about the z axis (used for rotated patterns)
        heading = getFromDict(mi, 'heading', default=0.0)            # rotation about z axis to apply to the member [deg]
        if heading != 0.0:
            c = np.cos(np.deg2rad(heading))
            s = np.sin(np.deg2rad(heading))
            rotMat = np.array([[c, -s, 0], [s, c, 0], [0, 0, 1]])
            self.rA = np.matmul(rotMat, self.rA)
            self.rB = np.matmul(rotMat, self.rB)


        # station positions
        n = len(mi['stations'])                                     # number of stations
        if n < 2:
            raise ValueError("At least two stations entries must be provided")

        A = np.array(mi['stations'], dtype=float)
        self.stations = (A - A[0])/(A[-1] - A[0])*self.l             # calculate station positions along the member axis from 0 to l [m]


        # shapes
        if shape[0].lower() == 'c':
            self.shape = 'circular'
            self.d     = getFromDict(mi, 'd', shape=n)               # diameter of member nodes [m]  <<< should maybe check length of all of these

            self.gamma = 0                                           # twist angle about the member's z-axis [degrees] (don't need this for a circular member)

        elif shape[0].lower() == 'r':   # <<< this case not checked yet since update <<<
            self.shape = 'rectangular'

            self.sl    = getFromDict(mi, 'd', shape=[n,2])           # array of side lengths of nodes along member [m]

            self.gamma = getFromDict(mi, 'gamma', default=0.)        # twist angle about the member's z-axis [degrees] (if gamma=90, then the side lengths are flipped)

        else:
            raise ValueError('The only allowable shape strings are circular and rectangular')


        self.t         = getFromDict(mi, 't', shape=n)               # shell thickness of the nodes [m]

        self.l_fill    = getFromDict(mi, 'l_fill'  , shape=-1, default=0.0)   # length of member (from end A to B) filled with ballast [m]
        self.rho_fill  = getFromDict(mi, 'rho_fill', shape=-1, default=0.0)   # density of ballast in member [kg/m^3]

        self.rho_shell = getFromDict(mi, 'rho_shell', default=8500.) # shell mass density [kg/m^3]


        # initialize member orientation variables
        self.q = rAB/self.l                                         # member axial unit vector
        self.p1 = np.zeros(3)                                       # member transverse unit vectors (to be filled in later)
        self.p2 = np.zeros(3)                                       # member transverse unit vectors
        self.R = np.eye(3)                                          # rotation matrix from global x,y,z to member q,p1,p2


        # store end cap and bulkhead info

        cap_stations = getFromDict(mi, 'cap_stations', shape=-1, default=[])   # station location inputs before scaling
        if cap_stations == []:
            self.cap_t        = []
            self.cap_d_in     = []
            self.cap_stations = []
        else:
            self.cap_t        = getFromDict(mi, 'cap_t'   , shape=cap_stations.shape[0])   # thicknesses [m]
            self.cap_d_in     = getFromDict(mi, 'cap_d_in', shape=cap_stations.shape[0])   # inner diameter (if it isn't a solid plate) [m]
            self.cap_stations = (cap_stations - A[0])/(A[-1] - A[0])*self.l             # calculate station positions along the member axis from 0 to l [m]
            

        # Drag coefficients
        self.Cd_q   = getFromDict(mi, 'Cd_q' , shape=n, default=0.0 )     # axial drag coefficient
        self.Cd_p1  = getFromDict(mi, 'Cd'   , shape=n, default=0.6 )     # transverse1 drag coefficient
        self.Cd_p2  = getFromDict(mi, 'Cd'   , shape=n, default=0.6 )     # transverse2 drag coefficient
        self.Cd_End = getFromDict(mi, 'CdEnd', shape=n, default=0.6 )     # end drag coefficient
        # Added mass coefficients
        self.Ca_q   = getFromDict(mi, 'Ca_q' , shape=n, default=0.0 )     # axial added mass coefficient
        self.Ca_p1  = getFromDict(mi, 'Ca'   , shape=n, default=0.97)     # transverse1 added mass coefficient
        self.Ca_p2  = getFromDict(mi, 'Ca'   , shape=n, default=0.97)     # transverse2 added mass coefficient
        self.Ca_End = getFromDict(mi, 'CaEnd', shape=n, default=0.6 )     # end added mass coefficient


        # discretize into strips with a node at the midpoint of each strip (flat surfaces have dl=0)
        dorsl  = list(self.d) if self.shape=='circular' else list(self.sl)   # get a variable that is either diameter of side length pair
        dlsMax = mi['dlsMax']
        #dlsMax = 5.0                  # maximum node spacing <<< this should be an optional input at some point <<<
        ls     = [0.0]                 # list of lengths along member axis where a node is located <<< should these be midpoints instead of ends???
        dls    = [0.0]                 # lumped node lengths (end nodes have half the segment length)
        ds     = [0.5*dorsl[0]]       # mean diameter or side length pair of each strip
        drs    = [0.5*dorsl[0]]       # change in radius (or side half-length pair) over each strip (from node i-1 to node i)

        for i in range(1,n):

            lstrip = self.stations[i]-self.stations[i-1]             # the axial length of the strip

            if lstrip > 0.0:
                ns= int(np.ceil( (lstrip) / dlsMax ))
                dlstrip = lstrip/ns
                m   = 0.5*(dorsl[i] - dorsl[i-1])/lstrip          # taper ratio
                ls  += [self.stations[i-1] + dlstrip*(0.5+j) for j in range(ns)] # add node locations
                dls += [dlstrip]*ns
                ds  += [dorsl[i-1] + dlstrip*2*m*(0.5+j) for j in range(ns)]
                drs += [dlstrip*m]*ns
                
            elif lstrip == 0.0:                                      # flat plate case (ends, and any flat transitions)
                ns = 1
                dlstrip = 0
                ls  += [self.stations[i-1]]                          # add node location
                dls += [dlstrip]
                ds  += [0.5*(dorsl[i-1] + dorsl[i])]               # set diameter as midpoint diameter
                drs += [0.5*(dorsl[i] - dorsl[i-1])]

        self.ns  = len(ls)                                           # number of hydrodynamic strip theory nodes per member
        self.ls  = np.array(ls, dtype=float)                          # node locations along member axis
        #self.dl = 0.5*(np.diff([0.]+lh) + np.diff(lh+[lh[-1]]))
        self.dls = np.array(dls)
        self.ds  = np.array(ds)
        self.drs = np.array(drs)
        self.mh  = np.array(m)

        self.r   = np.zeros([self.ns,3])                             # undisplaced node positions along member  [m]

        for i in range(self.ns):
            self.r[i,:] = self.rA + (ls[i]/self.l)*rAB               # locations of hydrodynamics nodes

        #self.slh[i,0] = np.interp(lh[i], self.stations, self.sl1)
        #self.slh[i,1] = np.interp(lh[i], self.stations, self.sl2)

        # complex frequency-dependent amplitudes of quantities at each node along member (to be filled in later)
        self.dr        = np.zeros([self.ns,3,nw], dtype=complex)            # displacement
        self.v         = np.zeros([self.ns,3,nw], dtype=complex)            # velocity
        self.a         = np.zeros([self.ns,3,nw], dtype=complex)            # acceleration
        self.u         = np.zeros([self.ns,3,nw], dtype=complex)            # wave velocity
        self.ud        = np.zeros([self.ns,3,nw], dtype=complex)            # wave acceleration
        self.pDyn      = np.zeros([self.ns,  nw], dtype=complex)            # dynamic pressure
        self.F_exc_iner= np.zeros([self.ns,3,nw], dtype=complex)            # wave excitation from inertia (Froude-Krylov)
        self.F_exc_drag= np.zeros([self.ns,3,nw], dtype=complex)            # wave excitation from linearized drag



    def calcOrientation(self):
        '''Calculates member direction vectors q, p1, and p2 as well as member orientation matrix R
        based on the end positions and twist angle gamma.'''

        rAB = self.rB-self.rA                                       # displacement vector from end A to end B [m]
        q = rAB/np.linalg.norm(rAB)                                 # member axial unit vector

        beta = np.arctan2(q[1],q[0])                                # member incline heading from x axis
        phi  = np.arctan2(np.sqrt(q[0]**2 + q[1]**2), q[2])         # member incline angle from vertical

        # trig terms for Euler angles rotation based on beta, phi, and gamma
        s1 = np.sin(beta)
        c1 = np.cos(beta)
        s2 = np.sin(phi)
        c2 = np.cos(phi)
        s3 = np.sin(np.deg2rad(self.gamma))
        c3 = np.cos(np.deg2rad(self.gamma))

        R = np.array([[ c1*c2*c3-s1*s3, -c3*s1-c1*c2*s3,  c1*s2],
                      [ c1*s3+c2*c3*s1,  c1*c3-c2*s1*s3,  s1*s2],
                      [   -c3*s2      ,      s2*s3     ,    c2 ]])  #Z1Y2Z3 from https://en.wikipedia.org/wiki/Euler_angles#Rotation_matrix


        p1 = np.matmul( R, [1,0,0] )               # unit vector that is in the 'beta' plane if gamma is zero
        p2 = np.cross( q, p1 )                     # unit vector orthogonal to both p1 and q

        self.R  = R
        self.q  = q
        self.p1 = p1
        self.p2 = p2

        # matrices of vector multiplied by vector transposed, used in computing force components
        self.qMat  = VecVecTrans(self.q)
        self.p1Mat = VecVecTrans(self.p1)
        self.p2Mat = VecVecTrans(self.p2)


        return q, p1, p2  # also return the unit vectors for convenience



    def getInertia(self):
        '''Calculates member inertia properties: mass, center of mass, moments of inertia.
        Assumes that the members are continuous and symmetrical (i.e. no weird shapes)'''

        # Moment of Inertia Helper Functions -----------------------
        def FrustumMOI(dA, dB, H, p):
            '''returns the radial and axial moments of inertia of a potentially tapered circular member about the end node.
            Previously used equations found in a HydroDyn paper, now it uses newly derived ones. Ask Stein for reference if needed'''
            if H==0:        # if there's no height, mainly refering to no ballast, there shouldn't be any extra MoI
                I_rad = 0                                                   # radial MoI about end node [kg-m^2]
                I_ax = 0                                                    # axial MoI about axial axis [kg-m^2]
            else:
                if dA==dB:  # if it's a cylinder
                    r1 = dA/2                                               # bottom radius [m]
                    r2 = dB/2                                               # top radius [m]
                    I_rad = (1/12)*(p*H*np.pi*r1**2)*(3*r1**2 + 4*H**2)     # radial MoI about end node [kg-m^2]
                    I_ax = (1/2)*p*np.pi*H*r1**4                            # axial MoI about axial axis [kg-m^2]
                else:       # if it's a tapered cylinder (frustum)
                    r1 = dA/2                                               # bottom radius [m]
                    r2 = dB/2                                               # top radius [m]
                    I_rad = (1/20)*p*np.pi*H*(r2**5 - r1**5)/(r2 - r1) + (1/30)*p*np.pi*H**3*(r1**2 + 3*r1*r2 + 6*r2**2) # radial MoI about end node [kg-m^2]
                    I_ax = (1/10)*p*np.pi*H*(r2**5-r1**5)/(r2-r1)           # axial MoI about axial axis [kg-m^2]

            return I_rad, I_ax

        def RectangularFrustumMOI(La, Wa, Lb, Wb, H, p):
            '''returns the moments of inertia about the end node of a cuboid that can be tapered.
            - Inputs the lengths and widths at the top and bottom of the cuboid, as well as the height and material density.
            - L is the side length along the local x-direction, W is the side length along the local y-direction.
            - Does not work for members that are not symmetrical about the axial axis.
            - Works for cases when it is a perfect cuboid, a truncated pyramid, and a truncated triangular prism
            - Equations derived by hand, ask Stein for reference if needed'''

            if H==0: # if there's no height, mainly refering to no ballast, there shouldn't be any extra MoI
                Ixx = 0                                         # MoI around the local x-axis about the end node [kg-m^2]
                Iyy = 0                                         # MoI around the local y-axis about the end node [kg-m^2]
                Izz = 0                                         # MoI around the local z-axis about the axial axis [kg-m^2]
            else:
                if La==Lb and Wa==Wb: # if it's a cuboid
                    L = La                                      # length of the cuboid (La=Lb) [m]
                    W = Wa                                      # width of the cuboid (Wa=Wb) [m]
                    M = p*L*W*H                                 # mass of the cuboid [kg]

                    Ixx = (1/12)*M*(W**2 + 4*H**2)              # MoI around the local x-axis about the end node [kg-m^2]
                    Iyy = (1/12)*M*(L**2 + 4*H**2)              # MoI around the local y-axis about the end node [kg-m^2]
                    Izz = (1/12)*M*(L**2 + W**2)                # MoI around the local z-axis about the axial axis [kg-m^2]

                elif La!=Lb and Wa!=Wb: # if it's a truncated pyramid for both side lengths

                    x2 = (1/12)*p* ( (Lb-La)**3*H*(Wb/5 + Wa/20) + (Lb-La)**2*La*H(3*Wb/4 + Wa/4) + \
                                     (Lb-La)*La**2*H*(Wb + Wa/2) + La**3*H*(Wb/2 + Wa/2) )

                    y2 = (1/12)*p* ( (Wb-Wa)**3*H*(Lb/5 + La/20) + (Wb-Wa)**2*Wa*H(3*Lb/4 + La/4) + \
                                     (Wb-Wa)*Wa**2*H*(Lb + La/2) + Wa**3*H*(Lb/2 + La/2) )

                    z2 = p*( Wb*Lb/5 + Wa*Lb/20 + La*Wb/20 + Wa*La*(8/15) )

                    Ixx = y2+z2                                 # MoI around the local x-axis about the end node [kg-m^2]
                    Iyy = x2+z2                                 # MoI around the local y-axis about the end node [kg-m^2]
                    Izz = x2+y2                                 # MoI around the local z-axis about the axial axis [kg-m^2]

                elif La==Lb and Wa!=Wb: # if it's a truncated triangular prism where only the lengths are the same on top and bottom
                    L = La                                      # length of the truncated triangular prism [m]

                    x2 = (1/24)*p*(L**3)*H*(Wb+Wa)
                    y2 = (1/48)*p*L*H*( Wb**3 + Wa*Wb**2 + Wa**2*Wb + Wa**3 )
                    z2 = (1/12)*p*L*(H**3)*( 3*Wb + Wa )

                    Ixx = y2+z2                                 # MoI around the local x-axis about the end node [kg-m^2]
                    Iyy = x2+z2                                 # MoI around the local y-axis about the end node [kg-m^2]
                    Izz = x2+y2                                 # MoI around the local z-axis about the axial axis [kg-m^2]

                elif La!=Lb and Wa==Wb: # if it's a truncated triangular prism where only the widths are the same on top and bottom
                    W = Wa                                      # width of the truncated triangular prism [m]

                    x2 = (1/48)*p*W*H*( Lb**3 + La*Lb**2 + La**2*Lb + La**3 )
                    y2 = (1/24)*p*(W**3)*H*(Lb+La)
                    z2 = (1/12)*p*W*(H**3)*( 3*Lb + La )

                    Ixx = y2+z2                                 # MoI around the local x-axis about the end node [kg-m^2]
                    Iyy = x2+z2                                 # MoI around the local y-axis about the end node [kg-m^2]
                    Izz = x2+y2                                 # MoI around the local z-axis about the axial axis [kg-m^2]

                else:
                    raise ValueError('You either have inconsistent inputs, or you are trying to calculate the MoI of a member that is not supported')

            return Ixx, Iyy, Izz



        # ------- member inertial calculations ---------
        
        mass_center = 0                                 # total sum of mass the center of mass of the member [kg-m]
        mshell = 0                                      # total mass of the shell material only of the member [kg]
        mfill = []                                      # list of ballast masses in each submember [kg]
        pfill = []                                      # list of ballast densities in each submember [kg]
        self.M_struc = np.zeros([6,6])                  # member mass/inertia matrix [kg, kg-m, kg-m^2]

        # loop through each sub-member
        for i in range(1,len(self.stations)):                            # start at 1 rather than 0 because we're looking at the sections (from station i-1 to i)

            # initialize common variables
            rA = self.rA + self.q*self.stations[i-1]    # lower node position of the submember [m]
            l = self.stations[i]-self.stations[i-1]     # length of the submember [m]
            if l==0.0:
                mass = 0
                center = np.zeros(3)
                m_shell = 0
                m_fill = 0
                rho_fill = 0
            else:
                # if the following variables are input as scalars, keep them that way, if they're vectors, take the [i-1]th value
                rho_shell = self.rho_shell              # density of the shell material [kg/m^3]
                if np.isscalar(self.l_fill):            # set up l_fill and rho_fill based on whether it's scalar or not
                    l_fill = self.l_fill
                else:
                    l_fill = self.l_fill[i-1]
                if np.isscalar(self.rho_fill):
                    rho_fill = self.rho_fill
                else:
                    rho_fill = self.rho_fill[i-1]
    
                
                if self.shape=='circular':
                    # MASS AND CENTER OF GRAVITY
                    dA = self.d[i-1]                        # outer diameter of the lower node [m]
                    dB = self.d[i]                          # outer diameter of the upper node [m]
                    dAi = self.d[i-1] - 2*self.t[i-1]       # inner diameter of the lower node [m]
                    dBi = self.d[i] - 2*self.t[i]           # inner diameter of the upper node [m]
                    
                    V_outer, hco = FrustumVCV(dA, dB, l)    # volume and center of volume of solid frustum with outer diameters [m^3] [m]
                    V_inner, hci = FrustumVCV(dAi, dBi, l)  # volume and center of volume of solid frustum with inner diameters [m^3] [m] 
                    v_shell = V_outer-V_inner               # volume of hollow frustum with shell thickness [m^3]
                    m_shell = v_shell*rho_shell             # mass of hollow frustum [kg]
                    
                    hc_shell = ((hco*V_outer)-(hci*V_inner))/(V_outer-V_inner)  # center of volume of hollow frustum with shell thickness [m]
                         
                    dBi_fill = (dBi-dAi)*(l_fill/l) + dAi   # interpolated inner diameter of frustum that ballast is filled to [m] 
                    v_fill, hc_fill = FrustumVCV(dAi, dBi_fill, l_fill)         # volume and center of volume of solid inner frustum that ballast occupies [m^3] [m]
                    m_fill = v_fill*rho_fill                # mass of the ballast in the submember [kg]
                    
                    # <<< The ballast is calculated as if it starts at the same end as the shell, however, if the end of the sub-member has an end cap,
                    # then the ballast sits on top of the end cap. Depending on the thickness of the end cap, this can affect m_fill, hc_fill, and MoI_fill >>>>>
                    
                    mass = m_shell + m_fill                 # total mass of the submember [kg]
                    hc = ((hc_fill*m_fill) + (hc_shell*m_shell))/mass       # total center of mass of the submember from the submember's rA location [m]
                    
                    center = rA + (self.q*hc)               # total center of mass of the member from the PRP [m]
                    
                    # MOMENT OF INERTIA
                    I_rad_end_outer, I_ax_outer = FrustumMOI(dA, dB, l, rho_shell)          # radial and axial MoI about the end of the solid outer frustum [kg-m^2]
                    I_rad_end_inner, I_ax_inner = FrustumMOI(dAi, dBi, l, rho_shell)        # radial and axial MoI about the end of the imaginary solid inner frustum [kg-m^2]
                    I_rad_end_shell = I_rad_end_outer-I_rad_end_inner                       # radial MoI about the end of the frustum shell through superposition [kg-m^2]
                    I_ax_shell = I_ax_outer - I_ax_inner                                    # axial MoI of the shell through superposition [kg-m^2]
                    
                    I_rad_end_fill, I_ax_fill = FrustumMOI(dAi, dBi_fill, l_fill, rho_fill) # radial and axial MoI about the end of the solid inner ballast frustum [kg-m^2]
                    
                    I_rad_end = I_rad_end_shell + I_rad_end_fill                            # radial MoI about the end of the submember [kg-m^2]
                    I_rad = I_rad_end - mass*hc**2                                          # radial MoI about the CoG of the submember through the parallel axis theorem [kg-m^2]
                    
                    I_ax = I_ax_shell + I_ax_fill                                           # axial MoI of the submember about the total CoG (= about the end also bc axial)
    
                    Ixx = I_rad                             # circular, so the radial MoI is about the x and y axes
                    Iyy = I_rad                             # circular, so the radial MoI is about the x and y axes
                    Izz = I_ax                              # circular, so the axial MoI is about the z axis
                    
                
                elif self.shape=='rectangular':
                    # MASS AND CENTER OF GRAVITY
                    slA = self.sl[i-1]                          # outer side lengths of the lower node, of length 2 [m]
                    slB = self.sl[i]                            # outer side lengths of the upper node, of length 2 [m]
                    slAi = self.sl[i-1] - 2*self.t[i-1]         # inner side lengths of the lower node, of length 2 [m]
                    slBi = self.sl[i] - 2*self.t[i]             # inner side lengths of the upper node, of length 2 [m]
                    
                    V_outer, hco = FrustumVCV(slA, slB, l)      # volume and center of volume of solid frustum with outer side lengths [m^3] [m]
                    V_inner, hci = FrustumVCV(slAi, slBi, l)    # volume and center of volume of solid frustum with inner side lengths [m^3] [m]
                    v_shell = V_outer-V_inner                   # volume of hollow frustum with shell thickness [m^3]
                    m_shell = v_shell*rho_shell                 # mass of hollow frustum [kg]
                    
                    hc_shell = ((hco*V_outer)-(hci*V_inner))/(V_outer-V_inner)  # center of volume of the hollow frustum with shell thickness [m]
                                        
                    slBi_fill = (slBi-slAi)*(l_fill/l) + slAi   # interpolated side lengths of frustum that ballast is filled to [m]
                    v_fill, hc_fill = FrustumVCV(slAi, slBi_fill, l_fill)   # volume and center of volume of inner frustum that ballast occupies [m^3]
                    m_fill = v_fill*rho_fill                    # mass of ballast in the submember [kg]
                    
                    mass = m_shell + m_fill                     # total mass of the submember [kg]
                    hc = ((hc_fill*m_fill) + (hc_shell*m_shell))/mass       # total center of mass of the submember from the submember's rA location [m]
                    
                    center = rA + (self.q*hc)                   # total center of mass of the member from the PRP [m]
                    
                    # MOMENT OF INERTIA
                    # MoI about each axis at the bottom end node of the solid outer truncated pyramid [kg-m^2]
                    Ixx_end_outer, Iyy_end_outer, Izz_end_outer = RectangularFrustumMOI(slA[0], slA[1], slB[0], slB[1], l, rho_shell)
                    # MoI about each axis at the bottom end node of the solid imaginary inner truncated pyramid [kg-m^2]
                    Ixx_end_inner, Iyy_end_inner, Izz_end_inner = RectangularFrustumMOI(slAi[0], slAi[1], slBi[0], slBi[1], l, rho_shell)
                    # MoI about each axis at the bottom end node of the shell using superposition [kg-m^2]
                    Ixx_end_shell = Ixx_end_outer - Ixx_end_inner
                    Iyy_end_shell = Iyy_end_outer - Iyy_end_inner
                    Izz_end_shell = Izz_end_outer - Izz_end_inner
                    
                    # MoI about each axis at the bottom end node of the solid inner ballast truncated pyramid [kg-m^2]
                    Ixx_end_fill, Iyy_end_fill, Izz_end_fill = RectangularFrustumMOI(slAi[0], slAi[1], slBi_fill[0], slBi_fill[1], l_fill, rho_fill)
                    
                    # total MoI of each axis at the center of gravity of the member using the parallel axis theorem [kg-m^2]
                    Ixx_end = Ixx_end_shell + Ixx_end_fill
                    Ixx = Ixx_end - mass*hc**2
                    Iyy_end = Iyy_end_shell + Iyy_end_fill
                    Iyy = Iyy_end - mass*hc**2
                    
                    Izz_end = Izz_end_shell + Izz_end_fill
                    Izz = Izz_end       # the total MoI of the member about the z-axis is the same at any point along the z-axis



            # add/append terms
            mass_center += mass*center                  # total sum of mass the center of mass of the member [kg-m]
            mshell += m_shell                           # total mass of the shell material only of the member [kg]
            mfill.append(m_fill)                        # list of ballast masses in each submember [kg]
            pfill.append(rho_fill)                     # list of ballast densities in each submember [kg]

            # create a local submember mass matrix
            Mmat = np.diag([mass, mass, mass, 0, 0, 0]) # submember's mass matrix without MoI tensor
            # create the local submember MoI tensor in the correct directions
            I = np.diag([Ixx, Iyy, Izz])                # MoI matrix about the member's local CG. 0's on off diagonals because of symmetry
            T = self.R.T                                # transformation matrix to unrotate the member's local axes. Transposed because rotating axes.
            I_rot = np.matmul(T.T, np.matmul(I,T))      # MoI about the member's local CG with axes in same direction as global axes. [I'] = [T][I][T]^T -> [T]^T[I'][T] = [I]

            Mmat[3:,3:] = I_rot     # mass and inertia matrix about the submember's CG in unrotated, but translated local frame

            # translate this submember's local inertia matrix to the PRP and add it to the total member's M_struc matrix
            self.M_struc += translateMatrix6to6DOF(Mmat, center) # mass matrix of the member about the PRP


            # end of submember for loop

        
        # END CAPS/BULKHEADS
        # --------- Add the inertia properties of any end caps ---------
        self.m_cap_list = []
        # Loop through each cap or bulkhead
        for i in range(len(self.cap_stations)):

            L = self.cap_stations[i]        # The station position along the member where there is a cap or bulkhead
            h = self.cap_t[i]               # The thickness, or height of the cap or bulkhead [m]
            rho_cap = self.rho_shell        # set the cap density to the density of the member for now [kg/m^3]

            if self.shape=='circular':
                d_hole = self.cap_d_in[i]   # The diameter of the missing hole in the middle, if any [m]
                d = self.d-2*self.t         # The list of inner diameters along the member [m]

                if L==self.stations[0]:  # if the cap is on the bottom end of the member
                    dA = d[0]
                    dB = np.interp(L+h, self.stations, d)
                    dAi = d_hole
                    dBi = dB*(dAi/dA)       # keep the same proportion in d_hole from bottom to top
                elif L==self.stations[-1]:    # if the cap is on the top end of the member
                    dA = np.interp(L-h, self.stations, d)
                    dB = d[-1]
                    dBi = d_hole
                    dAi = dA*(dBi/dB)
                elif (L > self.stations[0] and L < self.stations[0] + h) or (L < self.stations[-1] and L > self.stations[-1] - h):
                    # there could be another case where 0 < L < h or self.l-h < L < self.l
                    # this would cause the inner member to stick out beyond the end point based on the following else calcs
                    # not including this for now since the modeler should be aware to not do this
                    raise ValueError('This setup cannot be handled by getIneria yet')
                elif i < len(self.cap_stations)-1 and L==self.cap_stations[i+1]: # if there's a discontinuity in the member and l=0
                    dA = np.interp(L-h, self.stations, d)   # make an end cap going down from the lower member
                    dB = d[i]
                    dBi = d_hole
                    dAi = dA*(dBi/dB)
                elif i > 0 and L==self.cap_stations[i-1]:   # and make an end cap going up from the upper member
                    dA = d[i]
                    dB = np.interp(L+h, self.stations, d)
                    dAi = d_hole
                    dBi = dB*(dAi/dA)
                else:
                    dA = np.interp(L-h/2, self.stations, d)
                    dB = np.interp(L+h/2, self.stations, d)
                    dM = np.interp(L, self.stations, d)         # find the diameter at the middle, where L is referencing
                    dMi = d_hole
                    dAi = dA*(dMi/dM)
                    dBi = dB*(dMi/dM)

                # run inertial calculations for circular caps/bulkheads
                V_outer, hco = FrustumVCV(dA, dB, h)
                V_inner, hci = FrustumVCV(dAi, dBi, h)
                v_cap = V_outer-V_inner
                m_cap = v_cap*rho_cap    # assume it's made out of the same material as the shell for now (can add in cap density input later if needed)
                hc_cap = ((hco*V_outer)-(hci*V_inner))/(V_outer-V_inner)

                pos_cap = self.rA + self.q*L                    # position of the referenced cap station from the PRP
                if L==self.stations[0]:         # if it's a bottom end cap, the position is at the bottom of the end cap
                    center_cap = pos_cap + self.q*hc_cap            # and the CG of the cap is at hc from the bottom, so this is the simple case
                elif L==self.stations[-1]:      # if it's a top end cap, the position is at the top of the end cap
                    center_cap = pos_cap - self.q*(h - hc_cap)      # and the CG of the cap goes from the top, to h below the top, to hc above h below the top (wording...sorry)
                else:                           # if it's a middle bulkhead, the position is at the middle of the bulkhead
                    center_cap = pos_cap - self.q*((h/2) - hc_cap)  # so the CG goes from the middle of the bulkhead, down h/2, then up hc

                I_rad_end_outer, I_ax_outer = FrustumMOI(dA, dB, h, rho_cap)
                I_rad_end_inner, I_ax_inner = FrustumMOI(dAi, dBi, h, rho_cap)
                I_rad_end = I_rad_end_outer-I_rad_end_inner
                I_rad = I_rad_end - m_cap*hc_cap**2
                I_ax = I_ax_outer - I_ax_inner

                Ixx = I_rad
                Iyy = I_rad
                Izz = I_ax



            elif self.shape=='rectangular':
                sl_hole = self.cap_d_in[i,:]
                sl = self.sl - 2*self.t

                if L==self.stations[0]:  # if the cap is on the bottom end of the member
                    slA = sl[0,:]
                    slB = np.interp(L+h, self.stations, sl)
                    slAi = sl_hole
                    slBi = slB*(slAi/slA)       # keep the same proportion in d_hole from bottom to top
                elif L==self.stations[-1]:    # if the cap is on the top end of the member
                    slA = np.interp(L-h, self.stations, sl)
                    slB = sl[-1,:]
                    slAi = slA*(slBi/slB)
                    slBi = sl_hole
                elif (L > self.stations[0] and L < self.stations[0] + h) or (L < self.stations[-1] and L > self.stations[-1] - h):
                    # there could be another case where 0 < L < h or self.l-h < L < self.l
                    # this would cause the inner member to stick out beyond the end point based on the following else calcs
                    # not including this for now since the modeler should be aware to not do this
                    raise ValueError('This setup cannot be handled by getIneria yet')
                elif i < len(self.cap_stations)-1 and L==self.cap_stations[i+1]:
                    slA = np.interp(L-h, self.stations, sl)
                    slB = sl[i]
                    slBi = sl_hole
                    slAi = slA*(slBi/slB)
                elif i > 0 and L==self.cap_stations[i-1]:
                    slA = sl[i]
                    slB = np.interp(L+h, self.stations, sl)
                    slAi = sl_hole
                    slBi = slB*(slAi/slA)
                else:
                    slA = np.interp(L-h/2, self.stations, sl)
                    slB = np.interp(L+h/2, self.stations, sl)
                    slM = np.interp(L, self.stations, sl)
                    slMi = sl_hole
                    slAi = slA*(slMi/slM)
                    slBi = slB*(slMi/slM)


                # run inertial calculations for rectangular caps/bulkheads
                V_outer, hco = FrustumVCV(slA, slB, h)
                V_inner, hci = FrustumVCV(slAi, slBi, h)
                v_cap = V_outer-V_inner
                m_cap = v_cap*rho_cap    # assume it's made out of the same material as the shell for now (can add in cap density input later if needed)
                hc_cap = ((hco*V_outer)-(hci*V_inner))/(V_outer-V_inner)

                pos_cap = self.rA + self.q*L                    # position of the referenced cap station from the PRP
                if L==self.stations[0]:         # if it's a bottom end cap, the position is at the bottom of the end cap
                    center_cap = pos_cap + self.q*hc_cap            # and the CG of the cap is at hc from the bottom, so this is the simple case
                elif L==self.stations[-1]:      # if it's a top end cap, the position is at the top of the end cap
                    center_cap = pos_cap - self.q*(h - hc_cap)      # and the CG of the cap goes from the top, to h below the top, to hc above h below the top (wording...sorry)
                else:                           # if it's a middle bulkhead, the position is at the middle of the bulkhead
                    center_cap = pos_cap - self.q*((h/2) - hc_cap)  # so the CG goes from the middle of the bulkhead, down h/2, then up hc

                Ixx_end_outer, Iyy_end_outer, Izz_end_outer = RectangularFrustumMOI(slA, slB, h, rho_cap)
                Ixx_end_inner, Iyy_end_inner, Izz_end_inner = RectangularFrustumMOI(slAi, slBi, h, rho_cap)
                Ixx_end = Ixx_end_outer-Ixx_end_inner
                Iyy_end = Iyy_end_outer-Iyy_end_inner
                Izz_end = Izz_end_outer-Izz_end_inner
                Ixx = Ixx_end - m_cap*hc_cap**2
                Iyy = Iyy_end - m_cap*hc_cap**2
                Izz = Izz_end


            # ----- add properties to relevant variables -----
            mass_center += m_cap*center_cap
            mshell += m_cap                # include end caps and bulkheads in the mass of the shell
            self.m_cap_list.append(m_cap)

            # create a local submember mass matrix
            Mmat = np.diag([m_cap, m_cap, m_cap, 0, 0, 0]) # submember's mass matrix without MoI tensor
            # create the local submember MoI tensor in the correct directions
            I = np.diag([Ixx, Iyy, Izz])                # MoI matrix about the member's local CG. 0's on off diagonals because of symmetry
            T = self.R.T                                # transformation matrix to unrotate the member's local axes. Transposed because rotating axes.
            I_rot = np.matmul(T.T, np.matmul(I,T))      # MoI about the member's local CG with axes in same direction as global axes. [I'] = [T][I][T]^T -> [T]^T[I'][T] = [I]

            Mmat[3:,3:] = I_rot     # mass and inertia matrix about the submember's CG in unrotated, but translated local frame

            # translate this submember's local inertia matrix to the PRP and add it to the total member's M_struc matrix
<<<<<<< HEAD
            self.M_struc += translateMatrix6to6DOF(Mmat, center_cap) # mass matrix of the member about the PRP

=======
            self.M_struc += translateMatrix6to6DOF(center_cap, Mmat) # mass matrix of the member about the PRP
        
>>>>>>> ceae22fa


        mass = self.M_struc[0,0]        # total mass of the entire member [kg]
        center = mass_center/mass       # total center of mass of the entire member from the PRP [m]


        return mass, center, mshell, mfill, pfill




    def getHydrostatics(self, env):
        '''Calculates member hydrostatic properties, namely buoyancy and stiffness matrix'''

        pi = np.pi

        # initialize some values that will be returned
        Fvec = np.zeros(6)              # this will get added to by each segment of the member
        Cmat = np.zeros([6,6])          # this will get added to by each segment of the member
        V_UW = 0                        # this will get added to by each segment of the member
        r_centerV = np.zeros(3)         # center of buoyancy times volumen total - will get added to by each segment
        # these will only get changed once, if there is a portion crossing the water plane
        AWP = 0
        IWP = 0
        xWP = 0
        yWP = 0


        # loop through each member segment, and treat each segment like how we used to treat each member
        n = len(self.stations)

        for i in range(1,n):     # starting at 1 rather than 0 because we're looking at the sections (from station i-1 to i)

            # calculate end locations for this segment only
            rA = self.rA + self.q*self.stations[i-1]
            rB = self.rA + self.q*self.stations[i  ]

            # partially submerged case
            if rA[2]*rB[2] <= 0:    # if member crosses (or touches) water plane

                # angles
                beta = np.arctan2(self.q[1],self.q[0])  # member incline heading from x axis
                phi  = np.arctan2(np.sqrt(self.q[0]**2 + self.q[1]**2), self.q[2])  # member incline angle from vertical

                # precalculate trig functions
                cosPhi=np.cos(phi)
                sinPhi=np.sin(phi)
                tanPhi=np.tan(phi)
                cosBeta=np.cos(beta)
                sinBeta=np.sin(beta)
                tanBeta=sinBeta/cosBeta

                def intrp(x, xA, xB, yA, yB):  # little basic interpolation function for 2 values rather than a vector
                    return yA + (x-xA)*(yB-yA)/(xB-xA)

                # -------------------- buoyancy and waterplane area properties ------------------------

                xWP = intrp(0, rA[2], rB[2], rA[0], rB[0])                     # x coordinate where member axis cross the waterplane [m]
                yWP = intrp(0, rA[2], rB[2], rA[1], rB[1])                     # y coordinate where member axis cross the waterplane [m]
                if self.shape=='circular':
                    dWP = intrp(0, rA[2], rB[2], self.d[i], self.d[i-1])       # diameter of member where its axis crosses the waterplane [m]
                    AWP = (np.pi/4)*dWP**2                                     # waterplane area of member [m^2]
                    IWP = (np.pi/64)*dWP**4                                    # waterplane moment of inertia [m^4] approximates as a circle
                    IxWP = IWP                                                 # MoI of circular waterplane is the same all around
                    IyWP = IWP                                                 # MoI of circular waterplane is the same all around
                elif self.shape=='rectangular':
                    slWP = intrp(0, rA[2], rB[2], self.sl[i], self.sl[i-1])    # side lengths of member where its axis crosses the waterplane [m]
                    AWP = slWP[0]*slWP[1]                                      # waterplane area of rectangular member [m^2]
                    IxWP = (1/12)*slWP[0]*slWP[1]**3                           # waterplane MoI [m^4] about the member's LOCAL x-axis, not the global x-axis
                    IyWP = (1/12)*slWP[0]**3*slWP[0]                           # waterplane MoI [m^4] about the member's LOCAL y-axis, not the global y-axis
                    I = np.diag([IxWP, IyWP, 0])                               # area moment of inertia tensor
                    T = self.R.T                                               # the transformation matrix to unrotate the member's local axes
                    I_rot = np.matmul(T.T, np.matmul(I,T))                     # area moment of inertia tensor where MoI axes are now in the same direction as PRP
                    IxWP = I_rot[0,0]
                    IyWP = I_rot[1,1]

                LWP = abs(rA[2])/cosPhi                   # get length of segment along member axis that is underwater [m]

                # Assumption: the areas and MoI of the waterplane are as if the member were completely vertical, i.e. it doesn't account for phi
                # This can be fixed later on if needed. We're using this assumption since the fix wouldn't significantly affect the outputs

                # Total enclosed underwater volume [m^3] and distance along axis from end A to center of buoyancy of member [m]
                if self.shape=='circular':
                    V_UWi, hc = FrustumVCV(self.d[i-1], dWP, LWP)
                elif self.shape=='rectangular':
                    V_UWi, hc = FrustumVCV(self.sl[i-1], slWP, LWP)

                r_center = rA + self.q*hc          # absolute coordinates of center of volume of this segment [m]


                # >>>> question: should this function be able to use displaced/rotated values? <<<<

                # ------------- get hydrostatic derivatives ----------------

                # derivatives from global to local
                dPhi_dThx  = -sinBeta                     # \frac{d\phi}{d\theta_x} = \sin\beta
                dPhi_dThy  =  cosBeta
                dFz_dz   = -env.rho*env.g*AWP /cosPhi

                # note: below calculations are based on untapered case, but
                # temporarily approximated for taper by using dWP (diameter at water plane crossing) <<< this is rough

                # buoyancy force and moment about end A
                Fz = env.rho*env.g* V_UWi
                M  = -env.rho*env.g*pi*( dWP**2/32*(2.0 + tanPhi**2) + 0.5*(rA[2]/cosPhi)**2)*sinPhi  # moment about axis of incline
                Mx = M*dPhi_dThx
                My = M*dPhi_dThy

                Fvec[2] += Fz                           # vertical buoyancy force [N]
                Fvec[3] += Mx + Fz*rA[1]                # moment about x axis [N-m]
                Fvec[4] += My - Fz*rA[0]                # moment about y axis [N-m]


                # normal approach to hydrostatic stiffness, using this temporarily until above fancier approach is verified
                Cmat[2,2] += -dFz_dz
                Cmat[2,3] += env.rho*env.g*(     -AWP*yWP    )
                Cmat[2,4] += env.rho*env.g*(      AWP*xWP    )
                Cmat[3,2] += env.rho*env.g*(     -AWP*yWP    )
                Cmat[3,3] += env.rho*env.g*(IxWP + AWP*yWP**2 )
                Cmat[3,4] += env.rho*env.g*(      AWP*xWP*yWP)
                Cmat[4,2] += env.rho*env.g*(      AWP*xWP    )
                Cmat[4,3] += env.rho*env.g*(      AWP*xWP*yWP)
                Cmat[4,4] += env.rho*env.g*(IyWP + AWP*xWP**2 )

                Cmat[3,3] += env.rho*env.g*V_UWi * r_center[2]
                Cmat[4,4] += env.rho*env.g*V_UWi * r_center[2]

                V_UW += V_UWi
                r_centerV += r_center*V_UWi


            # fully submerged case
            elif rA[2] <= 0 and rB[2] <= 0:

                # displaced volume [m^3] and distance along axis from end A to center of buoyancy of member [m]
                if self.shape=='circular':
                    V_UWi, hc = FrustumVCV(self.d[i-1], self.d[i], self.stations[i]-self.stations[i-1])
                elif self.shape=='rectangular':
                    V_UWi, hc = FrustumVCV(self.sl[i-1], self.sl[i], self.stations[i]-self.stations[i-1])

                r_center = rA + self.q*hc             # absolute coordinates of center of volume of this segment[m]

                # buoyancy force (and moment) vector
                Fvec += translateForce3to6DOF(np.array([0, 0, env.rho*env.g*V_UWi]), r_center)

                # hydrostatic stiffness matrix (about end A)
                Cmat[3,3] += env.rho*env.g*V_UWi * r_center[2]
                Cmat[4,4] += env.rho*env.g*V_UWi * r_center[2]

                V_UW += V_UWi
                r_centerV += r_center*V_UWi

            else: # if the members are fully above the surface

                pass

        if V_UW > 0:
            r_center = r_centerV/V_UW    # calculate overall member center of buoyancy
        else:
            r_center = np.zeros(3)       # temporary fix for out-of-water members
        
        return Fvec, Cmat, V_UW, r_center, AWP, IWP, xWP, yWP


    def plot(self, ax):
        '''Draws the member on the passed axes'''

        # --- get coordinates of member edges in member reference frame -------------------

        m = len(self.stations)

        # lists to be filled with coordinates for plotting
        X = []
        Y = []
        Z = []

        if self.shape=="circular":   # circular member cross section
            n = 12                                          # number of sides for a circle
            for i in range(n+1):
                x = np.cos(float(i)/float(n)*2.0*np.pi)    # x coordinates of a unit circle
                y = np.sin(float(i)/float(n)*2.0*np.pi)    # y

                for j in range(m):
                    X.append(0.5*self.d[j]*x)
                    Y.append(0.5*self.d[j]*y)
                    Z.append(self.stations[j])

            coords = np.vstack([X, Y, Z])

        elif self.shape=="rectangular":    # rectangular member cross section
            n=4
            for x,y in zip([1,-1,-1,1,1], [1,1,-1,-1,1]):

                for j in range(m):
                    X.append(0.5*self.sl[j,1]*x)
                    Y.append(0.5*self.sl[j,0]*y)
                    Z.append(self.stations[j])

            coords = np.vstack([X, Y, Z])


        # ----- rotate into global frame ------------------------------
        newcoords = np.matmul(self.R, coords)

        # shift to end A location
        Xs = newcoords[0,:] + self.rA[0]
        Ys = newcoords[1,:] + self.rA[1]
        Zs = newcoords[2,:] + self.rA[2]

        # plot on the provided axes
        linebit = []  # make empty list to hold plotted lines, however many there are
        for i in range(n):  #range(int(len(Xs)/2-1)):
            #linebit.append(ax.plot(Xs[2*i:2*i+2],Ys[2*i:2*i+2],Zs[2*i:2*i+2]            , color='k'))  # side edges
            #linebit.append(ax.plot(Xs[[2*i,2*i+2]],Ys[[2*i,2*i+2]],Zs[[2*i,2*i+2]]      , color='k'))  # end A edges
            #linebit.append(ax.plot(Xs[[2*i+1,2*i+3]],Ys[[2*i+1,2*i+3]],Zs[[2*i+1,2*i+3]], color='k'))  # end B edges

            linebit.append(ax.plot(Xs[m*i:m*i+m],Ys[m*i:m*i+m],Zs[m*i:m*i+m]            , color='k'))  # side edges

        for j in range(m):
            linebit.append(ax.plot(Xs[j::m], Ys[j::m], Zs[j::m]            , color='k'))  # station rings

        return linebit

<|MERGE_RESOLUTION|>--- conflicted
+++ resolved
@@ -606,13 +606,7 @@
             Mmat[3:,3:] = I_rot     # mass and inertia matrix about the submember's CG in unrotated, but translated local frame
 
             # translate this submember's local inertia matrix to the PRP and add it to the total member's M_struc matrix
-<<<<<<< HEAD
             self.M_struc += translateMatrix6to6DOF(Mmat, center_cap) # mass matrix of the member about the PRP
-
-=======
-            self.M_struc += translateMatrix6to6DOF(center_cap, Mmat) # mass matrix of the member about the PRP
-        
->>>>>>> ceae22fa
 
 
         mass = self.M_struc[0,0]        # total mass of the entire member [kg]
